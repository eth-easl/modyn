pipeline:
  name: ArXiv dataset Test Pipeline
  description: Example pipeline
  version: 1.0.0
model:
  id: ArticleNet
  config:
    num_classes: 172
model_storage:
  full_model_strategy:
    name: "PyTorchFullModel"
training:
  gpus: 1
  device: "cuda:0"
  dataloader_workers: 2
  use_previous_model: True
  initial_model: random
  batch_size: 128
  optimizers:
    - name: "default"
      algorithm: "SGD"
      source: "PyTorch"
      param_groups:
        - module: "model"
          config:
            lr: 0.00002
            momentum: 0.9
            weight_decay: 0.01
  optimization_criterion:
    name: "CrossEntropyLoss"
  checkpointing:
    activated: False
  selection_strategy:
    name: NewDataStrategy
    maximum_keys_in_memory: 10000
    config:
      storage_backend: "database"
      limit: -1
      reset_after_trigger: True
data:
  dataset_id: arxiv
  bytes_parser_function: |
<<<<<<< HEAD
    def bytes_parser_function(data: bytes) -> str:
=======
    def bytes_parser_function(data: memoryview) -> str:
>>>>>>> 7aff9671
      return str(data, "utf8")
  tokenizer: DistilBertTokenizerTransform

trigger:
  id: TimeTrigger
  trigger_config:
    trigger_every: "1d"<|MERGE_RESOLUTION|>--- conflicted
+++ resolved
@@ -40,11 +40,7 @@
 data:
   dataset_id: arxiv
   bytes_parser_function: |
-<<<<<<< HEAD
-    def bytes_parser_function(data: bytes) -> str:
-=======
     def bytes_parser_function(data: memoryview) -> str:
->>>>>>> 7aff9671
       return str(data, "utf8")
   tokenizer: DistilBertTokenizerTransform
 
