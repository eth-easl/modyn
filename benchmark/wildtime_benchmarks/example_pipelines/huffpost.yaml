--- conflicted
+++ resolved
@@ -45,9 +45,4 @@
 
 trigger:
   id: TimeTrigger
-<<<<<<< HEAD
-  every: 1
-  unit: d
-=======
-  every: 1d
->>>>>>> cedada0d
+  every: 1d