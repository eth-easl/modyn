pipeline:
  name: Yearbook Test Pipeline
  description: Example pipeline
  version: 1.0.0
model:
  id: YearbookNet
  config:
    num_input_channels: 3
    num_classes: 2
model_storage:
  full_model_strategy:
    name: "PyTorchFullModel"
training:
  gpus: 1
  device: "cuda:0"
  dataloader_workers: 2
  use_previous_model: True
  initial_model: random
  batch_size: 64
  optimizers:
    - name: "default"
      algorithm: "SGD"
      source: "PyTorch"
      param_groups:
        - module: "model"
          config:
            lr: 0.001
            momentum: 0.9
  optimization_criterion:
    name: "CrossEntropyLoss"
  checkpointing:
    activated: False
  selection_strategy:
    name: NewDataStrategy
    maximum_keys_in_memory: 1000
    config:
      storage_backend: "database"
      limit: -1
      reset_after_trigger: True
data:
  dataset_id: yearbook
  transformations: []
  bytes_parser_function: |
    import warnings
    import torch
<<<<<<< HEAD
    def bytes_parser_function(data: bytes) -> torch.Tensor:
      return torch.frombuffer(bytearray(data), dtype=torch.float32).reshape(3, 32, 32)
=======
    def bytes_parser_function(data: memoryview) -> torch.Tensor:
      with warnings.catch_warnings():
        warnings.simplefilter("ignore", category=UserWarning)
      return torch.frombuffer(data, dtype=torch.float32).reshape(3, 32, 32)
>>>>>>> 3aab62dc

trigger:
  id: TimeTrigger
  trigger_config:
    trigger_every: "1d"<|MERGE_RESOLUTION|>--- conflicted
+++ resolved
@@ -43,15 +43,10 @@
   bytes_parser_function: |
     import warnings
     import torch
-<<<<<<< HEAD
-    def bytes_parser_function(data: bytes) -> torch.Tensor:
-      return torch.frombuffer(bytearray(data), dtype=torch.float32).reshape(3, 32, 32)
-=======
     def bytes_parser_function(data: memoryview) -> torch.Tensor:
       with warnings.catch_warnings():
         warnings.simplefilter("ignore", category=UserWarning)
       return torch.frombuffer(data, dtype=torch.float32).reshape(3, 32, 32)
->>>>>>> 3aab62dc
 
 trigger:
   id: TimeTrigger
