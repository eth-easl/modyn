pipeline:
  name: Yearbook Test Pipeline
  description: Example pipeline
  version: 1.0.0
model:
  id: YearbookNet
  config:
    num_input_channels: 3
    num_classes: 2
model_storage:
  full_model_strategy:
    name: "PyTorchFullModel"
training:
  gpus: 1
  device: "cuda:0"
  dataloader_workers: 2
  use_previous_model: True
  initial_model: random
  batch_size: 64
  optimizers:
    - name: "default"
      algorithm: "SGD"
      source: "PyTorch"
      param_groups:
        - module: "model"
          config:
            lr: 0.001
            momentum: 0.9
  optimization_criterion:
    name: "CrossEntropyLoss"
  checkpointing:
    activated: False
  selection_strategy:
    name: NewDataStrategy
    maximum_keys_in_memory: 1000
    config:
      storage_backend: "database"
      limit: -1
      reset_after_trigger: True
data:
  dataset_id: yearbook
  transformations: []
  bytes_parser_function: |
    import warnings
    import torch
    def bytes_parser_function(data: memoryview) -> torch.Tensor:
<<<<<<< HEAD
      return torch.frombuffer(bytearray(data), dtype=torch.float32).reshape(3, 32, 32)
=======
      with warnings.catch_warnings():
        warnings.simplefilter("ignore", category=UserWarning)
      return torch.frombuffer(data, dtype=torch.float32).reshape(3, 32, 32)
>>>>>>> 601a4c61

trigger:
  id: TimeTrigger
  trigger_config:
    trigger_every: "1d"<|MERGE_RESOLUTION|>--- conflicted
+++ resolved
@@ -44,13 +44,9 @@
     import warnings
     import torch
     def bytes_parser_function(data: memoryview) -> torch.Tensor:
-<<<<<<< HEAD
-      return torch.frombuffer(bytearray(data), dtype=torch.float32).reshape(3, 32, 32)
-=======
       with warnings.catch_warnings():
         warnings.simplefilter("ignore", category=UserWarning)
       return torch.frombuffer(data, dtype=torch.float32).reshape(3, 32, 32)
->>>>>>> 601a4c61
 
 trigger:
   id: TimeTrigger
