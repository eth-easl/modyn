--- conflicted
+++ resolved
@@ -42,14 +42,8 @@
   transformations: []
   bytes_parser_function: |
     import torch
-<<<<<<< HEAD
-    def bytes_parser_function(data: bytes) -> torch.Tensor:
+    def bytes_parser_function(data: memoryview) -> torch.Tensor:
       return torch.frombuffer(bytearray(data), dtype=torch.float32).reshape(3, 32, 32)
-=======
-    import numpy as np
-    def bytes_parser_function(data: memoryview) -> torch.Tensor:
-      return torch.from_numpy(np.frombuffer(data, dtype=np.float32))
->>>>>>> 7aff9671
 
 trigger:
   id: TimeTrigger
