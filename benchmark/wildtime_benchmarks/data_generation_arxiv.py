import os
import pickle

from benchmark_utils import create_timestamp, download_if_not_exists, setup_argparser_wildtime, setup_logger
from torch.utils.data import Dataset

logger = setup_logger()


def main():
    parser = setup_argparser_wildtime("Arxiv")
    args = parser.parse_args()

    logger.info(f"Downloading data to {args.dir}")
    ArXivDownloader(args.dir).store_data(args.all, args.dummyyear)


<<<<<<< HEAD
=======
# There are some lines in the train dataset that are corrupted, i.e. the csv file wrapper cannot properly read the data.
# We remove these lines from the dataset.
>>>>>>> 3aab62dc
corrupted_idx_dict = {
    2007: [33213],
    2008: [22489],
    2009: [64621, 165454],
    2015: [42007, 94935],
    2016: [111398],
    2019: [41309, 136814],
    2020: [102074],
    2021: [32013, 55660]
}


class ArXivDownloader(Dataset):
    time_steps = [i for i in range(2007, 2023)]
    input_dim = 55
    num_classes = 172
    drive_id = "1H5xzHHgXl8GOMonkb6ojye-Y2yIp436V"
    file_name = "arxiv.pkl"

    def __init__(self,  data_dir):
        super().__init__()

        download_if_not_exists(
            drive_id=self.drive_id,
            destination_dir=data_dir,
            destination_file_name=self.file_name,
        )
        datasets = pickle.load(open(os.path.join(data_dir, self.file_name), "rb"))
        assert self.time_steps == list(sorted(datasets.keys()))
        self._dataset = datasets
        self.path = data_dir

<<<<<<< HEAD
    def store_data(self, store_all_data: bool, add_final_dummy_year: bool):
=======
    def store_data(self, create_test_data: bool, add_final_dummy_year: bool):
>>>>>>> 3aab62dc
        # create directories
        if not os.path.exists(self.path):
            os.mkdir(self.path)

        train_dir = os.path.join(self.path, "train")
        os.makedirs(train_dir, exist_ok=True)

<<<<<<< HEAD
        if store_all_data:
=======
        if create_test_data:
>>>>>>> 3aab62dc
            test_dir = os.path.join(self.path, "test")
            os.makedirs(test_dir, exist_ok=True)

        stats = {}

        for year in self._dataset:
            # for simplicity, instead of using years we map each day to a year from 1970
            year_timestamp = create_timestamp(year=1970, month=1, day=year-2006)

<<<<<<< HEAD
            def get_one_split(split: int) -> list[str]:
=======
            def get_split_by_id(split: int) -> list[str]:
>>>>>>> 3aab62dc
                rows = []
                for i in range(len(self._dataset[year][split]["title"])):
                    text = self._dataset[year][split]["title"][i].replace("\n", " ")
                    label = self._dataset[year][split]["category"][i]
                    csv_row = f"{text}\t{label}"
                    rows.append(csv_row)
                return rows

<<<<<<< HEAD
            train_year_rows = get_one_split(0)
=======
            train_year_rows = get_split_by_id(0)
>>>>>>> 3aab62dc
            train_year_rows = self.filter_corrupted_lines(year, train_year_rows)
            train_file = os.path.join(train_dir, f"{year}.csv")
            with open(train_file, "w", encoding="utf-8") as f:
                f.write("\n".join(train_year_rows))

            # set timestamp
            os.utime(train_file, (year_timestamp, year_timestamp))

<<<<<<< HEAD
            if store_all_data:
                test_year_rows = get_one_split(1)
=======
            if create_test_data:
                test_year_rows = get_split_by_id(1)
>>>>>>> 3aab62dc
                test_file = os.path.join(test_dir, f"{year}.csv")
                with open(test_file, "w", encoding="utf-8") as f:
                    f.write("\n".join(test_year_rows))

                # set timestamp
                os.utime(test_file, (year_timestamp, year_timestamp))
<<<<<<< HEAD
                print(f"for year {year} train size {len(train_year_rows)} test size {len(test_year_rows)}")
                stats[year] = {"train": len(train_year_rows), "test": len(test_year_rows)}
            else:
                print(f"for year {year} train size {len(train_year_rows)}")
=======
                stats[year] = {"train": len(train_year_rows), "test": len(test_year_rows)}
            else:
>>>>>>> 3aab62dc
                stats[year] = {"train": len(train_year_rows)}
        with open(os.path.join(self.path, "overall_stats.json"), "w") as f:
            import json
            json.dump(stats, f, indent=4)

        if add_final_dummy_year:
            dummy_year = year + 1
            year_timestamp = create_timestamp(year=1970, month=1, day= dummy_year - 2006)
            train_dummy_file = os.path.join(train_dir, f"{dummy_year}.csv")
            with open(train_dummy_file, "w", encoding="utf-8") as f:
                f.write("\n".join(["dummy\t0"]))

            # set timestamp
            os.utime(train_dummy_file, (year_timestamp, year_timestamp))

<<<<<<< HEAD
            if store_all_data:
=======
            if create_test_data:
>>>>>>> 3aab62dc
                test_dummy_file = os.path.join(test_dir, f"{dummy_year}.csv")
                with open(test_dummy_file, "w", encoding="utf-8") as f:
                    f.write("\n".join(["dummy\t0"]))

                # set timestamp
                os.utime(test_dummy_file, (year_timestamp, year_timestamp))

        os.remove(os.path.join(self.path, "arxiv.pkl"))

    @staticmethod
    def filter_corrupted_lines(year, rows):
        if year in corrupted_idx_dict:
            corrupted_idx = corrupted_idx_dict[year]
            goodlines = []
            for i, l in enumerate(rows):
                if i not in corrupted_idx:
                    goodlines.append(l)
            return goodlines
        return rows


if __name__ == "__main__":
    main()<|MERGE_RESOLUTION|>--- conflicted
+++ resolved
@@ -15,11 +15,8 @@
     ArXivDownloader(args.dir).store_data(args.all, args.dummyyear)
 
 
-<<<<<<< HEAD
-=======
 # There are some lines in the train dataset that are corrupted, i.e. the csv file wrapper cannot properly read the data.
 # We remove these lines from the dataset.
->>>>>>> 3aab62dc
 corrupted_idx_dict = {
     2007: [33213],
     2008: [22489],
@@ -52,11 +49,7 @@
         self._dataset = datasets
         self.path = data_dir
 
-<<<<<<< HEAD
-    def store_data(self, store_all_data: bool, add_final_dummy_year: bool):
-=======
     def store_data(self, create_test_data: bool, add_final_dummy_year: bool):
->>>>>>> 3aab62dc
         # create directories
         if not os.path.exists(self.path):
             os.mkdir(self.path)
@@ -64,11 +57,7 @@
         train_dir = os.path.join(self.path, "train")
         os.makedirs(train_dir, exist_ok=True)
 
-<<<<<<< HEAD
-        if store_all_data:
-=======
         if create_test_data:
->>>>>>> 3aab62dc
             test_dir = os.path.join(self.path, "test")
             os.makedirs(test_dir, exist_ok=True)
 
@@ -78,11 +67,7 @@
             # for simplicity, instead of using years we map each day to a year from 1970
             year_timestamp = create_timestamp(year=1970, month=1, day=year-2006)
 
-<<<<<<< HEAD
-            def get_one_split(split: int) -> list[str]:
-=======
             def get_split_by_id(split: int) -> list[str]:
->>>>>>> 3aab62dc
                 rows = []
                 for i in range(len(self._dataset[year][split]["title"])):
                     text = self._dataset[year][split]["title"][i].replace("\n", " ")
@@ -91,11 +76,7 @@
                     rows.append(csv_row)
                 return rows
 
-<<<<<<< HEAD
-            train_year_rows = get_one_split(0)
-=======
             train_year_rows = get_split_by_id(0)
->>>>>>> 3aab62dc
             train_year_rows = self.filter_corrupted_lines(year, train_year_rows)
             train_file = os.path.join(train_dir, f"{year}.csv")
             with open(train_file, "w", encoding="utf-8") as f:
@@ -104,28 +85,16 @@
             # set timestamp
             os.utime(train_file, (year_timestamp, year_timestamp))
 
-<<<<<<< HEAD
-            if store_all_data:
-                test_year_rows = get_one_split(1)
-=======
             if create_test_data:
                 test_year_rows = get_split_by_id(1)
->>>>>>> 3aab62dc
                 test_file = os.path.join(test_dir, f"{year}.csv")
                 with open(test_file, "w", encoding="utf-8") as f:
                     f.write("\n".join(test_year_rows))
 
                 # set timestamp
                 os.utime(test_file, (year_timestamp, year_timestamp))
-<<<<<<< HEAD
-                print(f"for year {year} train size {len(train_year_rows)} test size {len(test_year_rows)}")
                 stats[year] = {"train": len(train_year_rows), "test": len(test_year_rows)}
             else:
-                print(f"for year {year} train size {len(train_year_rows)}")
-=======
-                stats[year] = {"train": len(train_year_rows), "test": len(test_year_rows)}
-            else:
->>>>>>> 3aab62dc
                 stats[year] = {"train": len(train_year_rows)}
         with open(os.path.join(self.path, "overall_stats.json"), "w") as f:
             import json
@@ -141,11 +110,7 @@
             # set timestamp
             os.utime(train_dummy_file, (year_timestamp, year_timestamp))
 
-<<<<<<< HEAD
-            if store_all_data:
-=======
             if create_test_data:
->>>>>>> 3aab62dc
                 test_dummy_file = os.path.join(test_dir, f"{dummy_year}.csv")
                 with open(test_dummy_file, "w", encoding="utf-8") as f:
                     f.write("\n".join(["dummy\t0"]))
