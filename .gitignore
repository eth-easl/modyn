--- conflicted
+++ resolved
@@ -55,16 +55,14 @@
 # Pytest creates files that have the name of the local desktop included, so we need to wildcard here
 .coverage.*
 
-<<<<<<< HEAD
+# NewStorage specific
 !modyn/NewStorage/lib
 !modyn/NewStorage/lib/googletest
 
 # Unity build files
 cmake-build-debug 
-=======
 # File that stores whether Modyn has been configured + backup environment
 .modyn_configured
 environment.yml.original
 docker-compose.yml.original
-Dockerfile.original
->>>>>>> 3bd7faef
+Dockerfile.original