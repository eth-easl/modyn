# Logging files
*.log

# Database files
*.db

# Visual Studio Code
.vscode

# Storage
*.tar

# Byte-compiled / optimized / DLL files
__pycache__/
*.py[cod]
*.pyc

# C extensions
*.so

# Distribution / packaging
bin/
build/
develop-eggs/
dist/
eggs/
lib/
lib64/
parts/
sdist/
var/
*.egg-info/
.installed.cfg
*.egg
.eggs/
*.egg-info

# postgresql
postgres-data/
storage-postgres-data/

# Trainer output data
src/data/*

.DS_Store

# Pytest stuff
.pytest_cache
reports/
htmlcov/
assets/
report.html
<<<<<<< HEAD
.coverage*
=======
.coverage
# Pytest creates files that have the name of the local desktop included, so we need to wildcard here
.coverage.*
>>>>>>> e3aba678
<|MERGE_RESOLUTION|>--- conflicted
+++ resolved
@@ -50,10 +50,6 @@
 htmlcov/
 assets/
 report.html
-<<<<<<< HEAD
-.coverage*
-=======
 .coverage
 # Pytest creates files that have the name of the local desktop included, so we need to wildcard here
-.coverage.*
->>>>>>> e3aba678
+.coverage.*