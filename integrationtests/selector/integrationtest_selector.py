--- conflicted
+++ resolved
@@ -922,8 +922,6 @@
         )
     )
 
-<<<<<<< HEAD
-=======
     available_labels = selector.get_available_labels(
         GetAvailableLabelsRequest(pipeline_id=pipeline_id)
     ).available_labels
@@ -932,7 +930,6 @@
     assert len(available_labels) == 3
     assert sorted(available_labels) == [0, 1, 189]
 
->>>>>>> e813c23f
     selector.inform_data_and_trigger(
         DataInformRequest(
             pipeline_id=pipeline_id,
@@ -942,8 +939,6 @@
         )
     )
 
-<<<<<<< HEAD
-=======
     # this label (99) should not appear in the available labels since it belongs to a future trigger.
     selector.inform_data(
         DataInformRequest(
@@ -954,7 +949,6 @@
         )
     )
 
->>>>>>> e813c23f
     available_labels = selector.get_available_labels(
         GetAvailableLabelsRequest(pipeline_id=pipeline_id)
     ).available_labels
