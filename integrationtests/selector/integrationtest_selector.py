--- conflicted
+++ resolved
@@ -171,14 +171,10 @@
             "limit": -1,
             "reset_after_trigger": reset_after_trigger,
             "presampling_ratio": 20,
-<<<<<<< HEAD
-            "downsampled_batch_size": 10,
+            "downsampling_ratio": 10,
             "presampling_strategy": "RandomPresamplingStrategy",
             "downsampling_strategy": "LossDownsamplingStrategy",
-=======
-            "downsampling_ratio": 10,
             "sample_then_batch": False,
->>>>>>> 66c8fdce
         },
     }
 
