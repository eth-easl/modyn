"""setup file for the project."""
# code inspired by https://github.com/navdeep-G/setup.py

import io
import os

from setuptools import find_packages, setup

# Package meta-data.
NAME = 'modyn'
DESCRIPTION = \
    'A platform for training on dynamic datasets.'

URL = 'https://github.com/eth-easl/dynamic_datasets_dsl'
URL_DOKU = "https://github.com/eth-easl/dynamic_datasets_dsl"
URL_GITHUB = "https://github.com/eth-easl/dynamic_datasets_dsl"
URL_ISSUES = "https://github.com/eth-easl/dynamic_datasets_dsl/issues"
EMAIL = 'maximilian.boether@inf.ethz.ch'
AUTHOR = 'See contributing.md'
REQUIRES_PYTHON = '>=3.9'
KEYWORDS = [""]
# TODO: What packages are required for this module to be executed?
REQUIRED = ['']


# What packages are optional?
# 'fancy feature': ['django'],}
EXTRAS = {}

# The rest you shouldn't have to touch too much :)
# ------------------------------------------------
# Except, perhaps the License and Trove Classifiers!
# If you do change the License, remember to change the Trove Classifier for that!

here = os.path.abspath(os.path.dirname(__file__))

# Import the README and use it as the long-description.
# Note: this will only work if 'README.md' is present in your MANIFEST.in file!
try:
    with io.open(os.path.join(here, 'README.md'), encoding='utf-8') as f:
        long_description = '\n' + f.read()
except FileNotFoundError:
    long_description = DESCRIPTION

# Load the package's _version.py module as a dictionary.
about = {}
project_slug = "modyn"


# Where the magic happens:
setup(
    name=NAME,
    version="1.0.0",
    description=DESCRIPTION,
    long_description=long_description,
    long_description_content_type='text/markdown',
    author=AUTHOR,
    author_email=EMAIL,
    python_requires=REQUIRES_PYTHON,
    project_urls={
        "Bug Tracker": URL_ISSUES,
        "Source Code": URL_GITHUB,
    },
    packages=find_packages(exclude=["tests", "*.tests", "*.tests.*", "tests.*", "tests.*.*"]),
    # If your package is a single module, use this instead of 'packages':
    # py_modules=['mypackage'],

    # entry_points is is required for testing the Python scripts
    entry_points={'console_scripts':
                  ["_modyn_supervisor=modyn.backend.supervisor.entrypoint:main",
                   "_modyn_storage=modyn.storage.storage_entrypoint:main",
<<<<<<< HEAD
                   "_modyn_metadata_processor=modyn.backend.metadata_processor.metadata_processor_entrypoint:main"]},
    scripts=['modyn/backend/supervisor/modyn-supervisor',
             'modyn/storage/modyn-storage',
             'modyn/backend/metadata_processor/modyn-metadata-processor'],
=======
                   "_modyn_trainer_server=modyn.trainer_server.trainer_server_entrypoint:main"]},
    scripts=[
        'modyn/backend/supervisor/modyn-supervisor',
        'modyn/storage/modyn-storage',
        'modyn/trainer_server/modyn-trainer-server'
    ],
>>>>>>> de6ad487
    install_requires=REQUIRED,
    extras_require=EXTRAS,
    include_package_data=True,
    license='MIT',
    keywords=KEYWORDS,
    classifiers=[
        # Trove classifiers
        # Full list: https://pypi.python.org/pypi?%3Aaction=list_classifiers
        'Programming Language :: Python',
        'Programming Language :: Python :: 3.9',
        'Programming Language :: Python :: Implementation :: PyPy'
    ],
)<|MERGE_RESOLUTION|>--- conflicted
+++ resolved
@@ -69,19 +69,14 @@
     entry_points={'console_scripts':
                   ["_modyn_supervisor=modyn.backend.supervisor.entrypoint:main",
                    "_modyn_storage=modyn.storage.storage_entrypoint:main",
-<<<<<<< HEAD
-                   "_modyn_metadata_processor=modyn.backend.metadata_processor.metadata_processor_entrypoint:main"]},
-    scripts=['modyn/backend/supervisor/modyn-supervisor',
-             'modyn/storage/modyn-storage',
-             'modyn/backend/metadata_processor/modyn-metadata-processor'],
-=======
+                   "_modyn_metadata_processor=modyn.backend.metadata_processor.metadata_processor_entrypoint:main",
                    "_modyn_trainer_server=modyn.trainer_server.trainer_server_entrypoint:main"]},
     scripts=[
         'modyn/backend/supervisor/modyn-supervisor',
         'modyn/storage/modyn-storage',
+        'modyn/backend/metadata_processor/modyn-metadata-processor',
         'modyn/trainer_server/modyn-trainer-server'
     ],
->>>>>>> de6ad487
     install_requires=REQUIRED,
     extras_require=EXTRAS,
     include_package_data=True,
