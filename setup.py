--- conflicted
+++ resolved
@@ -144,11 +144,7 @@
     include_package_data=True,
     license="MIT",
     keywords=KEYWORDS,
-<<<<<<< HEAD
-    ext_modules=[CMakeExtension("example_extension")],
-=======
     ext_modules=[CMakeExtension("example_extension"), CMakeExtension("trigger_sample_storage")],
->>>>>>> 47d8b95e
     cmdclass={"build_ext": CMakeBuild},
     classifiers=[
         # Trove classifiers
