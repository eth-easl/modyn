--- conflicted
+++ resolved
@@ -66,15 +66,11 @@
     # py_modules=['mypackage'],
 
     # entry_points is is required for testing the Python scripts
-<<<<<<< HEAD
-    entry_points={'console_scripts': ["_modyn_supervisor=modyn.backend.supervisor.entrypoint:main", "_modyn_trainer_server=modyn.trainer_server.trainer_server_entrypoint:main"]},
-    scripts=['modyn/backend/supervisor/modyn-supervisor', 'modyn/trainer_server/modyn-trainer-server'],
-=======
     entry_points={'console_scripts':
                   ["_modyn_supervisor=modyn.backend.supervisor.entrypoint:main",
-                   "_modyn_storage=modyn.storage.storage_entrypoint:main"]},
-    scripts=['modyn/backend/supervisor/modyn-supervisor', 'modyn/storage/modyn-storage'],
->>>>>>> e3aba678
+                   "_modyn_storage=modyn.storage.storage_entrypoint:main",
+                   "_modyn_storage=modyn.trainer_server.trainer_server_entrypoint:main"]},
+    scripts=['modyn/backend/supervisor/modyn-supervisor', 'modyn/storage/modyn-storage', 'modyn/trainer_server/modyn-trainer-server'],
     install_requires=REQUIRED,
     extras_require=EXTRAS,
     include_package_data=True,
