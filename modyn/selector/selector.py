from __future__ import annotations

from typing import Dict

<<<<<<< HEAD
from modyn.selector.internal.selector_strategies import CoresetStrategy
=======
from modyn.common.trigger_sample import TriggerSampleStorage
from modyn.selector.internal.selector_strategies.abstract_downsample_strategy import AbstractDownsampleStrategy
>>>>>>> 66c8fdce
from modyn.selector.internal.selector_strategies.abstract_selection_strategy import AbstractSelectionStrategy
from modyn.utils.utils import flatten


class Selector:
    """
    This class implements the functionality of the Selector for a concrete pipeline.
    """

    def __init__(
        self, strategy: AbstractSelectionStrategy, pipeline_id: int, num_workers: int, cache_size: int = 100000
    ) -> None:
        self._strategy = strategy
        self._pipeline_id = pipeline_id
        self._num_workers = num_workers

        self._trigger_cache: Dict[int, list[list[tuple[int, float]]]] = {}
        self._maximum_keys_in_cache = cache_size
        self._current_keys_in_cache = 0

        self._trigger_size_cache: Dict[int, int] = {}
        self._trigger_partition_cache: Dict[int, int] = {}

    def get_sample_keys_and_weights(
        self, trigger_id: int, worker_id: int, partition_id: int
    ) -> list[tuple[int, float]]:
        """
        For a given trigger and worker, this function returns the subset of sample
        keys to be queried from storage. It also returns the associated weight of each sample.
        This weight can be used during training to support advanced strategies that want to weight the
        gradient descent step for different samples differently. Explicitly, instead of changing parameters
        by learning_rate * gradient, you would change the parameters by sample_weight * learning_rate * gradient.

        Returns:
            List of tuples for the samples to be returned to that particular worker. The first
            index of the tuple will be the key, and the second index will be that sample's weight.
        """
        if trigger_id not in self._trigger_partition_cache or partition_id >= self._trigger_partition_cache[trigger_id]:
            raise ValueError(f"Invalid request: Trigger {trigger_id}, partition {partition_id}")
        if worker_id < 0 or worker_id >= self._num_workers:
            raise ValueError(f"Asked for worker id {worker_id}, but only have {self._num_workers} workers!")

        if trigger_id in self._trigger_cache:
            start_index, worker_subset_size = TriggerSampleStorage.get_training_set_partition(
                worker_id, self._num_workers, len(self._trigger_cache[trigger_id][partition_id])
            )
            training_samples_subset = self._trigger_cache[trigger_id][partition_id][
                start_index : start_index + worker_subset_size
            ]
        else:
            training_samples_subset = self._strategy.get_trigger_partition_keys(
                trigger_id, partition_id, worker_id, self._num_workers
            )

        return training_samples_subset

    def inform_data(self, keys: list[int], timestamps: list[int], labels: list[int]) -> None:
        self._strategy.inform_data(keys, timestamps, labels)

    def inform_data_and_trigger(self, keys: list[int], timestamps: list[int], labels: list[int]) -> int:
        assert len(keys) == len(timestamps) and len(keys) == len(labels), "Inconsistent list lengths"

        if len(keys) > 0:
            self._strategy.inform_data(keys, timestamps, labels)

        # Calculates the actual training set for that trigger.
        trigger_id, total_keys_in_trigger, partitions_in_trigger = self._strategy.trigger()
        assert trigger_id not in self._trigger_size_cache, "Trigger ID already exists, something went wrong."

        if self._current_keys_in_cache + total_keys_in_trigger <= self._maximum_keys_in_cache:
            # TODO(#178): offer function to delete old triggers from cache, e.g., after a training is done.
            self._trigger_cache[trigger_id] = [
                self._strategy.get_trigger_partition_keys(trigger_id, partition_id)
                for partition_id in range(partitions_in_trigger)
            ]
            self._current_keys_in_cache += total_keys_in_trigger
            assert total_keys_in_trigger == len(
                flatten(self._trigger_cache[trigger_id])
            ), "Inconsistency in DB and Strategy"

        self._trigger_size_cache[trigger_id] = total_keys_in_trigger
        self._trigger_partition_cache[trigger_id] = partitions_in_trigger

        return trigger_id

    def get_number_of_samples(self, trigger_id: int) -> int:
        if trigger_id not in self._trigger_size_cache:
            raise ValueError(f"Trigger ID {trigger_id} does not exist!")

        return self._trigger_size_cache[trigger_id]

    def get_status_bar_scale(self) -> int:
        # the status bar scale is only meaningful if we are using a Downsampling strategy. Otherwise, it's always 100%
        if not isinstance(self._strategy, AbstractDownsampleStrategy):
            return 100

        return self._strategy.get_training_status_bar_scale()

    def get_number_of_partitions(self, trigger_id: int) -> int:
        if trigger_id not in self._trigger_partition_cache:
            raise ValueError(f"Trigger ID {trigger_id} does not exist!")

        return self._trigger_partition_cache[trigger_id]

    def uses_weights(self) -> bool:
        return self._strategy.uses_weights

    def get_selection_strategy_remote(self) -> tuple[bool, str, dict]:
        assert not (self._strategy.requires_remote_computation and not isinstance(self._strategy, CoresetStrategy))

<<<<<<< HEAD
        if isinstance(self._strategy, CoresetStrategy):
            return (
                self._strategy.get_requires_remote_computation(),
                self._strategy.get_downsampling_strategy(),
                self._strategy.get_downsampling_params(),
=======
        if self._strategy._requires_remote_computation and isinstance(self._strategy, AbstractDownsampleStrategy):
            return (
                True,
                self._strategy.get_downsampling_strategy(),
                self._strategy.get_downsampler_config(),
>>>>>>> 66c8fdce
            )
        return False, "", {}<|MERGE_RESOLUTION|>--- conflicted
+++ resolved
@@ -2,12 +2,8 @@
 
 from typing import Dict
 
-<<<<<<< HEAD
 from modyn.selector.internal.selector_strategies import CoresetStrategy
-=======
 from modyn.common.trigger_sample import TriggerSampleStorage
-from modyn.selector.internal.selector_strategies.abstract_downsample_strategy import AbstractDownsampleStrategy
->>>>>>> 66c8fdce
 from modyn.selector.internal.selector_strategies.abstract_selection_strategy import AbstractSelectionStrategy
 from modyn.utils.utils import flatten
 
@@ -118,18 +114,10 @@
     def get_selection_strategy_remote(self) -> tuple[bool, str, dict]:
         assert not (self._strategy.requires_remote_computation and not isinstance(self._strategy, CoresetStrategy))
 
-<<<<<<< HEAD
         if isinstance(self._strategy, CoresetStrategy):
             return (
                 self._strategy.get_requires_remote_computation(),
                 self._strategy.get_downsampling_strategy(),
                 self._strategy.get_downsampling_params(),
-=======
-        if self._strategy._requires_remote_computation and isinstance(self._strategy, AbstractDownsampleStrategy):
-            return (
-                True,
-                self._strategy.get_downsampling_strategy(),
-                self._strategy.get_downsampler_config(),
->>>>>>> 66c8fdce
             )
         return False, "", {}