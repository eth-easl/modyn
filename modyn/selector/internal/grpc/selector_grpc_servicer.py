--- conflicted
+++ resolved
@@ -46,45 +46,6 @@
         self.selector_manager = selector_manager
         self._sample_batch_size = sample_batch_size
 
-<<<<<<< HEAD
-=======
-    # TODO(#302): Remove this when reworking pipeline registration
-    def register_pipeline(self, request: RegisterPipelineRequest, context: grpc.ServicerContext) -> PipelineResponse:
-        logger.info(f"Registering pipeline with request - {str(request)}")
-
-        full_model_strategy = ModelStorageStrategyConfig.from_config(
-            request.model_storage_policy.full_model_strategy_config
-        )
-
-        incremental_model_strategy: Optional[ModelStorageStrategyConfig] = None
-        if (
-            request.model_storage_policy.HasField("incremental_model_strategy_config")
-            and request.model_storage_policy.incremental_model_strategy_config is not None
-        ):
-            incremental_model_strategy = ModelStorageStrategyConfig.from_config(
-                request.model_storage_policy.incremental_model_strategy_config
-            )
-
-        full_model_interval: Optional[int] = None
-        if (
-            request.model_storage_policy.HasField("full_model_interval")
-            and request.model_storage_policy.full_model_interval is not None
-        ):
-            full_model_interval = request.model_storage_policy.full_model_interval
-
-        pipeline_id = self.selector_manager.register_pipeline(
-            request.num_workers,
-            request.selection_strategy.value,
-            request.model_class_name,
-            request.model_configuration.value,
-            request.amp,
-            full_model_strategy,
-            incremental_model_strategy,
-            full_model_interval,
-        )
-        return PipelineResponse(pipeline_id=pipeline_id)
-
->>>>>>> 06d252ad
     def get_sample_keys_and_weights(  # pylint: disable-next=unused-argument
         self, request: GetSamplesRequest, context: grpc.ServicerContext
     ) -> Iterable[SamplesResponse]:
