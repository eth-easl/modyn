--- conflicted
+++ resolved
@@ -34,12 +34,6 @@
             response_deserializer=selector__pb2.TriggerResponse.FromString,
         )
         self.get_number_of_samples = channel.unary_unary(
-<<<<<<< HEAD
-            '/selector.Selector/get_number_of_samples',
-            request_serializer=selector__pb2.GetNumberOfSamplesRequest.SerializeToString,
-            response_deserializer=selector__pb2.NumberOfSamplesResponse.FromString,
-        )
-=======
                 '/selector.Selector/get_number_of_samples',
                 request_serializer=selector__pb2.GetNumberOfSamplesRequest.SerializeToString,
                 response_deserializer=selector__pb2.NumberOfSamplesResponse.FromString,
@@ -49,19 +43,12 @@
                 request_serializer=selector__pb2.GetStatusBarScaleRequest.SerializeToString,
                 response_deserializer=selector__pb2.StatusBarScaleResponse.FromString,
                 )
->>>>>>> 113f65ed
         self.get_number_of_partitions = channel.unary_unary(
             '/selector.Selector/get_number_of_partitions',
             request_serializer=selector__pb2.GetNumberOfPartitionsRequest.SerializeToString,
             response_deserializer=selector__pb2.NumberOfPartitionsResponse.FromString,
         )
         self.get_selection_strategy = channel.unary_unary(
-<<<<<<< HEAD
-            '/selector.Selector/get_selection_strategy',
-            request_serializer=selector__pb2.GetSelectionStrategyRequest.SerializeToString,
-            response_deserializer=selector__pb2.SelectionStrategyResponse.FromString,
-        )
-=======
                 '/selector.Selector/get_selection_strategy',
                 request_serializer=selector__pb2.GetSelectionStrategyRequest.SerializeToString,
                 response_deserializer=selector__pb2.SelectionStrategyResponse.FromString,
@@ -76,7 +63,6 @@
                 request_serializer=selector__pb2.UsesWeightsRequest.SerializeToString,
                 response_deserializer=selector__pb2.UsesWeightsResponse.FromString,
                 )
->>>>>>> 113f65ed
 
 
 class SelectorServicer(object):
@@ -145,43 +131,6 @@
 
 def add_SelectorServicer_to_server(servicer, server):
     rpc_method_handlers = {
-<<<<<<< HEAD
-        'register_pipeline': grpc.unary_unary_rpc_method_handler(
-            servicer.register_pipeline,
-            request_deserializer=selector__pb2.RegisterPipelineRequest.FromString,
-            response_serializer=selector__pb2.PipelineResponse.SerializeToString,
-        ),
-        'get_sample_keys_and_weights': grpc.unary_stream_rpc_method_handler(
-            servicer.get_sample_keys_and_weights,
-            request_deserializer=selector__pb2.GetSamplesRequest.FromString,
-            response_serializer=selector__pb2.SamplesResponse.SerializeToString,
-        ),
-        'inform_data': grpc.unary_unary_rpc_method_handler(
-            servicer.inform_data,
-            request_deserializer=selector__pb2.DataInformRequest.FromString,
-            response_serializer=selector__pb2.Empty.SerializeToString,
-        ),
-        'inform_data_and_trigger': grpc.unary_unary_rpc_method_handler(
-            servicer.inform_data_and_trigger,
-            request_deserializer=selector__pb2.DataInformRequest.FromString,
-            response_serializer=selector__pb2.TriggerResponse.SerializeToString,
-        ),
-        'get_number_of_samples': grpc.unary_unary_rpc_method_handler(
-            servicer.get_number_of_samples,
-            request_deserializer=selector__pb2.GetNumberOfSamplesRequest.FromString,
-            response_serializer=selector__pb2.NumberOfSamplesResponse.SerializeToString,
-        ),
-        'get_number_of_partitions': grpc.unary_unary_rpc_method_handler(
-            servicer.get_number_of_partitions,
-            request_deserializer=selector__pb2.GetNumberOfPartitionsRequest.FromString,
-            response_serializer=selector__pb2.NumberOfPartitionsResponse.SerializeToString,
-        ),
-        'get_selection_strategy': grpc.unary_unary_rpc_method_handler(
-            servicer.get_selection_strategy,
-            request_deserializer=selector__pb2.GetSelectionStrategyRequest.FromString,
-            response_serializer=selector__pb2.SelectionStrategyResponse.SerializeToString,
-        ),
-=======
             'register_pipeline': grpc.unary_unary_rpc_method_handler(
                     servicer.register_pipeline,
                     request_deserializer=selector__pb2.RegisterPipelineRequest.FromString,
@@ -232,7 +181,6 @@
                     request_deserializer=selector__pb2.UsesWeightsRequest.FromString,
                     response_serializer=selector__pb2.UsesWeightsResponse.SerializeToString,
             ),
->>>>>>> 113f65ed
     }
     generic_handler = grpc.method_handlers_generic_handler(
         'selector.Selector', rpc_method_handlers)
@@ -375,12 +323,6 @@
                                timeout=None,
                                metadata=None):
         return grpc.experimental.unary_unary(request, target, '/selector.Selector/get_selection_strategy',
-<<<<<<< HEAD
-                                             selector__pb2.GetSelectionStrategyRequest.SerializeToString,
-                                             selector__pb2.SelectionStrategyResponse.FromString,
-                                             options, channel_credentials,
-                                             insecure, call_credentials, compression, wait_for_ready, timeout, metadata)
-=======
             selector__pb2.GetSelectionStrategyRequest.SerializeToString,
             selector__pb2.SelectionStrategyResponse.FromString,
             options, channel_credentials,
@@ -418,5 +360,4 @@
             selector__pb2.UsesWeightsRequest.SerializeToString,
             selector__pb2.UsesWeightsResponse.FromString,
             options, channel_credentials,
-            insecure, call_credentials, compression, wait_for_ready, timeout, metadata)
->>>>>>> 113f65ed
+            insecure, call_credentials, compression, wait_for_ready, timeout, metadata)