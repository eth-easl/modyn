--- conflicted
+++ resolved
@@ -7,18 +7,11 @@
 from multiprocessing import Manager
 from multiprocessing.managers import DictProxy
 from pathlib import Path
-<<<<<<< HEAD
-from threading import Lock
-from typing import Optional
+from typing import Any, Optional
 
 from modyn.metadata_database.metadata_database_connection import MetadataDatabaseConnection
 from modyn.metadata_database.utils import ModelStorageStrategyConfig
-=======
-from typing import Any, Optional
-
-from modyn.metadata_database.metadata_database_connection import MetadataDatabaseConnection
 from modyn.metadata_database.models.pipelines import Pipeline
->>>>>>> 7d736bed
 from modyn.selector.internal.selector_strategies.abstract_selection_strategy import AbstractSelectionStrategy
 from modyn.selector.selector import Selector
 from modyn.utils.utils import dynamic_module_import, is_directory_writable
@@ -79,7 +72,30 @@
                 + f"Directory info: {os.stat(trigger_sample_directory)}"
             )
 
-<<<<<<< HEAD
+    def _populate_pipeline_if_exists(self, pipeline_id: int) -> None:
+        if pipeline_id in self._selectors:
+            return
+
+        with MetadataDatabaseConnection(self._modyn_config) as database:
+            pipeline: Optional[Pipeline] = database.session.get(Pipeline, pipeline_id)
+            if pipeline is None:
+                return
+            logging.info(
+                "[%d] Instantiating new selector for pipeline %d"
+                + " that was in the DB but previously unknown to this process",
+                os.getpid(),
+                pipeline_id,
+            )
+            self._selector_locks[pipeline_id] = self._prepared_locks[pipeline_id % len(self._prepared_locks)]
+
+            self._instantiate_selector(pipeline_id, pipeline.num_workers, pipeline.selection_strategy)
+
+    def _instantiate_selector(self, pipeline_id: int, num_workers: int, selection_strategy: str) -> None:
+        assert pipeline_id in self._selector_locks, f"Trying to register pipeline {pipeline_id} without existing lock!"
+        selection_strategy = self._instantiate_strategy(json.loads(selection_strategy), pipeline_id)
+        selector = Selector(selection_strategy, pipeline_id, num_workers, self._modyn_config, self._selector_cache_size)
+        self._selectors[pipeline_id] = selector
+
     def register_pipeline(
         self,
         num_workers: int,
@@ -91,33 +107,6 @@
         incremental_model_strategy: Optional[ModelStorageStrategyConfig] = None,
         full_model_interval: Optional[int] = None,
     ) -> int:
-=======
-    def _populate_pipeline_if_exists(self, pipeline_id: int) -> None:
-        if pipeline_id in self._selectors:
-            return
-
-        with MetadataDatabaseConnection(self._modyn_config) as database:
-            pipeline: Optional[Pipeline] = database.session.get(Pipeline, pipeline_id)
-            if pipeline is None:
-                return
-            logging.info(
-                "[%d] Instantiating new selector for pipeline %d"
-                + " that was in the DB but previously unknown to this process",
-                os.getpid(),
-                pipeline_id,
-            )
-            self._selector_locks[pipeline_id] = self._prepared_locks[pipeline_id % len(self._prepared_locks)]
-
-            self._instantiate_selector(pipeline_id, pipeline.num_workers, pipeline.selection_strategy)
-
-    def _instantiate_selector(self, pipeline_id: int, num_workers: int, selection_strategy: str) -> None:
-        assert pipeline_id in self._selector_locks, f"Trying to register pipeline {pipeline_id} without existing lock!"
-        selection_strategy = self._instantiate_strategy(json.loads(selection_strategy), pipeline_id)
-        selector = Selector(selection_strategy, pipeline_id, num_workers, self._modyn_config, self._selector_cache_size)
-        self._selectors[pipeline_id] = selector
-
-    def register_pipeline(self, num_workers: int, selection_strategy: str) -> int:
->>>>>>> 7d736bed
         """
         Registers a new pipeline at the Selector.
         Returns:
@@ -130,22 +119,19 @@
 
         with self._next_pipeline_lock:
             with MetadataDatabaseConnection(self._modyn_config) as database:
-<<<<<<< HEAD
                 pipeline_id = database.register_pipeline(
                     num_workers,
                     model_class_name,
                     model_config,
                     amp,
+                    selection_strategy,
                     full_model_strategy,
                     incremental_model_strategy,
                     full_model_interval,
                 )
-=======
-                pipeline_id = database.register_pipeline(num_workers, selection_strategy)
 
         self._selector_locks[pipeline_id] = self._prepared_locks[pipeline_id % len(self._prepared_locks)]
         self._instantiate_selector(pipeline_id, num_workers, selection_strategy)
->>>>>>> 7d736bed
 
         return pipeline_id
 
