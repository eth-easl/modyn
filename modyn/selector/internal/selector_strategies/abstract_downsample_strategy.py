# pylint: disable=singleton-comparison
# flake8: noqa: E712
import logging

from modyn.selector.internal.selector_strategies.abstract_presample_strategy import AbstractPresampleStrategy

logger = logging.getLogger(__name__)


class AbstractDownsampleStrategy(AbstractPresampleStrategy):
    """
    This abstract strategy is used to represent the common behaviour of downsampling strategies
    like loss-based, importance downsampling (distribution-based methods) and craig&adacore (greedy-based methods)

    These methods work on a uniformly-presampled version of the entire dataset (relying on AbstractPresampleStrategy),
    then the actual downsampling is done at the trainer server since all of these methods rely on the result of
    forward pass.

    Args:
        config (dict): The configuration for the selector.
    """

    def __init__(self, config: dict, modyn_config: dict, pipeline_id: int, maximum_keys_in_memory: int):
        super().__init__(config, modyn_config, pipeline_id, maximum_keys_in_memory)

<<<<<<< HEAD
        if "presampling_ratio" not in config:
            raise ValueError(
                "Please specify the presampling ratio. If you want to avoid presampling, set presampling_ratio to 100"
            )
        self.presampling_ratio = config["presampling_ratio"]

        if not (0 < self.presampling_ratio <= 100) or not isinstance(self.presampling_ratio, int):
            raise ValueError("Presampling ratio must be an integer in range (0,100]")

        if "sample_before_batch" not in config:
            raise ValueError(
                "Please specify if you want to sample and then batch or vice versa. "
                "Use the sample_before_batch parameter"
            )
        self.sample_before_batch = config["sample_before_batch"]

        if self.sample_before_batch and "downsampling_period" in config:
            raise ValueError("downsampling_period can be used only in sample-then-batch.")
        self.downsampling_period = config.get("downsampling_period", 1)

        if self.sample_before_batch:
            # sample-then-batch, downsampled_batch_ratio is needed
            if "downsampled_batch_ratio" not in config:
                raise ValueError("Please specify downsampled_batch_ratio to use sample-then-batch")
            self.downsampled_batch_ratio = config["downsampled_batch_ratio"]
            if not (0 < self.downsampled_batch_ratio < 100) or not isinstance(self.downsampled_batch_ratio, int):
                raise ValueError("The downsampled batch ratio must be an integer in (0,100)")

        else:
            # batch-then-sample
            if "downsampled_batch_size" not in config:
                raise ValueError("Please specify downsampled_batch_size to use batch-then-sample")
            self.downsampled_batch_size = self._config["downsampled_batch_size"]
            if self.downsampled_batch_size <= 0 or not isinstance(self.downsampled_batch_size, int):
                raise ValueError("The downsampled batch size must be a positive integer")

        self._requires_remote_computation = True

        self.avoid_presampling = self.presampling_ratio == 100

    def inform_data(self, keys: list[int], timestamps: list[int], labels: list[int]) -> None:
        assert len(keys) == len(timestamps)
        assert len(timestamps) == len(labels)

        self._persist_samples(keys, timestamps, labels)

    def _on_trigger(self) -> Iterable[list[tuple[int, float]]]:
        """
        Internal function. Defined by concrete strategy implementations. Calculates the next set of data to
        train on. Returns an iterator over lists, if next set of data consists of more than _maximum_keys_in_memory
        keys.

        Sampling is done within the db before chunking. Returned chunks have already been sampled

        Returns:
            Iterable[list[tuple[int, float]]]:
                Iterable over partitions. Each partition consists of a list of training samples.
                In each list, each entry is a training sample, where the first element of the tuple
                is the key, and the second element is the associated weight.
        """

        if self.avoid_presampling and not self.has_limit:
            for samples in self._get_all_data():
                random.shuffle(samples)
                yield [(sample, 1.0) for sample in samples]
        else:
            for samples in self._get_sampled_data():
                random.shuffle(samples)
                yield [(sample, 1.0) for sample in samples]

    def get_presampling_target_size(self) -> int:
        dataset_size = self._get_dataset_size()
        target_presampling = (dataset_size * self.presampling_ratio) // 100

        return target_presampling

    def _get_all_data(self) -> Iterable[list[int]]:
        """Returns all sample

        Returns:
            list[str]: Keys of used samples
        """
        with MetadataDatabaseConnection(self._modyn_config) as database:
            stmt = (
                select(SelectorStateMetadata.sample_key)
                # Enables batching of results in chunks. See https://docs.sqlalchemy.org/en/20/orm/queryguide/api.html#orm-queryguide-yield-per
                .execution_options(yield_per=self._maximum_keys_in_memory)
                .filter(
                    SelectorStateMetadata.pipeline_id == self._pipeline_id,
                    SelectorStateMetadata.seen_in_trigger_id >= self._next_trigger_id - self.tail_triggers
                    if self.tail_triggers is not None
                    else True,
                )
                .order_by(asc(SelectorStateMetadata.timestamp))
            )

            for chunk in database.session.execute(stmt).partitions():
                if len(chunk) > 0:
                    yield [res[0] for res in chunk]
                else:
                    yield []

    def _get_sampled_data(self) -> Iterable[list[int]]:
        """Returns a subset of samples uniformly sampled from the DB

        Returns:
            list[str]: Keys of used samples
        """

        with MetadataDatabaseConnection(self._modyn_config) as database:
            if database.drivername == "postgresql":
                stmt = self.get_postgres_stmt()
            else:
                stmt = self.get_general_stmt()

            for chunk in database.session.execute(stmt).partitions():
                if len(chunk) > 0:
                    yield [res[0] for res in chunk]
                else:
                    yield []

    def get_postgres_stmt(self) -> Union[Select[Any], Select[tuple[Any]]]:
        # TODO(#224) write an efficient query using TABLESAMPLE
        return self.get_general_stmt()

    def get_general_stmt(self) -> Union[Select[Any], Select[tuple[Any]]]:
        presampling_target_size = self.get_presampling_target_size()

        if self.has_limit:
            target_size = min(self.training_set_size_limit, presampling_target_size)
        else:
            target_size = presampling_target_size

        subq = (
            select(SelectorStateMetadata.sample_key)
            .filter(
                SelectorStateMetadata.pipeline_id == self._pipeline_id,
                SelectorStateMetadata.seen_in_trigger_id >= self._next_trigger_id - self.tail_triggers
                if self.tail_triggers is not None
                else True,
            )
            .order_by(func.random())  # pylint: disable=E1102
            .limit(target_size)
        )

        stmt = (
            select(SelectorStateMetadata.sample_key)
            .execution_options(yield_per=self._maximum_keys_in_memory)
            .filter(
                SelectorStateMetadata.pipeline_id == self._pipeline_id,
                SelectorStateMetadata.sample_key.in_(subq),
            )
            .order_by(asc(SelectorStateMetadata.timestamp))
        )

        return stmt

    def _reset_state(self) -> None:
        pass  # As we currently hold everything in database (#116), this currently is a noop.

    def _get_dataset_size(self) -> int:
        with MetadataDatabaseConnection(self._modyn_config) as database:
            return (
                database.session.query(SelectorStateMetadata.sample_key)
                .filter(
                    SelectorStateMetadata.pipeline_id == self._pipeline_id,
                    SelectorStateMetadata.seen_in_trigger_id >= self._next_trigger_id - self.tail_triggers
                    if self.tail_triggers is not None
                    else True,
                )
                .count()
            )
=======
        if "downsampled_batch_size" not in self._config:
            raise ValueError("To use downsampling strategies, you have to specify the downsampled_batch_size")
        self.downsampled_batch_size = self._config["downsampled_batch_size"]
>>>>>>> abd51905

        if not isinstance(self.downsampled_batch_size, int):
            raise ValueError("The downsampled batch size must be an integer")

        self._requires_remote_computation = True<|MERGE_RESOLUTION|>--- conflicted
+++ resolved
@@ -23,16 +23,6 @@
     def __init__(self, config: dict, modyn_config: dict, pipeline_id: int, maximum_keys_in_memory: int):
         super().__init__(config, modyn_config, pipeline_id, maximum_keys_in_memory)
 
-<<<<<<< HEAD
-        if "presampling_ratio" not in config:
-            raise ValueError(
-                "Please specify the presampling ratio. If you want to avoid presampling, set presampling_ratio to 100"
-            )
-        self.presampling_ratio = config["presampling_ratio"]
-
-        if not (0 < self.presampling_ratio <= 100) or not isinstance(self.presampling_ratio, int):
-            raise ValueError("Presampling ratio must be an integer in range (0,100]")
-
         if "sample_before_batch" not in config:
             raise ValueError(
                 "Please specify if you want to sample and then batch or vice versa. "
@@ -57,152 +47,7 @@
             if "downsampled_batch_size" not in config:
                 raise ValueError("Please specify downsampled_batch_size to use batch-then-sample")
             self.downsampled_batch_size = self._config["downsampled_batch_size"]
-            if self.downsampled_batch_size <= 0 or not isinstance(self.downsampled_batch_size, int):
-                raise ValueError("The downsampled batch size must be a positive integer")
-
-        self._requires_remote_computation = True
-
-        self.avoid_presampling = self.presampling_ratio == 100
-
-    def inform_data(self, keys: list[int], timestamps: list[int], labels: list[int]) -> None:
-        assert len(keys) == len(timestamps)
-        assert len(timestamps) == len(labels)
-
-        self._persist_samples(keys, timestamps, labels)
-
-    def _on_trigger(self) -> Iterable[list[tuple[int, float]]]:
-        """
-        Internal function. Defined by concrete strategy implementations. Calculates the next set of data to
-        train on. Returns an iterator over lists, if next set of data consists of more than _maximum_keys_in_memory
-        keys.
-
-        Sampling is done within the db before chunking. Returned chunks have already been sampled
-
-        Returns:
-            Iterable[list[tuple[int, float]]]:
-                Iterable over partitions. Each partition consists of a list of training samples.
-                In each list, each entry is a training sample, where the first element of the tuple
-                is the key, and the second element is the associated weight.
-        """
-
-        if self.avoid_presampling and not self.has_limit:
-            for samples in self._get_all_data():
-                random.shuffle(samples)
-                yield [(sample, 1.0) for sample in samples]
-        else:
-            for samples in self._get_sampled_data():
-                random.shuffle(samples)
-                yield [(sample, 1.0) for sample in samples]
-
-    def get_presampling_target_size(self) -> int:
-        dataset_size = self._get_dataset_size()
-        target_presampling = (dataset_size * self.presampling_ratio) // 100
-
-        return target_presampling
-
-    def _get_all_data(self) -> Iterable[list[int]]:
-        """Returns all sample
-
-        Returns:
-            list[str]: Keys of used samples
-        """
-        with MetadataDatabaseConnection(self._modyn_config) as database:
-            stmt = (
-                select(SelectorStateMetadata.sample_key)
-                # Enables batching of results in chunks. See https://docs.sqlalchemy.org/en/20/orm/queryguide/api.html#orm-queryguide-yield-per
-                .execution_options(yield_per=self._maximum_keys_in_memory)
-                .filter(
-                    SelectorStateMetadata.pipeline_id == self._pipeline_id,
-                    SelectorStateMetadata.seen_in_trigger_id >= self._next_trigger_id - self.tail_triggers
-                    if self.tail_triggers is not None
-                    else True,
-                )
-                .order_by(asc(SelectorStateMetadata.timestamp))
-            )
-
-            for chunk in database.session.execute(stmt).partitions():
-                if len(chunk) > 0:
-                    yield [res[0] for res in chunk]
-                else:
-                    yield []
-
-    def _get_sampled_data(self) -> Iterable[list[int]]:
-        """Returns a subset of samples uniformly sampled from the DB
-
-        Returns:
-            list[str]: Keys of used samples
-        """
-
-        with MetadataDatabaseConnection(self._modyn_config) as database:
-            if database.drivername == "postgresql":
-                stmt = self.get_postgres_stmt()
-            else:
-                stmt = self.get_general_stmt()
-
-            for chunk in database.session.execute(stmt).partitions():
-                if len(chunk) > 0:
-                    yield [res[0] for res in chunk]
-                else:
-                    yield []
-
-    def get_postgres_stmt(self) -> Union[Select[Any], Select[tuple[Any]]]:
-        # TODO(#224) write an efficient query using TABLESAMPLE
-        return self.get_general_stmt()
-
-    def get_general_stmt(self) -> Union[Select[Any], Select[tuple[Any]]]:
-        presampling_target_size = self.get_presampling_target_size()
-
-        if self.has_limit:
-            target_size = min(self.training_set_size_limit, presampling_target_size)
-        else:
-            target_size = presampling_target_size
-
-        subq = (
-            select(SelectorStateMetadata.sample_key)
-            .filter(
-                SelectorStateMetadata.pipeline_id == self._pipeline_id,
-                SelectorStateMetadata.seen_in_trigger_id >= self._next_trigger_id - self.tail_triggers
-                if self.tail_triggers is not None
-                else True,
-            )
-            .order_by(func.random())  # pylint: disable=E1102
-            .limit(target_size)
-        )
-
-        stmt = (
-            select(SelectorStateMetadata.sample_key)
-            .execution_options(yield_per=self._maximum_keys_in_memory)
-            .filter(
-                SelectorStateMetadata.pipeline_id == self._pipeline_id,
-                SelectorStateMetadata.sample_key.in_(subq),
-            )
-            .order_by(asc(SelectorStateMetadata.timestamp))
-        )
-
-        return stmt
-
-    def _reset_state(self) -> None:
-        pass  # As we currently hold everything in database (#116), this currently is a noop.
-
-    def _get_dataset_size(self) -> int:
-        with MetadataDatabaseConnection(self._modyn_config) as database:
-            return (
-                database.session.query(SelectorStateMetadata.sample_key)
-                .filter(
-                    SelectorStateMetadata.pipeline_id == self._pipeline_id,
-                    SelectorStateMetadata.seen_in_trigger_id >= self._next_trigger_id - self.tail_triggers
-                    if self.tail_triggers is not None
-                    else True,
-                )
-                .count()
-            )
-=======
-        if "downsampled_batch_size" not in self._config:
-            raise ValueError("To use downsampling strategies, you have to specify the downsampled_batch_size")
-        self.downsampled_batch_size = self._config["downsampled_batch_size"]
->>>>>>> abd51905
-
-        if not isinstance(self.downsampled_batch_size, int):
-            raise ValueError("The downsampled batch size must be an integer")
+            if  not isinstance(self.downsampled_batch_size, int):
+                raise ValueError("The downsampled batch size must be an integer")
 
         self._requires_remote_computation = True