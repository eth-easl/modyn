--- conflicted
+++ resolved
@@ -70,11 +70,7 @@
         if self.reset_after_trigger:
             assert self.tail_triggers == 0
             get_data_func = self._get_data_reset
-<<<<<<< HEAD
-        elif self.tail_triggers > 0:
-=======
         elif self.tail_triggers is not None and self.tail_triggers > 0:
->>>>>>> 56fc4e15
             get_data_func = self._get_data_tail
         else:
             get_data_func = self._get_data_no_reset
@@ -148,31 +144,7 @@
                 .execution_options(yield_per=self._maximum_keys_in_memory)
                 .filter(
                     SelectorStateMetadata.pipeline_id == self._pipeline_id,
-                    self._next_trigger_id == SelectorStateMetadata.seen_in_trigger_id,
-                )
-                .order_by(asc(SelectorStateMetadata.timestamp))
-            )
-
-            for chunk in database.session.execute(stmt).partitions():
-                if len(chunk) > 0:
-                    yield [res[0] for res in chunk]
-                else:
-                    yield []
-
-    def _get_tail_triggers_data(self) -> Iterable[list[int]]:
-        """Returns all sample for current trigger
-
-        Returns:
-            list[int]: Keys of used samples
-        """
-        with MetadataDatabaseConnection(self._modyn_config) as database:
-            stmt = (
-                select(SelectorStateMetadata.sample_key)
-                # Enables batching of results in chunks. See https://docs.sqlalchemy.org/en/20/orm/queryguide/api.html#orm-queryguide-yield-per
-                .execution_options(yield_per=self._maximum_keys_in_memory)
-                .filter(
-                    SelectorStateMetadata.pipeline_id == self._pipeline_id,
-                    self._next_trigger_id - SelectorStateMetadata.seen_in_trigger_id <= self.tail_triggers,
+                    SelectorStateMetadata.seen_in_trigger_id == self._next_trigger_id,
                 )
                 .order_by(asc(SelectorStateMetadata.timestamp))
             )
