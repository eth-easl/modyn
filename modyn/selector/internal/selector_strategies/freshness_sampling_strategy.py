--- conflicted
+++ resolved
@@ -51,37 +51,15 @@
                 "FreshnessSamplingStrategy cannot reset state after trigger, because then no old data would be available to sample from."
             )
 
-<<<<<<< HEAD
-        self._storage_backend: AbstractStorageBackend
-        if config.storage_backend == "database":
-            self._storage_backend = DatabaseStorageBackend(
+    def _init_storage_backend(self) -> AbstractStorageBackend:
+        if self._config.storage_backend == "database":
+            _storage_backend = DatabaseStorageBackend(
                 self._pipeline_id, self._modyn_config, self._maximum_keys_in_memory
             )
         else:
             # TODO(#324): Support local backend on FreshnessSamplingStrategy
-            raise NotImplementedError(f'Unknown storage backend "{config.storage_backend}". Supported: database')
-=======
-    def _init_storage_backend(self) -> AbstractStorageBackend:
-        if "storage_backend" in self._config:
-            if self._config["storage_backend"] == "local":
-                # TODO(#324): Support local backend on FreshnessSamplingStrategy
-                raise NotImplementedError("The FreshnessSamplingStrategy currently does not support the local backend.")
-
-            if self._config["storage_backend"] == "database":
-                storage_backend = DatabaseStorageBackend(
-                    self._pipeline_id, self._modyn_config, self._maximum_keys_in_memory
-                )
-            else:
-                raise NotImplementedError(
-                    f"Unknown storage backend \"{self._config['storage_backend']}\". Supported: database"
-                )
-        else:
-            logger.info("FreshnessSamplingStrategy defaulting to database backend.")
-            storage_backend = DatabaseStorageBackend(
-                self._pipeline_id, self._modyn_config, self._maximum_keys_in_memory
-            )
-        return storage_backend
->>>>>>> 6c3d63f2
+            raise NotImplementedError(f'Unknown storage backend "{self._config.storage_backend}". Supported: database')
+        return _storage_backend
 
     def inform_data(self, keys: list[int], timestamps: list[int], labels: list[int]) -> dict[str, Any]:
         assert len(keys) == len(timestamps)
