# pylint: disable=singleton-comparison
# flake8: noqa: E712
import logging
import random
from math import isclose
from typing import Any, Iterable, Iterator

from modyn.common.benchmark.stopwatch import Stopwatch
from modyn.metadata_database.models import SelectorStateMetadata
from modyn.selector.internal.selector_strategies.abstract_selection_strategy import AbstractSelectionStrategy
from modyn.selector.internal.storage_backend import AbstractStorageBackend
from modyn.selector.internal.storage_backend.database import DatabaseStorageBackend
from sqlalchemy import exc, func, update
from sqlalchemy.orm.session import Session
from sqlalchemy.sql.selectable import Select

logger = logging.getLogger(__name__)


class FreshnessSamplingStrategy(AbstractSelectionStrategy):
    """
    This class selects data from a mixture of used and unused data.
    We can set a ratio that defines how much data in the training set per trigger should be from previously unused data (in all previous triggers).

    The first trigger will always use only fresh data (up to the limit, if there is one).
    The subsequent triggers will sample a dataset that reflects the ratio of used/unused data (if data came during but was not used in a previous trigger, we still handle it as unused).
    We have to respect both the ratio and the limit (if there is one) and build up the dataset on trigger accordingly.

    It cannot be used with reset, because we need to keep state over multiple triggers.

    Args:
        config (dict): The configuration for the selector.
    """

    def __init__(self, config: dict, modyn_config: dict, pipeline_id: int, maximum_keys_in_memory: int):
        super().__init__(
            config, modyn_config, pipeline_id, maximum_keys_in_memory, required_configs=["unused_data_ratio"]
        )
        assert self.tail_triggers is None or self.tail_triggers == 0, "Tail triggers not supported for this strategy."
        self.unused_data_ratio = self._config["unused_data_ratio"]
        self._is_first_trigger = True

        if self.unused_data_ratio < 1 or self.unused_data_ratio > 99:
            raise ValueError(
                f"Invalid unused data ratio: {self.unused_data_ratio}. We need at least 1% fresh data (otherwise we would always train on the data from first trigger) and at maximum 99% fresh data (otherwise please use NewDataStrategy+reset)."
            )

        if self.reset_after_trigger:
            raise ValueError(
                "FreshnessSamplingStrategy cannot reset state after trigger, because then no old data would be available to sample from."
            )

        self._storage_backend: AbstractStorageBackend
        if "storage_backend" in config:
            if config["storage_backend"] == "local":
                # TODO(#324): Support local backend on FreshnessSamplingStrategy
                raise NotImplementedError("The FreshnessSamplingStrategy currently does not support the local backend.")

            if config["storage_backend"] == "database":
                self._storage_backend = DatabaseStorageBackend(
                    self._pipeline_id, self._modyn_config, self._maximum_keys_in_memory
                )
            else:
                raise NotImplementedError(
                    f"Unknown storage backend \"{config['storage_backend']}\". Supported: database"
                )
        else:
            logger.info("FreshnessSamplingStrategy defaulting to database backend.")
            self._storage_backend = DatabaseStorageBackend(
                self._pipeline_id, self._modyn_config, self._maximum_keys_in_memory
            )

    def inform_data(self, keys: list[int], timestamps: list[int], labels: list[int]) -> dict[str, Any]:
        assert len(keys) == len(timestamps)
        assert len(timestamps) == len(labels)

        swt = Stopwatch()
        swt.start("persist_samples")
        persist_log = self._storage_backend.persist_samples(self._next_trigger_id, keys, timestamps, labels)
        return {"total_persist_time": swt.stop(), "persist_log": persist_log}

    def _on_trigger(self) -> Iterable[tuple[list[tuple[int, float]], dict[str, Any]]]:
        """
        Internal function. Calculates the next set of data to
        train on.

        Returns:
            list(tuple(str, float)): Each entry is a training sample, where the first element of the tuple
                is the key, and the second element is the associated weight.
        """

        # TODO(#116): right now this is an offline implementation. we might switch to an online
        # implementation where we don't calculate everything on trigger. This depends on what
        # we hold in memory.

        if self._is_first_trigger:
            get_data_func = self._get_first_trigger_data
        else:
            get_data_func = self._get_trigger_data

        for samples in get_data_func():
            self._mark_used(samples)
            random.shuffle(samples)

            # Add logging here when required.
            yield [(sample, 1.0) for sample in samples], {}

    def _get_first_trigger_data(self) -> Iterable[list[int]]:
        assert self._is_first_trigger
        self._is_first_trigger = False

        if self.has_limit:
            # TODO(#179): this assumes limit < len(samples)
            for samples in self._get_all_unused_data():
                yield random.sample(samples, self.training_set_size_limit) if self.training_set_size_limit < len(
                    samples
                ) else samples
        else:
            yield from self._get_all_unused_data()

    def _get_trigger_data(self) -> Iterable[list[int]]:
        assert not self._is_first_trigger
        count_unused_samples = self._get_count_of_data(False)
        count_used_samples = self._get_count_of_data(True)

        num_unused_samples, num_used_samples = self._calc_num_samples_no_limit(count_unused_samples, count_used_samples)

        if self.has_limit and (num_unused_samples + num_used_samples) > self.training_set_size_limit:
            num_unused_samples, num_used_samples = self._calc_num_samples_limit(
                count_unused_samples, count_used_samples
            )

        # Idea: We issue a windowed query for unused and used samples with _maximum_keys_in_memory / 2 as the window size each.
        # We then always concatenate the two windows of the subsample to create a window of _maximum_keys_in_memory which we yield

        unused_generator = self._get_data_sample(num_unused_samples, False)
        used_generator = self._get_data_sample(num_used_samples, True)

        next_unused_sample: list[int] = next(unused_generator, [])
        next_used_sample: list[int] = next(used_generator, [])

        while len(next_unused_sample) > 0 or len(next_used_sample) > 0:
            yield next_unused_sample + next_used_sample
            next_unused_sample = next(unused_generator, [])
            next_used_sample = next(used_generator, [])

    def _calc_num_samples_no_limit(self, total_unused_samples: int, total_used_samples: int) -> tuple[int, int]:
        # For both the used and unused samples, we calculate how many samples we could have at maximum where the used/unused samples make up the required fraction

        maximum_samples_unused = int(total_unused_samples / (float(self.unused_data_ratio) / 100.0))
        maximum_samples_used = int(total_used_samples / (float(100 - self.unused_data_ratio) / 100.0))

        if maximum_samples_unused > maximum_samples_used:
            total_samples = maximum_samples_used
            num_used_samples = total_used_samples
            num_unused_samples = total_samples - num_used_samples
        else:
            total_samples = maximum_samples_unused
            num_unused_samples = total_unused_samples
            num_used_samples = total_samples - num_unused_samples

        assert isclose(num_unused_samples / total_samples, float(self.unused_data_ratio) / 100.0, abs_tol=0.5)
        assert num_used_samples <= total_used_samples
        assert num_unused_samples <= total_unused_samples

        return num_unused_samples, num_used_samples

    def _calc_num_samples_limit(self, total_unused_samples: int, total_used_samples: int) -> tuple[int, int]:
        assert self.has_limit

        # This function has the assumption that we have enough data points available to fulfill the limit
        # This is why _get_trigger_data calls the no limit function first
        num_unused_samples = int(self.training_set_size_limit * (float(self.unused_data_ratio) / 100.0))
        num_used_samples = self.training_set_size_limit - num_unused_samples

        assert num_unused_samples <= total_unused_samples
        assert num_used_samples <= total_used_samples

        return num_unused_samples, num_used_samples

    def _get_data_sample(self, sample_size: int, used: bool) -> Iterator[list[int]]:
        """Returns sample of data. Returns ins batches of  self._maximum_keys_in_memory / 2

        Returns:
            list[str]: Keys of used samples
        """
        assert isinstance(
            self._storage_backend, DatabaseStorageBackend
        ), "FreshnessStrategy currently only supports DatabaseBackend"

        def _chunk_callback(chunk: Any) -> None:
            _, used_data = zip(*chunk)
            if used:
                assert all(used_data), "Queried used data, but got unused data."
            else:
                assert not any(used_data), "Queried unused data, but got used data."

        def _statement_modifier(stmt: Select) -> tuple:
            return (
                stmt.add_columns(SelectorStateMetadata.used)
                .order_by(func.random())  # pylint: disable=not-callable
                .limit(sample_size)
            )

<<<<<<< HEAD
            for chunk in database.session.execute(stmt).partitions():
                if len(chunk) > 0:
                    keys, used_data = zip(*chunk)
                    if used:
                        assert all(used_data), "Queried used data, but got unused data."
                    else:
                        assert not any(used_data), "Queried unused data, but got used data."

                else:
                    keys = ()

                yield list(keys)
=======
        yield_per = max(int(self._maximum_keys_in_memory / 2), 1)
        # Change to `yield from` when we actually use the log returned here.
        for keys, _ in self._storage_backend._get_pipeline_data(
            (SelectorStateMetadata.used == used,),
            yield_per=yield_per,
            statement_modifier=_statement_modifier,
            chunk_callback=_chunk_callback,
        ):
            yield keys
>>>>>>> fe4e6142

    def _get_all_unused_data(self) -> Iterator[list[int]]:
        """Returns all unused samples

        Returns:
            list[str]: Keys of unused samples
        """
        assert isinstance(
            self._storage_backend, DatabaseStorageBackend
        ), "FreshnessStrategy currently only supports DatabaseBackend"

<<<<<<< HEAD
            for chunk in database.session.execute(stmt).partitions():
                if len(chunk) > 0:
                    keys, used = zip(*chunk)
                    assert not any(used), "Queried unused data, but got used data."
                else:
                    keys, used = (), ()
=======
        def _chunk_callback(chunk: Any) -> None:
            _, used = zip(*chunk)
            assert not any(used), "Queried unused data, but got used data."
>>>>>>> fe4e6142

        def _statement_modifier(stmt: Select) -> Any:
            return stmt.add_columns(SelectorStateMetadata.used)

        # Change to yield_from when we actually use the log returned here.
        for keys, _ in self._storage_backend._get_pipeline_data(
            (SelectorStateMetadata.used == False,),
            statement_modifier=_statement_modifier,
            chunk_callback=_chunk_callback,
        ):
            yield keys

    def _get_count_of_data(self, used: bool) -> int:
        """Returns all unused samples

        Returns:
            list[str]: Keys of unused samples
        """
        assert isinstance(
            self._storage_backend, DatabaseStorageBackend
        ), "FreshnessStrategy currently only supports DatabaseBackend"

        def _session_callback(session: Session) -> Any:
            return (
                session.query(SelectorStateMetadata.sample_key)
                # TODO(#182): Index on used?
                .filter(
                    SelectorStateMetadata.pipeline_id == self._pipeline_id, SelectorStateMetadata.used == used
                ).count()
            )

        return self._storage_backend._execute_on_session(_session_callback)

    def _mark_used(self, keys: list[int]) -> None:
        """Sets samples to used"""
        if len(keys) == 0:
            return
        assert isinstance(
            self._storage_backend, DatabaseStorageBackend
        ), "FreshnessStrategy currently only supports DatabaseBackend"

        def _session_callback(session: Session) -> None:
            try:
                stmt = update(SelectorStateMetadata).where(SelectorStateMetadata.sample_key.in_(keys)).values(used=True)
                session.execute(stmt)
                session.commit()
            except exc.SQLAlchemyError as exception:
                logger.error(f"Could not set metadata: {exception}")
                session.rollback()

        self._storage_backend._execute_on_session(_session_callback)

    def _reset_state(self) -> None:
        raise NotImplementedError("This strategy does not support resets.")

    def get_available_labels(self) -> list[int]:
        return self._storage_backend.get_available_labels(self._next_trigger_id, tail_triggers=self.tail_triggers)<|MERGE_RESOLUTION|>--- conflicted
+++ resolved
@@ -202,20 +202,6 @@
                 .limit(sample_size)
             )
 
-<<<<<<< HEAD
-            for chunk in database.session.execute(stmt).partitions():
-                if len(chunk) > 0:
-                    keys, used_data = zip(*chunk)
-                    if used:
-                        assert all(used_data), "Queried used data, but got unused data."
-                    else:
-                        assert not any(used_data), "Queried unused data, but got used data."
-
-                else:
-                    keys = ()
-
-                yield list(keys)
-=======
         yield_per = max(int(self._maximum_keys_in_memory / 2), 1)
         # Change to `yield from` when we actually use the log returned here.
         for keys, _ in self._storage_backend._get_pipeline_data(
@@ -225,7 +211,6 @@
             chunk_callback=_chunk_callback,
         ):
             yield keys
->>>>>>> fe4e6142
 
     def _get_all_unused_data(self) -> Iterator[list[int]]:
         """Returns all unused samples
@@ -237,18 +222,9 @@
             self._storage_backend, DatabaseStorageBackend
         ), "FreshnessStrategy currently only supports DatabaseBackend"
 
-<<<<<<< HEAD
-            for chunk in database.session.execute(stmt).partitions():
-                if len(chunk) > 0:
-                    keys, used = zip(*chunk)
-                    assert not any(used), "Queried unused data, but got used data."
-                else:
-                    keys, used = (), ()
-=======
         def _chunk_callback(chunk: Any) -> None:
             _, used = zip(*chunk)
             assert not any(used), "Queried unused data, but got used data."
->>>>>>> fe4e6142
 
         def _statement_modifier(stmt: Select) -> Any:
             return stmt.add_columns(SelectorStateMetadata.used)
