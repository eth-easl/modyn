import logging
import multiprocessing as mp
import os
import platform
from abc import ABC, abstractmethod
from multiprocessing import shared_memory
from typing import Iterable, Optional

import numpy as np
from modyn.metadata_database.metadata_database_connection import MetadataDatabaseConnection
from modyn.metadata_database.models import SelectorStateMetadata, Trigger, TriggerPartition
from modyn.selector.internal.trigger_sample import TriggerSampleStorage
from sqlalchemy import func

logger = logging.getLogger(__name__)


class AbstractSelectionStrategy(ABC):
    """This class is the base class for selection strategies.
    New selection strategies need to implement the
    `_on_trigger`, `_reset_state`, and `inform_data` methods.

    Args:
        config (dict): the configurations for the selector
        modyn_config (dict): the configurations for the modyn module
    """

    def __init__(
        self,
        config: dict,
        modyn_config: dict,
        pipeline_id: int,
        maximum_keys_in_memory: int,
        required_configs: Optional[list[str]] = None,
    ):
        self._config = config

        if required_configs is None:
            required_configs = []  # Using [] as default is considered unsafe by pylint

        required_configs.extend(["limit", "reset_after_trigger"])
        for required_config in required_configs:
            if required_config not in self._config.keys():
                raise ValueError(f"{required_config} not given but required.")

        self.training_set_size_limit: int = config["limit"]
        self.has_limit = self.training_set_size_limit > 0
        self.reset_after_trigger: bool = config["reset_after_trigger"]
<<<<<<< HEAD
        if "tail_triggers" in config:
            self.tail_triggers = config["tail_triggers"]
            assert not (
                self.reset_after_trigger and self.tail_triggers > 0
            ), "Reset after trigger is equivalent to setting tail triggers to 0."
            assert not (
                not self.reset_after_trigger and self.tail_triggers == 0
            ), "Reset after trigger is equivalent to setting tail triggers to 0."
=======

        if "tail_triggers" in config:
            self.tail_triggers = config["tail_triggers"]
            if self.tail_triggers < 0 or not isinstance(config["tail_triggers"], int):
                raise ValueError("Tail trigger must be an integer greater than 0")
            if (self.reset_after_trigger and self.tail_triggers > 0) or (
                (not self.reset_after_trigger) and self.tail_triggers == 0
            ):
                raise ValueError("Reset after trigger is equivalent to setting tail triggers to 0.")
>>>>>>> 56fc4e15
        else:
            if self.reset_after_trigger:
                self.tail_triggers = 0  # consider only the current trigger
            else:
<<<<<<< HEAD
                self.tail_triggers = -1  # consider every datapoint
=======
                self.tail_triggers = None  # consider every datapoint
>>>>>>> 56fc4e15

        self._modyn_config = modyn_config
        self._pipeline_id = pipeline_id
        self._maximum_keys_in_memory = maximum_keys_in_memory
        self._insertion_threads = modyn_config["selector"]["insertion_threads"]
        self._requires_remote_computation = False

        self._is_test = "PYTEST_CURRENT_TEST" in os.environ
        self._is_mac = platform.system() == "Darwin"
        self._disable_mt = self._insertion_threads <= 0

        if self._maximum_keys_in_memory < 1:
            raise ValueError(f"Invalid setting for maximum_keys_in_memory: {self._maximum_keys_in_memory}")

        logger.info(f"Initializing selection strategy for pipeline {pipeline_id}.")

        with MetadataDatabaseConnection(self._modyn_config) as database:
            last_trigger_id = (
                database.session.query(func.max(Trigger.trigger_id))  # pylint: disable=not-callable
                .filter(Trigger.pipeline_id == self._pipeline_id)
                .scalar()
            )
            if last_trigger_id is None:
                logger.info(f"Did not find previous trigger id DB for pipeline {pipeline_id}, next trigger is 0.")
                self._next_trigger_id = 0
            else:
                logger.info(f"Last trigger in DB for pipeline {pipeline_id} was {last_trigger_id}.")
                self._next_trigger_id = last_trigger_id + 1

        if self.has_limit and self.training_set_size_limit > self._maximum_keys_in_memory:
            # TODO(#179) Otherwise, we need to somehow sample over multiple not-in-memory partitions, which is a problem
            # Right now, we interpret the limit as a limit per partition
            # (this means a limit of 2 with 4 partitions with lead to 8 data points!)
            # This is also problematic since the limit now depends on the chunking. However, we need to think about
            # how to do this carefully
            raise ValueError(
                "We currently do not support a limit that is "
                "larger than the maximum amount of keys we may hold in memory."
            )

        self._trigger_sample_directory = self._modyn_config["selector"]["trigger_sample_directory"]

    @abstractmethod
    def _on_trigger(self) -> Iterable[list[tuple[int, float]]]:
        """
        Internal function. Defined by concrete strategy implementations. Calculates the next set of data to
        train on. Returns an iterator over lists, if next set of data consists of more than _maximum_keys_in_memory
        keys.

        Returns:
            Iterable[list[tuple[str, float]]]:
                Iterable over partitions. Each partition consists of a list of training samples.
                In each list, each entry is a training sample, where the first element of the tuple
                is the key, and the second element is the associated weight.
        """
        raise NotImplementedError

    @abstractmethod
    def _reset_state(self) -> None:
        """Resets the internal state of the strategy, e.g., by clearing buffers."""
        raise NotImplementedError

    @abstractmethod
    def inform_data(self, keys: list[int], timestamps: list[int], labels: list[int]) -> None:
        """Informs the strategy of new data.

        Args:
            keys (list[str]): A list of keys of the data
            timestamps (list[int]): A list of timestamps of the data.
        """
        raise NotImplementedError

    @staticmethod
    def _store_triggersamples_impl(
        partition_id: int,
        trigger_id: int,
        pipeline_id: int,
        training_samples: np.ndarray,
        modyn_config: dict,
        insertion_id: int,
    ) -> None:
        TriggerSampleStorage(
            trigger_sample_directory=modyn_config["selector"]["trigger_sample_directory"],
        ).save_trigger_sample(
            pipeline_id=pipeline_id,
            trigger_id=trigger_id,
            partition_id=partition_id,
            trigger_samples=training_samples,
            insertion_id=insertion_id,
        )

    @staticmethod
    def _store_trigger_num_keys(
        modyn_config: dict,
        pipeline_id: int,
        trigger_id: int,
        partition_id: int,
        num_keys: int,
    ) -> None:
        with MetadataDatabaseConnection(modyn_config) as database:
            trigger_partition = TriggerPartition(
                pipeline_id=pipeline_id,
                trigger_id=trigger_id,
                partition_id=partition_id,
                num_keys=num_keys,
            )
            # TODO(#246): Maybe clean this up after some time.
            database.session.add(trigger_partition)
            database.session.commit()

    # pylint: disable=too-many-locals
    def trigger(self) -> tuple[int, int, int]:
        """
        Causes the strategy to compute the training set, and (if so configured) reset its internal state.

        Returns:
            tuple[int, int, int]: Trigger ID, how many keys are in the trigger, number of overall partitions
        """
        trigger_id = self._next_trigger_id
        total_keys_in_trigger = 0

        with MetadataDatabaseConnection(self._modyn_config) as database:
            trigger = Trigger(pipeline_id=self._pipeline_id, trigger_id=trigger_id)
            database.session.add(trigger)
            database.session.commit()

        partition_num_keys = {}
        partition: Optional[int] = None
        for partition, training_samples in enumerate(self._on_trigger()):
            logger.info(
                f"Strategy for pipeline {self._pipeline_id} returned batch of"
                + f" {len(training_samples)} samples for new trigger {trigger_id}."
            )

            partition_num_keys[partition] = len(training_samples)

            total_keys_in_trigger += len(training_samples)

            if (self._is_mac and self._is_test) or self._disable_mt:
                AbstractSelectionStrategy._store_triggersamples_impl(
                    partition,
                    trigger_id,
                    self._pipeline_id,
                    np.array(training_samples, dtype=np.dtype("i8,f8")),
                    self._modyn_config,
                    0,
                )
                continue

            samples_per_proc = int(len(training_samples) / self._insertion_threads)
            processes: list[mp.Process] = []

            for i in range(self._insertion_threads):
                start_idx = i * samples_per_proc
                end_idx = start_idx + samples_per_proc if i < self._insertion_threads - 1 else len(training_samples)
                proc_samples = np.array(training_samples[start_idx:end_idx], dtype=np.dtype("i8,f8"))
                if len(proc_samples) > 0:
                    shm = shared_memory.SharedMemory(
                        create=True,
                        size=proc_samples.nbytes,
                    )
                    shared_proc_samples: np.ndarray = np.ndarray(
                        proc_samples.shape, dtype=proc_samples.dtype, buffer=shm.buf
                    )
                    shared_proc_samples[:] = proc_samples  # This copies into the prepared numpy array
                    assert proc_samples.shape == shared_proc_samples.shape

                    logger.debug(f"Starting trigger saving process for {len(proc_samples)} samples.")
                    proc = mp.Process(
                        target=AbstractSelectionStrategy._store_triggersamples_impl,
                        args=(partition, trigger_id, self._pipeline_id, shared_proc_samples, self._modyn_config, i),
                    )
                    proc.start()
                    processes.append(proc)

            for proc in processes:
                proc.join()

        num_partitions = partition + 1 if partition is not None else 0

        # Update Trigger about number of partitions and keys
        with MetadataDatabaseConnection(self._modyn_config) as database:
            trigger = (
                database.session.query(Trigger)
                .filter(Trigger.pipeline_id == self._pipeline_id, Trigger.trigger_id == trigger_id)
                .first()
            )
            trigger.num_keys = total_keys_in_trigger
            trigger.num_partitions = num_partitions
            database.session.commit()

        # Insert all partition lengths into DB
        for partition, partition_keys in partition_num_keys.items():
            AbstractSelectionStrategy._store_trigger_num_keys(
                modyn_config=self._modyn_config,
                pipeline_id=self._pipeline_id,
                trigger_id=trigger_id,
                partition_id=partition,
                num_keys=partition_keys,
            )

        if self.reset_after_trigger:
            self._reset_state()

        self._next_trigger_id += 1
        return trigger_id, total_keys_in_trigger, num_partitions

    def get_trigger_partition_keys(
        self, trigger_id: int, partition_id: int, worker_id: int = -1, num_workers: int = -1
    ) -> list[tuple[int, float]]:
        """
        Given a trigger id and partition id, returns a list of all keys in this partition

        Args:
            trigger_id (int): The trigger id
            partition_id (int): The partition id
            worker_id (int, optional): The worker id. Defaults to -1 meaning single threaded.
            num_workers (int, optional): The number of workers. Defaults to -1 meaning single threaded.

        Returns:
            list[tuple[int, float]]: list of training samples.
                Each entry is a training sample, where the first element of the tuple
                is the key, and the second element is the associated weight.
        """

        with MetadataDatabaseConnection(self._modyn_config) as database:
            num_samples_trigger_partition = (
                database.session.query(TriggerPartition.num_keys)
                .filter(
                    TriggerPartition.pipeline_id == self._pipeline_id,
                    TriggerPartition.trigger_id == trigger_id,
                    TriggerPartition.partition_id == partition_id,
                )
                .first()
            )
            assert num_samples_trigger_partition is not None, f"Could not find TriggerPartition {partition_id} in DB"
            num_samples_trigger_partition = num_samples_trigger_partition[0]

        data = TriggerSampleStorage(
            self._trigger_sample_directory,
        ).get_trigger_samples(
            pipeline_id=self._pipeline_id,
            trigger_id=trigger_id,
            partition_id=partition_id,
            retrieval_worker_id=worker_id,
            total_retrieval_workers=num_workers,
            num_samples_trigger_partition=num_samples_trigger_partition,
        )

        assert len(data) <= self._maximum_keys_in_memory, "Chunking went wrong"

        return data

    @staticmethod
    def _persist_samples_impl(
        keys: list[int],
        timestamps: list[int],
        labels: list[int],
        pipeline_id: int,
        modyn_config: dict,
        seen_in_trigger_id: int,
    ) -> None:
        with MetadataDatabaseConnection(modyn_config) as database:
            database.session.bulk_insert_mappings(
                SelectorStateMetadata,
                [
                    {
                        "pipeline_id": pipeline_id,
                        "sample_key": key,
                        "timestamp": timestamp,
                        "label": label,
                        "seen_in_trigger_id": seen_in_trigger_id,
                    }
                    for key, timestamp, label in zip(keys, timestamps, labels)
                ],
            )
            database.session.commit()

    def _persist_samples(self, keys: list[int], timestamps: list[int], labels: list[int]) -> None:
        """Persists the data in the database.

        Args:
            keys (list[str]): A list of keys of the data
            timestamps (list[int]): A list of timestamps of the data.
            labels (list[int]): A list of labels of the data.
            database (MetadataDatabaseConnection): The database connection.
        """
        # TODO(#116): Right now we persist all datapoint into DB. We might want to
        # keep this partly in memory for performance.
        # Even if each sample is 64 byte and we see 2 million samples, it's just 128 MB of data in memory.
        # This also means that we have to clear this list on reset accordingly etc.
        assert len(keys) == len(timestamps) and len(keys) == len(labels)

        # First persist the trigger which also creates the partition tables
        #  This is done outside of subprocesses to avoid issues with duplicate table creation
        with MetadataDatabaseConnection(self._modyn_config) as database:
            database.add_selector_state_metadata_trigger(self._pipeline_id, self._next_trigger_id)

        if self._disable_mt or (self._is_test and self._is_mac):
            AbstractSelectionStrategy._persist_samples_impl(
                keys, timestamps, labels, self._pipeline_id, self._modyn_config, self._next_trigger_id
            )
            return

        samples_per_proc = int(len(keys) / self._insertion_threads)
        processes: list[mp.Process] = []

        for i in range(self._insertion_threads):
            start_idx = i * samples_per_proc
            end_idx = start_idx + samples_per_proc if i < self._insertion_threads - 1 else len(keys)
            proc_keys = keys[start_idx:end_idx]
            proc_timestamps = timestamps[start_idx:end_idx]
            proc_labels = labels[start_idx:end_idx]
            if len(proc_keys) > 0:
                logger.debug(f"Starting persisting process for {len(proc_keys)} samples.")
                proc = mp.Process(
                    target=AbstractSelectionStrategy._persist_samples_impl,
                    args=(
                        proc_keys,
                        proc_timestamps,
                        proc_labels,
                        self._pipeline_id,
                        self._modyn_config,
                        self._next_trigger_id,
                    ),
                )
                proc.start()
                processes.append(proc)

        for proc in processes:
            proc.join()<|MERGE_RESOLUTION|>--- conflicted
+++ resolved
@@ -46,16 +46,6 @@
         self.training_set_size_limit: int = config["limit"]
         self.has_limit = self.training_set_size_limit > 0
         self.reset_after_trigger: bool = config["reset_after_trigger"]
-<<<<<<< HEAD
-        if "tail_triggers" in config:
-            self.tail_triggers = config["tail_triggers"]
-            assert not (
-                self.reset_after_trigger and self.tail_triggers > 0
-            ), "Reset after trigger is equivalent to setting tail triggers to 0."
-            assert not (
-                not self.reset_after_trigger and self.tail_triggers == 0
-            ), "Reset after trigger is equivalent to setting tail triggers to 0."
-=======
 
         if "tail_triggers" in config:
             self.tail_triggers = config["tail_triggers"]
@@ -65,16 +55,11 @@
                 (not self.reset_after_trigger) and self.tail_triggers == 0
             ):
                 raise ValueError("Reset after trigger is equivalent to setting tail triggers to 0.")
->>>>>>> 56fc4e15
         else:
             if self.reset_after_trigger:
                 self.tail_triggers = 0  # consider only the current trigger
             else:
-<<<<<<< HEAD
-                self.tail_triggers = -1  # consider every datapoint
-=======
                 self.tail_triggers = None  # consider every datapoint
->>>>>>> 56fc4e15
 
         self._modyn_config = modyn_config
         self._pipeline_id = pipeline_id
