import logging
from abc import ABC, abstractmethod
from typing import Any, Callable, Iterable, Optional

import numpy as np
from modyn.common.benchmark.stopwatch import Stopwatch
from modyn.common.trigger_sample import ArrayWrapper, TriggerSampleStorage
from modyn.config import SelectionStrategy
from modyn.metadata_database.metadata_database_connection import MetadataDatabaseConnection
from modyn.metadata_database.models import Trigger, TriggerPartition
from modyn.selector.internal.storage_backend import AbstractStorageBackend
from sqlalchemy import func

logger = logging.getLogger(__name__)


class AbstractSelectionStrategy(ABC):
    """This class is the base class for selection strategies.
    New selection strategies need to implement the
    `_on_trigger`, `_reset_state`, and `inform_data` methods.

    Args:
        config (dict): the configurations for the selector
        modyn_config (dict): the configurations for the modyn module
    """

    # pylint: disable-next=too-many-branches
    def __init__(self, config: SelectionStrategy, modyn_config: dict, pipeline_id: int):
        self._config = config

        self.training_set_size_limit: int = config.limit
        self.has_limit = self.training_set_size_limit > 0

        # weighted optimization (with weights supplied by the selector) is quite unusual, so the default us false
        self.uses_weights = config.uses_weights

        self.tail_triggers = config.tail_triggers
        if self.tail_triggers is None:
            self.reset_after_trigger = False
        else:
            self.reset_after_trigger = self.tail_triggers == 0

        self._modyn_config = modyn_config
        self._pipeline_id = pipeline_id
<<<<<<< HEAD
        self._maximum_keys_in_memory = config.maximum_keys_in_memory
        self._insertion_threads = modyn_config["selector"]["insertion_threads"]

        self._is_test = "PYTEST_CURRENT_TEST" in os.environ
        self._is_mac = platform.system() == "Darwin"
        self._disable_mt = self._insertion_threads <= 0

=======
        self._maximum_keys_in_memory = maximum_keys_in_memory
>>>>>>> 6c3d63f2
        if self._maximum_keys_in_memory < 1:
            raise ValueError(f"Invalid setting for maximum_keys_in_memory: {self._maximum_keys_in_memory}")

        logger.info(f"Initializing selection strategy for pipeline {pipeline_id}.")

        with MetadataDatabaseConnection(self._modyn_config) as database:
            last_trigger_id = (
                database.session.query(func.max(Trigger.trigger_id))  # pylint: disable=not-callable
                .filter(Trigger.pipeline_id == self._pipeline_id)
                .scalar()
            )
            if last_trigger_id is None:
                logger.info(f"Did not find previous trigger id DB for pipeline {pipeline_id}, next trigger is 0.")
                self._next_trigger_id = 0
            else:
                logger.info(f"Last trigger in DB for pipeline {pipeline_id} was {last_trigger_id}.")
                self._next_trigger_id = last_trigger_id + 1

        if self.has_limit and self.training_set_size_limit > self._maximum_keys_in_memory:
            # TODO(#179) Otherwise, we need to somehow sample over multiple not-in-memory partitions, which is a problem
            # Right now, we interpret the limit as a limit per partition
            # (this means a limit of 2 with 4 partitions with lead to 8 data points!)
            # This is also problematic since the limit now depends on the chunking. However, we need to think about
            # how to do this carefully
            raise ValueError(
                "We currently do not support a limit that is "
                "larger than the maximum amount of keys we may hold in memory."
            )

        self._trigger_sample_directory = self._modyn_config["selector"]["trigger_sample_directory"]
        self._storage_backend = self._init_storage_backend()

    @abstractmethod
    def _init_storage_backend(self) -> AbstractStorageBackend:
        """Initializes the storage backend."""
        raise NotImplementedError

    @property
    def maximum_keys_in_memory(self) -> int:
        return self._maximum_keys_in_memory

    @maximum_keys_in_memory.setter
    def maximum_keys_in_memory(self, value: int) -> None:
        self._maximum_keys_in_memory = value

        # Forward update of maximum keys in memory if needed
        if hasattr(self, "_storage_backend") and hasattr(self._storage_backend, "_maximum_keys_in_memory"):
            self._storage_backend._maximum_keys_in_memory = value

    @abstractmethod
    def _on_trigger(self) -> Iterable[tuple[list[tuple[int, float]], dict[str, Any]]]:
        """
        Internal function. Defined by concrete strategy implementations. Calculates the next set of data to
        train on. Returns an iterator over lists, if next set of data consists of more than _maximum_keys_in_memory
        keys.

        Returns:
            Iterable[tuple[list[tuple[int, float]], dict[str, Any]]]:
                Iterable over partitions. Each partition consists of a list of training samples.
                In each list, each entry is a training sample, where the first element of the tuple
                is the key, and the second element is the associated weight. Each partition also has
                a log attached to it, the second element in the tuple
        """
        raise NotImplementedError

    @abstractmethod
    def _reset_state(self) -> None:
        """Resets the internal state of the strategy, e.g., by clearing buffers."""
        raise NotImplementedError

    @abstractmethod
    def inform_data(self, keys: list[int], timestamps: list[int], labels: list[int]) -> dict[str, Any]:
        """Informs the strategy of new data.

        Args:
            keys (list[str]): A list of keys of the data
            timestamps (list[int]): A list of timestamps of the data.
            labels list[int]: A list of labels
        """
        raise NotImplementedError

    @abstractmethod
    def get_available_labels(self) -> list[int]:
        """Returns the list of all labels that could be returned in the latest trigger training set

        If the labels from the current "in progress" trigger should be included, first,
        we need to trigger, and then call this function, since this only includes data from the last finished trigger.
        """
        raise NotImplementedError

    @staticmethod
    def _store_triggersamples_impl(
        partition_id: int,
        trigger_id: int,
        pipeline_id: int,
        training_samples: np.ndarray,
        data_lengths: list,
        modyn_config: dict,
    ) -> None:
        TriggerSampleStorage(
            trigger_sample_directory=modyn_config["selector"]["trigger_sample_directory"]
        ).save_trigger_samples(
            pipeline_id=pipeline_id,
            trigger_id=trigger_id,
            partition_id=partition_id,
            trigger_samples=training_samples,
            data_lengths=data_lengths,
        )

    @staticmethod
    def _store_trigger_num_keys(
        modyn_config: dict, pipeline_id: int, trigger_id: int, partition_id: int, num_keys: int
    ) -> None:
        with MetadataDatabaseConnection(modyn_config) as database:
            trigger_partition = TriggerPartition(
                pipeline_id=pipeline_id, trigger_id=trigger_id, partition_id=partition_id, num_keys=num_keys
            )
            # TODO(#246): Maybe clean this up after some time.
            database.session.add(trigger_partition)
            database.session.commit()

    # pylint: disable=too-many-locals
    @staticmethod
    def store_training_set(
        target_pipeline_id: int,
        target_trigger_id: int,
        modyn_config: dict,
        training_set_producer: Callable[[], Iterable[tuple[list[tuple[int, float]], dict[str, Any]]]],
        insertion_threads: int,
    ) -> tuple[int, int, dict[str, Any]]:
        """
        Store the training set, produced by the training_set_producer, as TriggerSampleStorage.
        Relevant metadata for the trigger is also stored in the metadata database.

        :param target_pipeline_id: the pipeline id the training set is associated with.
        :param target_trigger_id: the trigger id the training set is associated with.
        :param modyn_config: the modyn configuration.
        :param training_set_producer: a callable that returns partitioned training samples. The type is the same as
            the return type of the _on_trigger method.
        :param insertion_threads: how many threads are used to store. If bigger than 1, multiple threads are used to
            store the data.
        :return: total number of keys in the trigger, number of partitions, and a log.
        """
        # TODO(#276) Unify AbstractSelection Strategy and LocalDatasetWriter
        total_keys_in_trigger = 0
        log: dict[str, Any] = {"trigger_partitions": []}
        swt = Stopwatch()
        partition_num_keys = {}
        partition: Optional[int] = None
        swt.start("on_trigger")

        for partition, (training_samples, partition_log) in enumerate(training_set_producer()):
            overall_partition_log = {"partition_log": partition_log, "on_trigger_time": swt.stop("on_trigger")}

            partition_num_keys[partition] = len(training_samples)

            total_keys_in_trigger += len(training_samples)

            swt.start("store_triggersamples", overwrite=True)
            if insertion_threads == 1:

                AbstractSelectionStrategy._store_triggersamples_impl(
                    partition,
                    target_trigger_id,
                    target_pipeline_id,
                    np.array(training_samples, dtype=np.dtype("i8,f8")),
                    [len(training_samples)],
                    modyn_config,
                )
            else:
                samples_per_proc = int(len(training_samples) / insertion_threads)
                data_lengths = []
                if samples_per_proc > 0:
                    data_lengths = [samples_per_proc] * (insertion_threads - 1)
                if sum(data_lengths) < len(training_samples):
                    data_lengths.append(len(training_samples) - sum(data_lengths))

                AbstractSelectionStrategy._store_triggersamples_impl(
                    partition,
                    target_trigger_id,
                    target_pipeline_id,
                    np.array(training_samples, dtype=np.dtype("i8,f8")),
                    data_lengths,
                    modyn_config,
                )
            overall_partition_log["store_triggersamples_time"] = swt.stop()

            log["trigger_partitions"].append(overall_partition_log)
            swt.start("on_trigger", overwrite=True)

        swt.stop("on_trigger")
        num_partitions = partition + 1 if partition is not None else 0
        log["num_partitions"] = num_partitions
        log["num_keys"] = total_keys_in_trigger

        swt.start("db_update")
        with MetadataDatabaseConnection(modyn_config) as database:
            trigger = Trigger(
                pipeline_id=target_pipeline_id,
                trigger_id=target_trigger_id,
                num_keys=total_keys_in_trigger,
                num_partitions=num_partitions,
            )
            database.session.add(trigger)
            database.session.commit()

        # Insert all partition lengths into DB
        for partition, partition_keys in partition_num_keys.items():
            AbstractSelectionStrategy._store_trigger_num_keys(
                modyn_config=modyn_config,
                pipeline_id=target_pipeline_id,
                trigger_id=target_trigger_id,
                partition_id=partition,
                num_keys=partition_keys,
            )

        log["db_update_time"] = swt.stop()
        return total_keys_in_trigger, num_partitions, log

    def trigger(self) -> tuple[int, int, int, dict[str, Any]]:
        """
        Causes the strategy to compute the training set, and (if so configured) reset its internal state.

        Returns:
            tuple[int, int, int]: Trigger ID, how many keys are in the trigger, number of overall partitions
        """
        total_keys_in_trigger, num_partitions, log = self.store_training_set(
            self._pipeline_id,
            self._next_trigger_id,
            self._modyn_config,
            self._on_trigger,
            insertion_threads=self._storage_backend.insertion_threads,
        )

        swt = Stopwatch()
        if self.reset_after_trigger:
            swt.start("reset_state")
            self._reset_state()
            log["reset_state_time"] = swt.stop()

        trigger_id = self._next_trigger_id
        self._next_trigger_id += 1
        return trigger_id, total_keys_in_trigger, num_partitions, log

    def get_trigger_partition_keys(
        self, trigger_id: int, partition_id: int, worker_id: int = -1, num_workers: int = -1
    ) -> ArrayWrapper:
        """
        Given a trigger id and partition id, returns an ArrayWrapper of all keys in this partition

        Args:
            trigger_id (int): The trigger id
            partition_id (int): The partition id
            worker_id (int, optional): The worker id. Defaults to -1 meaning single threaded.
            num_workers (int, optional): The number of workers. Defaults to -1 meaning single threaded.

        Returns:
            list[tuple[int, float]]: list of training samples.
                Each entry is a training sample, where the first element of the tuple
                is the key, and the second element is the associated weight.
        """

        with MetadataDatabaseConnection(self._modyn_config) as database:
            num_samples_trigger_partition = (
                database.session.query(TriggerPartition.num_keys)
                .filter(
                    TriggerPartition.pipeline_id == self._pipeline_id,
                    TriggerPartition.trigger_id == trigger_id,
                    TriggerPartition.partition_id == partition_id,
                )
                .first()
            )
            assert num_samples_trigger_partition is not None, f"Could not find TriggerPartition {partition_id} in DB"
            num_samples_trigger_partition = num_samples_trigger_partition[0]

        data = TriggerSampleStorage(self._trigger_sample_directory).get_trigger_samples(
            pipeline_id=self._pipeline_id,
            trigger_id=trigger_id,
            partition_id=partition_id,
            retrieval_worker_id=worker_id,
            total_retrieval_workers=num_workers,
            num_samples_trigger_partition=num_samples_trigger_partition,
        )

        assert len(data) <= self._maximum_keys_in_memory, "Chunking went wrong"

        return data<|MERGE_RESOLUTION|>--- conflicted
+++ resolved
@@ -42,19 +42,7 @@
 
         self._modyn_config = modyn_config
         self._pipeline_id = pipeline_id
-<<<<<<< HEAD
         self._maximum_keys_in_memory = config.maximum_keys_in_memory
-        self._insertion_threads = modyn_config["selector"]["insertion_threads"]
-
-        self._is_test = "PYTEST_CURRENT_TEST" in os.environ
-        self._is_mac = platform.system() == "Darwin"
-        self._disable_mt = self._insertion_threads <= 0
-
-=======
-        self._maximum_keys_in_memory = maximum_keys_in_memory
->>>>>>> 6c3d63f2
-        if self._maximum_keys_in_memory < 1:
-            raise ValueError(f"Invalid setting for maximum_keys_in_memory: {self._maximum_keys_in_memory}")
 
         logger.info(f"Initializing selection strategy for pipeline {pipeline_id}.")
 
