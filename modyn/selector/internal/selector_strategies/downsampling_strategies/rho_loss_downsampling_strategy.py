--- conflicted
+++ resolved
@@ -1,12 +1,9 @@
 import json
 from typing import Any, Iterable
 
-<<<<<<< HEAD
 from modyn.config import FullModelStrategy
 from modyn.metadata_database.models.auxiliary_pipelines import AuxiliaryPipeline
-=======
 from modyn.config.schema.sampling.downsampling_config import RHOLossDownsamplingConfig
->>>>>>> 93f977f6
 from modyn.metadata_database.metadata_database_connection import MetadataDatabaseConnection
 from modyn.metadata_database.models import SelectorStateMetadata
 from modyn.metadata_database.utils import ModelStorageStrategyConfig
@@ -21,17 +18,11 @@
 
 
 class RHOLossDownsamplingStrategy(AbstractDownsamplingStrategy):
-<<<<<<< HEAD
 
     IL_MODEL_STORAGE_STRATEGY = ModelStorageStrategyConfig(
         Supervisor.get_model_strategy(FullModelStrategy(name="PyTorchFullModel"))
     )
 
-    def __init__(self, downsampling_config: dict, modyn_config: dict, pipeline_id: int, maximum_keys_in_memory: int):
-        super().__init__(downsampling_config, modyn_config, pipeline_id, maximum_keys_in_memory)
-        self.num_workers = downsampling_config["num_workers"]
-        self.holdout_set_ratio = downsampling_config["holdout_set_ratio"]
-=======
     def __init__(
         self,
         downsampling_config: RHOLossDownsamplingConfig,
@@ -41,7 +32,6 @@
     ):
         super().__init__(downsampling_config, modyn_config, pipeline_id, maximum_keys_in_memory)
         self.holdout_set_ratio = downsampling_config.holdout_set_ratio
->>>>>>> 93f977f6
         self.remote_downsampling_strategy_name = "RemoteRHOLossDownsampling"
 
     def inform_next_trigger(self, next_trigger_id: int, selector_storage_backend: AbstractStorageBackend) -> None:
