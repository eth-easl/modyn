--- conflicted
+++ resolved
@@ -20,10 +20,7 @@
     @cached_property
     def downsampling_params(self) -> dict:
         config = super().downsampling_params
-<<<<<<< HEAD
-=======
 
->>>>>>> 0a511bb9
         config["score_metric"] = self.downsampling_config.score_metric
         config["balance"] = self.balance
 
