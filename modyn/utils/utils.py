--- conflicted
+++ resolved
@@ -169,18 +169,10 @@
     Dynamically imports and instantiates a class from a module.
 
     Args:
-<<<<<<< HEAD
-        class_module_name: Full Python module path (e.g., "modyn.models.tokenizers").
-        class_name: Name of the class to instantiate.
-        *class_args: Positional arguments for the class constructor.
-        **class_kwargs: Keyword arguments for the class constructor.
-
-=======
         class_module_name: name of the module, ex "modyn.selector.internal.selector_strategies.presampling_strategies"
         class_name: name of the class
         *class_params: parameters for class' __init__
          **class_kwargs: Keyword arguments for the class constructor.
->>>>>>> 837841a9
     Returns:
         An instance of the specified class.
     """
