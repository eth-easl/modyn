import importlib
import inspect
import pathlib
import time
from types import ModuleType
from typing import Optional

import grpc
import modyn.models
import yaml
from jsonschema import validate
from jsonschema.exceptions import ValidationError
<<<<<<< HEAD
from typing import Optional
import time
import grpc
=======
>>>>>>> e3aba678


def dynamic_module_import(name: str) -> ModuleType:
    """
    Import a module by name to enable dynamic loading of modules from config

    Args:
        name (str): name of the module to import

    Returns:
        module: the imported module
    """
    return importlib.import_module(name)


def model_available(model_id: str) -> bool:
    available_models = list(x[0] for x in inspect.getmembers(modyn.models, inspect.isclass))
    return model_id in available_models


def trigger_available(trigger_id: str) -> bool:
    trigger_module = dynamic_module_import("modyn.backend.supervisor.internal.triggers")
    available_triggers = list(x[0] for x in inspect.getmembers(trigger_module, inspect.isclass))
    return trigger_id in available_triggers


def validate_yaml(concrete_file: dict, schema_path: pathlib.Path) -> tuple[bool, Optional[ValidationError]]:
    # We might want to support different permutations here of loaded/unloaded data
    # Implement as soon as required.

    assert schema_path.is_file(), f"Schema file does not exist: {schema_path}"
    with open(schema_path, "r", encoding="utf-8") as schema_file:
        schema = yaml.safe_load(schema_file)

    try:
        validate(concrete_file, schema)
    except ValidationError as error:
        return False, error

    return True, None


def current_time_millis() -> int:
    timestamp = time.time() * 1000
    return int(round(timestamp))


<<<<<<< HEAD
def connection_established(channel: grpc.Channel, timeout_sec: int = 5) -> bool:
    """Establishes a connection to a given GRPC channel. Returns the connection status.

    Args:
        channel (grpc.Channel): The GRPC to connect to.
        timeout_sec (int): The desired timeout, in seconds.

    Returns:
        bool: The connection status of the GRPC channel.
    """
    try:
        grpc.channel_ready_future(channel).result(timeout=timeout_sec)
=======
def grpc_connection_established(channel: grpc.Channel, timeout: int = 5) -> bool:
    try:
        grpc.channel_ready_future(channel).result(timeout=timeout)
>>>>>>> e3aba678
        return True
    except grpc.FutureTimeoutError:
        return False<|MERGE_RESOLUTION|>--- conflicted
+++ resolved
@@ -10,12 +10,6 @@
 import yaml
 from jsonschema import validate
 from jsonschema.exceptions import ValidationError
-<<<<<<< HEAD
-from typing import Optional
-import time
-import grpc
-=======
->>>>>>> e3aba678
 
 
 def dynamic_module_import(name: str) -> ModuleType:
@@ -63,7 +57,6 @@
     return int(round(timestamp))
 
 
-<<<<<<< HEAD
 def connection_established(channel: grpc.Channel, timeout_sec: int = 5) -> bool:
     """Establishes a connection to a given GRPC channel. Returns the connection status.
 
@@ -76,11 +69,6 @@
     """
     try:
         grpc.channel_ready_future(channel).result(timeout=timeout_sec)
-=======
-def grpc_connection_established(channel: grpc.Channel, timeout: int = 5) -> bool:
-    try:
-        grpc.channel_ready_future(channel).result(timeout=timeout)
->>>>>>> e3aba678
         return True
     except grpc.FutureTimeoutError:
         return False