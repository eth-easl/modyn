import errno
import importlib
import importlib.util
import inspect
import logging
import os
import pathlib
import random
import sys
import tempfile
import time
from types import ModuleType
from typing import Any, Optional

import grpc
import numpy as np
import torch
import yaml
from jsonschema import validate
from jsonschema.exceptions import ValidationError

logger = logging.getLogger(__name__)
UNAVAILABLE_PKGS = []
SECONDS_PER_UNIT = {"s": 1, "m": 60, "h": 3600, "d": 86400, "w": 604800}
MAX_MESSAGE_SIZE = 1024 * 1024 * 128  # 128 MB
EMIT_MESSAGE_PERCENTAGES = [0.25, 0.5, 0.75]


def dynamic_module_import(name: str) -> ModuleType:
    """
    Import a module by name to enable dynamic loading of modules from config

    Args:
        name (str): name of the module to import

    Returns:
        module: the imported module
    """
    return importlib.import_module(name)


def model_available(model_type: str) -> bool:
    # this import is moved due to circular import errors caused by modyn.models
    # importing the 'package_available_and_can_be_imported' function
    import modyn.models  # pylint: disable=import-outside-toplevel

    available_models = list(x[0] for x in inspect.getmembers(modyn.models, inspect.isclass))
    return model_type in available_models


def trigger_available(trigger_type: str) -> bool:
    trigger_module = dynamic_module_import("modyn.supervisor.internal.triggers")
    available_triggers = list(x[0] for x in inspect.getmembers(trigger_module, inspect.isclass))
    return trigger_type in available_triggers


def validate_yaml(concrete_file: dict, schema_path: pathlib.Path) -> tuple[bool, Optional[ValidationError]]:
    # We might want to support different permutations here of loaded/unloaded data
    # Implement as soon as required.

    assert schema_path.is_file(), f"Schema file does not exist: {schema_path}"
    with open(schema_path, "r", encoding="utf-8") as schema_file:
        schema = yaml.safe_load(schema_file)

    try:
        validate(concrete_file, schema)
    except ValidationError as error:
        return False, error

    return True, None


def current_time_millis() -> int:
    timestamp = time.time() * 1000
    return int(round(timestamp))


def grpc_connection_established(channel: grpc.Channel, timeout_sec: int = 5) -> bool:
    """Establishes a connection to a given GRPC channel. Returns the connection status.

    Args:
        channel (grpc.Channel): The GRPC to connect to.
        timeout_sec (int): The desired timeout, in seconds.

    Returns:
        bool: The connection status of the GRPC channel.
    """
    try:
        grpc.channel_ready_future(channel).result(timeout=timeout_sec)
        return True
    except grpc.FutureTimeoutError:
        return False


def validate_timestr(timestr: str) -> bool:
    if timestr[-1] not in SECONDS_PER_UNIT:
        return False

    if not timestr[:-1].isdigit():
        return False

    return True


def convert_timestr_to_seconds(timestr: str) -> int:
    return int(timestr[:-1]) * SECONDS_PER_UNIT[timestr[-1]]


def package_available_and_can_be_imported(package: str) -> bool:
    if package in UNAVAILABLE_PKGS:
        return False

    if package in sys.modules:
        # already imported
        return True

    package_spec = importlib.util.find_spec(package)
    if package_spec is None:
        UNAVAILABLE_PKGS.append(package)
        return False

    try:
        importlib.import_module(package)
        return True
    except Exception as exception:  # pylint: disable=broad-except
        logger.warning(f"Importing module {package} throws exception {exception}")
        UNAVAILABLE_PKGS.append(package)
        return False


def flatten(non_flat_list: list[list[Any]]) -> list[Any]:
    return [item for sublist in non_flat_list for item in sublist]


<<<<<<< HEAD
def seed_everything(seed: int) -> None:
    random.seed(seed)
    os.environ["PYTHONHASHSEED"] = str(seed)
    np.random.seed(seed)
    torch.manual_seed(seed)
    torch.cuda.manual_seed_all(seed)
    torch.backends.cudnn.deterministic = True
    torch.backends.cudnn.benchmark = False
=======
def is_directory_writable(path: pathlib.Path) -> bool:
    # We do not check for permission bits but just try
    # since that is the most reliable solution
    # See: https://stackoverflow.com/a/25868839/1625689

    try:
        testfile = tempfile.TemporaryFile(dir=path)
        testfile.close()
    except OSError as error:
        if error.errno == errno.EACCES:  # 13
            return False
        error.filename = path
        raise

    return True
>>>>>>> 0ee6a10b
<|MERGE_RESOLUTION|>--- conflicted
+++ resolved
@@ -132,7 +132,6 @@
     return [item for sublist in non_flat_list for item in sublist]
 
 
-<<<<<<< HEAD
 def seed_everything(seed: int) -> None:
     random.seed(seed)
     os.environ["PYTHONHASHSEED"] = str(seed)
@@ -141,7 +140,8 @@
     torch.cuda.manual_seed_all(seed)
     torch.backends.cudnn.deterministic = True
     torch.backends.cudnn.benchmark = False
-=======
+
+
 def is_directory_writable(path: pathlib.Path) -> bool:
     # We do not check for permission bits but just try
     # since that is the most reliable solution
@@ -156,5 +156,4 @@
         error.filename = path
         raise
 
-    return True
->>>>>>> 0ee6a10b
+    return True