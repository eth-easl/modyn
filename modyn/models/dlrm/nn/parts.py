# Copyright (c) 2021 NVIDIA CORPORATION. All rights reserved.
#
# Licensed under the Apache License, Version 2.0 (the "License");
# you may not use this file except in compliance with the License.
# You may obtain a copy of the License at
#
#       http://www.apache.org/licenses/LICENSE-2.0
#
# Unless required by applicable law or agreed to in writing, software
# distributed under the License is distributed on an "AS IS" BASIS,
# WITHOUT WARRANTIES OR CONDITIONS OF ANY KIND, either express or implied.
# See the License for the specific language governing permissions and
# limitations under the License.
# flake8: noqa
# mypy: ignore-errors

import copy
import math
from typing import Optional, Sequence, Tuple

import torch
<<<<<<< HEAD
from modyn.models.coreset_methods_support import CoresetMethodsSupport
=======
from modyn.models.coreset_methods_support import CoresetSupportingModule
>>>>>>> e813c23f
from modyn.models.dlrm.nn.embeddings import Embeddings
from modyn.models.dlrm.nn.factories import create_embeddings, create_mlp
from modyn.models.dlrm.nn.interactions import Interaction
from torch import nn


class DlrmBottom(nn.Module):
    def __init__(
        self,
        num_numerical_features: int,
        categorical_feature_sizes: Sequence[int],
        bottom_mlp_sizes: Optional[Sequence[int]] = None,
        embedding_type: str = "multi_table",
        embedding_dim: int = 128,
        hash_indices: bool = False,
        use_cpp_mlp: bool = False,
        fp16: bool = False,
        device: str = "cuda",
    ):
        super().__init__()
        assert bottom_mlp_sizes is None or embedding_dim == bottom_mlp_sizes[-1], (
            "The last bottom MLP layer must" " have same size as embedding."
        )
        self._embedding_dim = embedding_dim
        self._categorical_feature_sizes = copy.copy(categorical_feature_sizes)
        self._fp16 = fp16

        self.embeddings = create_embeddings(
            embedding_type, categorical_feature_sizes, embedding_dim, device, hash_indices, fp16
        )
        self.mlp = (
            create_mlp(num_numerical_features, bottom_mlp_sizes, use_cpp_mlp, device).to(device)
            if bottom_mlp_sizes
            else torch.nn.ModuleList()
        )

        self._initialize_embeddings_weights(self.embeddings, categorical_feature_sizes)

    def _initialize_embeddings_weights(self, embeddings: Embeddings, categorical_feature_sizes: Sequence[int]):
        assert len(embeddings.weights) == len(categorical_feature_sizes)

        for size, weight in zip(categorical_feature_sizes, embeddings.weights):
            nn.init.uniform_(weight, -math.sqrt(1.0 / size), math.sqrt(1.0 / size))

    @property
    def num_categorical_features(self) -> int:
        return len(self._categorical_feature_sizes)

    @property
    def num_feature_vectors(self) -> int:
        return self.num_categorical_features + int(self.mlp is not None)

    def forward(self, numerical_input, categorical_inputs) -> Tuple[torch.Tensor, Optional[torch.Tensor]]:
        """
        Args:
            numerical_input (Tensor): with shape [batch_size, num_numerical_features]
            categorical_inputs (Tensor): with shape [batch_size, num_categorical_features]

        Returns:
            Tensor: Concatenated bottom mlp and embedding output in shape [batch, 1 + #embedding, embedding_dim]
        """
        bottom_output = []
        bottom_mlp_output = None

        if self.mlp:
            bottom_mlp_output = self.mlp(numerical_input)
            if self._fp16:
                bottom_mlp_output = bottom_mlp_output.half()

            # reshape bottom mlp to concatenate with embeddings
            # this order with bottom_mlp at the front is assumed by custom kernels
            bottom_output.append(bottom_mlp_output.view(-1, 1, self._embedding_dim))

        if self.num_categorical_features > 0:
            bottom_output += self.embeddings(categorical_inputs)

        if self._fp16:
            bottom_output = [x.half() if x.dtype != torch.half else x for x in bottom_output]

        if len(bottom_output) == 1:
            return bottom_output[0], bottom_mlp_output

        return torch.cat(bottom_output, dim=1), bottom_mlp_output


<<<<<<< HEAD
class DlrmTop(CoresetMethodsSupport):
=======
class DlrmTop(CoresetSupportingModule):
>>>>>>> e813c23f
    def __init__(self, top_mlp_sizes: Sequence[int], interaction: Interaction, device: str, use_cpp_mlp: bool = False):
        super().__init__()

        self.interaction = interaction
        self.mlp = create_mlp(interaction.num_interactions, top_mlp_sizes[:-1], use_cpp_mlp, device).to(device)
        self.out = nn.Linear(top_mlp_sizes[-2], top_mlp_sizes[-1])

        self._initialize_weights()

    def _initialize_weights(self):
        # Explicitly set weight corresponding to zero padded interaction output. They will
        # stay 0 throughout the entire training. An assert can be added to the end of the training
        # to prove it doesn't increase model capacity but just 0 paddings.
        nn.init.zeros_(self.mlp.weights[0][:, -1].data)

    def forward(self, bottom_output, bottom_mlp_output):
        """
        Args:
            bottom_output (Tensor): with shape [batch_size, 1 + #embeddings, embedding_dim]
            bottom_mlp_output (Tensor): with shape [batch_size, embedding_dim]
        """
        interaction_output = self.interaction.interact(bottom_output, bottom_mlp_output)
        mlp_output = self.mlp(interaction_output)
        mlp_output = self.embedding_recorder(mlp_output)
        return self.out(mlp_output)

    def get_last_layer(self) -> nn.Module:
        return self.out<|MERGE_RESOLUTION|>--- conflicted
+++ resolved
@@ -19,11 +19,7 @@
 from typing import Optional, Sequence, Tuple
 
 import torch
-<<<<<<< HEAD
-from modyn.models.coreset_methods_support import CoresetMethodsSupport
-=======
 from modyn.models.coreset_methods_support import CoresetSupportingModule
->>>>>>> e813c23f
 from modyn.models.dlrm.nn.embeddings import Embeddings
 from modyn.models.dlrm.nn.factories import create_embeddings, create_mlp
 from modyn.models.dlrm.nn.interactions import Interaction
@@ -109,11 +105,7 @@
         return torch.cat(bottom_output, dim=1), bottom_mlp_output
 
 
-<<<<<<< HEAD
-class DlrmTop(CoresetMethodsSupport):
-=======
 class DlrmTop(CoresetSupportingModule):
->>>>>>> e813c23f
     def __init__(self, top_mlp_sizes: Sequence[int], interaction: Interaction, device: str, use_cpp_mlp: bool = False):
         super().__init__()
 
