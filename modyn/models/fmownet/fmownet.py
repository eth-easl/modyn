from typing import Any

import torch
import torch.nn.functional as F
<<<<<<< HEAD
from modyn.models.coreset_methods_support import CoresetMethodsSupport
=======
from modyn.models.coreset_methods_support import CoresetSupportingModule
>>>>>>> e813c23f
from torch import nn
from torchvision.models import densenet121


class FmowNet:
    """
    Adapted from WildTime.
    Here you can find the original implementation:
    https://github.com/huaxiuyao/Wild-Time/blob/main/wildtime/networks/fmow.py
    """

    # pylint: disable-next=unused-argument
    def __init__(self, model_configuration: dict[str, Any], device: str, amp: bool) -> None:
        self.model = FmowNetModel(**model_configuration)
        self.model.to(device)


<<<<<<< HEAD
class FmowNetModel(CoresetMethodsSupport):
=======
class FmowNetModel(CoresetSupportingModule):
>>>>>>> e813c23f
    def __init__(self, num_classes: int) -> None:
        super().__init__()
        self.num_classes = num_classes
        self.enc = densenet121(pretrained=True).features
        self.classifier = nn.Linear(1024, self.num_classes)

    def forward(self, data: torch.Tensor) -> torch.Tensor:
        features = self.enc(data)
        out = F.relu(features, inplace=True)
        out = F.adaptive_avg_pool2d(out, (1, 1))
        out = torch.flatten(out, 1)
        out = self.embedding_recorder(out)
        return self.classifier(out)

    def get_last_layer(self) -> nn.Module:
        return self.classifier<|MERGE_RESOLUTION|>--- conflicted
+++ resolved
@@ -2,11 +2,7 @@
 
 import torch
 import torch.nn.functional as F
-<<<<<<< HEAD
-from modyn.models.coreset_methods_support import CoresetMethodsSupport
-=======
 from modyn.models.coreset_methods_support import CoresetSupportingModule
->>>>>>> e813c23f
 from torch import nn
 from torchvision.models import densenet121
 
@@ -24,11 +20,7 @@
         self.model.to(device)
 
 
-<<<<<<< HEAD
-class FmowNetModel(CoresetMethodsSupport):
-=======
 class FmowNetModel(CoresetSupportingModule):
->>>>>>> e813c23f
     def __init__(self, num_classes: int) -> None:
         super().__init__()
         self.num_classes = num_classes
