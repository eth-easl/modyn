--- conflicted
+++ resolved
@@ -70,20 +70,9 @@
 
         self._selector_batch_size = 128
 
-<<<<<<< HEAD
         if "seed" in pipeline_config["training"]:
             self.grpc.seed_selector(pipeline_config["training"]["seed"])
 
-    def _setup_model_directory(self) -> None:
-        self.model_storage_directory = (
-            pathlib.Path(os.getcwd())
-            / f"models_{self.pipeline_config['pipeline']['name'].replace(' ', '_')}"
-            / str(current_time_millis())
-        )
-        os.makedirs(self.model_storage_directory)
-
-=======
->>>>>>> 0ee6a10b
     def _setup_trigger(self) -> None:
         trigger_id = self.pipeline_config["trigger"]["id"]
         trigger_config = {}
