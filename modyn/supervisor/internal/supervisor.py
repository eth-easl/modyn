import json
import logging
import multiprocessing as mp
import pathlib
from multiprocessing import Manager, Process
from typing import Any, Optional

from modyn.config.schema.pipeline import ModynPipelineConfig
from modyn.metadata_database.metadata_database_connection import MetadataDatabaseConnection
from modyn.metadata_database.utils import ModelStorageStrategyConfig

# pylint: disable=no-name-in-module
from modyn.selector.internal.grpc.generated.selector_pb2 import JsonString as SelectorJsonString
from modyn.selector.internal.grpc.generated.selector_pb2 import StrategyConfig
from modyn.supervisor.internal.evaluation_result_writer import (
    JsonResultWriter,
    LogResultWriter,
    TensorboardResultWriter,
)
from modyn.supervisor.internal.grpc.enums import MsgType, PipelineStage, PipelineStatus
from modyn.supervisor.internal.grpc.template_msg import exit_submsg, pipeline_res_msg, pipeline_stage_msg
from modyn.supervisor.internal.grpc_handler import GRPCHandler
from modyn.supervisor.internal.pipeline_executor import execute_pipeline
from modyn.supervisor.internal.utils import PipelineInfo
from modyn.utils import is_directory_writable, model_available, trigger_available
from pydantic import ValidationError

logger = logging.getLogger(__name__)


class Supervisor:
    # pylint: disable=too-many-instance-attributes
    # This is a core class and we require the attributes.

    # TODO(#63): Get these from Selector
    supported_strategies: list[str] = [
        "NewDataStrategy",
        "FreshnessSamplingStrategy",
        "CoresetStrategy",
    ]

    supported_evaluation_result_writers: dict = {
        "json": JsonResultWriter,
        "tensorboard": TensorboardResultWriter,
        "log": LogResultWriter,
    }

    def __init__(
        self,
        modyn_config: dict,
    ) -> None:
        # TODO(#317): redesign tensorboard in the future
        # TODO(#325): validate modyn_config
        self.modyn_config = modyn_config
        self._pipeline_process_dict: dict[int, PipelineInfo] = {}
        self._manager = Manager()
        self._next_pipeline_lock = self._manager.Lock()
        self.grpc = GRPCHandler(self.modyn_config)
        self.init_metadata_db()

    def __getstate__(self) -> dict:
        state = self.__dict__.copy()
        if "_manager" in state:
            del state["_manager"]
        else:
            logger.info("'_manager' not found in state")
        return state

    def init_metadata_db(self) -> None:
        with MetadataDatabaseConnection(self.modyn_config) as database:
            database.create_tables()

    def init_cluster_connection(self) -> None:
        logging.info("Setting up connections to cluster components.")
        self.grpc.init_cluster_connection()

        # TODO(#317): seed per pipeline instead of per system in the future
        if "seed" in self.modyn_config:
            self.grpc.seed_selector(self.modyn_config["seed"])

<<<<<<< HEAD
=======
    def validate_pipeline_config_schema(self, pipeline_config: dict) -> bool:
        schema_path = (
            pathlib.Path(os.path.abspath(__file__)).parent.parent.parent / "config" / "schema" / "pipeline-schema.yaml"
        )
        valid_yaml, exception = validate_yaml(pipeline_config, schema_path)

        if not valid_yaml:
            logger.error(
                f"""Error while validating pipeline configuration file for schema-compliance: {
                    exception.message if exception else ''
                }"""
            )
            logger.error(exception)
            return False

        return True

>>>>>>> 6b30720f
    def _validate_evaluation_options(self, evaluation_config: dict) -> bool:
        is_valid = True

        dataset_ids = [dataset["dataset_id"] for dataset in evaluation_config["datasets"]]
        if len(set(dataset_ids)) < len(dataset_ids):
            logger.error("Dataset ids must be unique in evaluation")
            is_valid = False

        if "result_writers" in evaluation_config:
            writer_names = set(evaluation_config["result_writers"])
            if diff := writer_names.difference(self.supported_evaluation_result_writers.keys()):
                logger.error(f"Found invalid evaluation result writers: {', '.join(diff)}.")
                is_valid = False

        for dataset in evaluation_config["datasets"]:
            batch_size = dataset["batch_size"]
            if batch_size < 1:
                logger.error(f"Invalid batch size: {batch_size}.")
                is_valid = False

            dataloader_workers = dataset["dataloader_workers"]
            if dataloader_workers < 1:
                logger.error(f"Invalid dataloader worker amount: {dataloader_workers}.")
                is_valid = False

        return is_valid

    # pylint: disable=too-many-branches
    def _validate_training_options(self, training_config: dict) -> bool:
        is_valid = True
        batch_size = training_config["batch_size"]
        dataloader_workers = training_config["dataloader_workers"]
        strategy = training_config["selection_strategy"]["name"]
        initial_model = training_config["initial_model"]

        if training_config["gpus"] != 1:
            logger.error("Currently, only single GPU training is supported.")
            is_valid = False

        if batch_size < 1:
            logger.error(f"Invalid batch size: {batch_size}.")
            is_valid = False

        if dataloader_workers < 1:
            logger.error(f"Invalid dataloader worker amount: {dataloader_workers}.")
            is_valid = False

        if strategy not in Supervisor.supported_strategies:
            logger.error(f"Unsupported strategy: {strategy}. Supported strategies = {Supervisor.supported_strategies}")
            is_valid = False

        if initial_model not in ["random", "pretrained"]:
            logger.error("Only random and pretrained initial models are supported.")
            is_valid = False

        if initial_model == "pretrained":
            if not training_config["use_previous_model"]:
                logger.error(
                    "Cannot have use_previous_model == False and use a pretrained initial model."
                    "Initial model would get lost after first trigger."
                )
                is_valid = False

            if "initial_model_id" not in training_config:
                logger.error("Initial model set to pretrained, but no initial_model_id given")
                is_valid = False

        return is_valid

    def validate_pipeline_config_content(self, pipeline_config: dict, evaluation_matrix: bool) -> bool:
        is_valid = self._validate_training_options(pipeline_config["training"])

        model_id = pipeline_config["model"]["id"]
        if not model_available(model_id):
            logger.error(f"Model {model_id} is not available within Modyn.")
            is_valid = False

        trigger_id = pipeline_config["trigger"]["id"]
        if not trigger_available(trigger_id):
            logger.error(f"Trigger {trigger_id} is not available within Modyn.")
            is_valid = False

        if "evaluation" in pipeline_config:
            is_valid = is_valid and self._validate_evaluation_options(pipeline_config["evaluation"])

        if evaluation_matrix:
            if "evaluation" not in pipeline_config:
                logger.error("Can only create evaluation matrix with evaluation section.")
                is_valid = False
            else:
                train_dataset_id = pipeline_config["data"]["dataset_id"]
                train_dataset_in_eval = any(
                    dataset["dataset_id"] == train_dataset_id for dataset in pipeline_config["evaluation"]["datasets"]
                )
                if not train_dataset_in_eval:
                    # TODO(#335): Fix this. Clean up in general.
                    logger.error(
                        "To create the evaluation matrix, you need to specify"
                        f" how to evaluate the training dataset {train_dataset_id}"  # pylint: disable
                        " in the evaluation section of the pipeline."
                    )
                    is_valid = False

        return is_valid

    def validate_pipeline_config(self, pipeline_config: dict, evaluation_matrix: bool) -> bool:
        try:
            ModynPipelineConfig.model_validate(pipeline_config)
        except ValidationError:
            return False
        return self.validate_pipeline_config_content(pipeline_config, evaluation_matrix)

    def dataset_available(self, pipeline_config: dict) -> bool:
        dataset_id = pipeline_config["data"]["dataset_id"]
        available = self.grpc.dataset_available(dataset_id)

        if not available:
            logger.error(f"Dataset {dataset_id} not available at storage.")

        return available

    def validate_system(self, pipeline_config: dict) -> bool:
        dataset_available = self.dataset_available(pipeline_config)
        trainer_server_available = self.grpc.trainer_server_available()
        logger.debug(f"Validate system: dataset {dataset_available}, trainer server {trainer_server_available}")
        return dataset_available and trainer_server_available

    def register_pipeline(self, pipeline_config: dict) -> int:
        """
        Registers a new pipeline in the metadata database.

        Returns:
            The id of the newly created pipeline.
        Throws:
            ValueError if num_workers is not positive.
        """
        num_workers: int = pipeline_config["training"]["dataloader_workers"]
        if num_workers < 0:
            raise ValueError(f"Tried to register training with {num_workers} workers.")

        if "config" in pipeline_config["model"]:
            model_config = json.dumps(pipeline_config["model"]["config"])
        else:
            model_config = "{}"

        model_storage_config = pipeline_config["model_storage"]
        full_model_strategy = ModelStorageStrategyConfig.from_config(
            self.get_model_strategy(model_storage_config["full_model_strategy"])
        )
        incremental_model_strategy_config: Optional[StrategyConfig] = None
        full_model_interval: Optional[int] = None
        if "incremental_model_strategy" in model_storage_config:
            incremental_strategy = model_storage_config["incremental_model_strategy"]
            incremental_model_strategy_config = self.get_model_strategy(incremental_strategy)
            full_model_interval = (
                incremental_strategy["full_model_interval"] if "full_model_interval" in incremental_strategy else None
            )

        incremental_model_strategy: Optional[ModelStorageStrategyConfig] = None
        if incremental_model_strategy_config is not None:
            incremental_model_strategy = ModelStorageStrategyConfig.from_config(incremental_model_strategy_config)

        with self._next_pipeline_lock:
            with MetadataDatabaseConnection(self.modyn_config) as database:
                pipeline_id = database.register_pipeline(
                    num_workers=num_workers,
                    model_class_name=pipeline_config["model"]["id"],
                    model_config=model_config,
                    amp=(pipeline_config["training"]["amp"] if "amp" in pipeline_config["training"] else False),
                    selection_strategy=json.dumps(pipeline_config["training"]["selection_strategy"]),
                    full_model_strategy=full_model_strategy,
                    incremental_model_strategy=incremental_model_strategy,
                    full_model_interval=full_model_interval,
                )

        return pipeline_id

    @staticmethod
    def get_model_strategy(strategy_config: dict) -> StrategyConfig:
        return StrategyConfig(
            name=strategy_config["name"],
            zip=strategy_config["zip"] if "zip" in strategy_config else None,
            zip_algorithm=(strategy_config["zip_algorithm"] if "zip_algorithm" in strategy_config else None),
            config=(
                SelectorJsonString(value=json.dumps(strategy_config["config"])) if "config" in strategy_config else None
            ),
        )

    def unregister_pipeline(self, pipeline_id: int) -> None:
        # TODO(#64,#124,#317): Implement.
        pass

    def start_pipeline(
        self,
        pipeline_config: dict,
        eval_directory: str,
        start_replay_at: Optional[int] = None,
        stop_replay_at: Optional[int] = None,
        maximum_triggers: Optional[int] = None,
        evaluation_matrix: bool = False,
    ) -> dict:
        if not self.validate_pipeline_config(pipeline_config, evaluation_matrix):
            return pipeline_res_msg(exception="Invalid pipeline configuration")

        if not is_directory_writable(pathlib.Path(eval_directory)):
            return pipeline_res_msg(exception="No permission to write to the evaluation results directory.")

        if not self.validate_system(pipeline_config):
            return pipeline_res_msg(exception="Invalid system configuration")

        try:
            exception_queue: mp.Queue[str] = mp.Queue()  # pylint: disable=unsubscriptable-object
            pipeline_status_queue: mp.Queue[dict[str, Any]] = mp.Queue()  # pylint: disable=unsubscriptable-object
            training_status_queue: mp.Queue[dict[str, Any]] = mp.Queue()  # pylint: disable=unsubscriptable-object
            eval_status_queue: mp.Queue[dict[str, Any]] = mp.Queue()  # pylint: disable=unsubscriptable-object

            start_timestamp = self.grpc.get_time_at_storage()
            pipeline_id = self.register_pipeline(pipeline_config)
            logger.info(f"Pipeline {pipeline_id} registered, start executing.")
        except Exception:  # pylint: disable=broad-except
            return pipeline_res_msg(exception="Failed to register pipeline")

        try:
            process = Process(
                target=execute_pipeline,
                args=(
                    start_timestamp,
                    pipeline_id,
                    self.modyn_config,
                    pipeline_config,
                    eval_directory,
                    self.supported_evaluation_result_writers,
                    exception_queue,
                    pipeline_status_queue,
                    training_status_queue,
                    eval_status_queue,
                    start_replay_at,
                    stop_replay_at,
                    maximum_triggers,
                    evaluation_matrix,
                ),
            )
            process.start()
            self._pipeline_process_dict[pipeline_id] = PipelineInfo(
                process,
                exception_queue,
                pipeline_status_queue,
                training_status_queue,
                eval_status_queue,
            )
            return pipeline_res_msg(pipeline_id=pipeline_id)
        except Exception:  # pylint: disable=broad-except
            return pipeline_res_msg(pipeline_id=pipeline_id, exception="Failed to execute pipeline")

    def get_pipeline_status(self, pipeline_id: int) -> dict[str, Any]:
        ret: dict[str, Any] = {}

        if pipeline_id not in self._pipeline_process_dict:
            ret["status"] = str(PipelineStatus.NOTFOUND)
            return ret

        p_info = self._pipeline_process_dict[pipeline_id]

        ret["pipeline_stage"] = p_info.get_all_msgs_from_queue("pipeline_status_queue")
        ret["training_status"] = p_info.get_all_msgs_from_queue("training_status_queue")
        ret["eval_status"] = p_info.get_all_msgs_from_queue("eval_status_queue")

        if p_info.process_handler.is_alive():
            ret["status"] = str(PipelineStatus.RUNNING)
        else:
            ret["status"] = str(PipelineStatus.EXIT)

            msg: dict[str, Any] = pipeline_stage_msg(
                stage=PipelineStage.EXIT,
                msg_type=MsgType.EXIT,
                submsg=exit_submsg(p_info.process_handler.exitcode or -1, p_info.check_for_exception()),
            )

            ret["pipeline_stage"].append(msg)

        return ret<|MERGE_RESOLUTION|>--- conflicted
+++ resolved
@@ -78,26 +78,6 @@
         if "seed" in self.modyn_config:
             self.grpc.seed_selector(self.modyn_config["seed"])
 
-<<<<<<< HEAD
-=======
-    def validate_pipeline_config_schema(self, pipeline_config: dict) -> bool:
-        schema_path = (
-            pathlib.Path(os.path.abspath(__file__)).parent.parent.parent / "config" / "schema" / "pipeline-schema.yaml"
-        )
-        valid_yaml, exception = validate_yaml(pipeline_config, schema_path)
-
-        if not valid_yaml:
-            logger.error(
-                f"""Error while validating pipeline configuration file for schema-compliance: {
-                    exception.message if exception else ''
-                }"""
-            )
-            logger.error(exception)
-            return False
-
-        return True
-
->>>>>>> 6b30720f
     def _validate_evaluation_options(self, evaluation_config: dict) -> bool:
         is_valid = True
 
