from __future__ import annotations

import json
import logging
import multiprocessing as mp
import pathlib
from multiprocessing import Manager, Process
from typing import Any, Optional

from modyn.config.schema.config import ModynConfig
from modyn.config.schema.pipeline import ModelStrategy, ModynPipelineConfig, ResultWriterType
from modyn.metadata_database.metadata_database_connection import MetadataDatabaseConnection
from modyn.metadata_database.utils import ModelStorageStrategyConfig

# pylint: disable=no-name-in-module
from modyn.selector.internal.grpc.generated.selector_pb2 import JsonString as SelectorJsonString
from modyn.selector.internal.grpc.generated.selector_pb2 import StrategyConfig
from modyn.supervisor.internal.evaluation_result_writer import (
    JsonResultWriter,
    LogResultWriter,
    TensorboardResultWriter,
)
from modyn.supervisor.internal.evaluation_result_writer.abstract_evaluation_result_writer import (
    AbstractEvaluationResultWriter,
)
from modyn.supervisor.internal.grpc.enums import MsgType, PipelineStage, PipelineStatus
from modyn.supervisor.internal.grpc.template_msg import exit_submsg, pipeline_res_msg, pipeline_stage_msg
from modyn.supervisor.internal.grpc_handler import GRPCHandler
from modyn.supervisor.internal.pipeline_executor import execute_pipeline
from modyn.supervisor.internal.pipeline_executor.models import PipelineOptions
from modyn.supervisor.internal.utils import PipelineInfo
from modyn.utils import is_directory_writable, model_available, trigger_available
from pydantic import ValidationError

logger = logging.getLogger(__name__)


class Supervisor:
    # pylint: disable=too-many-instance-attributes
    # This is a core class and we require the attributes.

    supported_evaluation_result_writers: dict[ResultWriterType, type[AbstractEvaluationResultWriter]] = {
        "json": JsonResultWriter,
        "tensorboard": TensorboardResultWriter,
        "log": LogResultWriter,
    }

    def __init__(self, modyn_config: ModynConfig) -> None:
        # TODO(#317): redesign tensorboard in the future
        self.modyn_config = modyn_config
        self._pipeline_process_dict: dict[int, PipelineInfo] = {}
        self._manager = Manager()
        self._next_pipeline_lock = self._manager.Lock()
        self.grpc = GRPCHandler(self.modyn_config.model_dump(by_alias=True))
        self.init_metadata_db()

    def __getstate__(self) -> dict:
        state = self.__dict__.copy()
        if "_manager" in state:
            del state["_manager"]
        else:
            logger.info("'_manager' not found in state")
        return state

    # ---------------------------------------------------------------------------------------------------------------- #
    #                                                  INITIALIZATION                                                  #
    # ---------------------------------------------------------------------------------------------------------------- #

    # -------------------------------------------------- Connections ------------------------------------------------- #

    def init_metadata_db(self) -> None:
        with MetadataDatabaseConnection(self.modyn_config.model_dump(by_alias=True)) as database:
            database.create_tables()

    def init_cluster_connection(self) -> None:
        logging.info("Setting up connections to cluster components.")
        self.grpc.init_cluster_connection()

        # TODO(#317): seed per pipeline instead of per system in the future
        if "seed" in self.modyn_config:
            self.grpc.seed_selector(self.modyn_config["seed"])

    @classmethod
    def validate_pipeline_config_content(cls, pipeline_config: ModynPipelineConfig) -> bool:
        is_valid = True
        model_id = pipeline_config.modyn_model.id
        if not model_available(model_id):
            logger.error(f"Model {model_id} is not available within Modyn.")
            is_valid = False

        trigger_id = pipeline_config.trigger.id
        if not trigger_available(trigger_id):
            logger.error(f"Trigger {trigger_id} is not available within Modyn.")
            is_valid = False

        return is_valid

    @classmethod
    def validate_pipeline_config(cls, pipeline_config: dict) -> ModynPipelineConfig | None:
        """Validates the pipeline configuration.

        Args:
            pipeline_config: The pipeline configuration.

        Returns:
            ModynPipelineConfig if the pipeline configuration is valid, or None if it is invalid.
        """
        try:
            pipeline_config_model = ModynPipelineConfig.model_validate(pipeline_config)
            if not cls.validate_pipeline_config_content(pipeline_config_model):
                return None
            return pipeline_config_model
        except ValidationError:
            return None

    @staticmethod
    def get_model_strategy(strategy_config: ModelStrategy) -> StrategyConfig:
        return StrategyConfig(
            name=strategy_config.name,
            zip=strategy_config.zip,
            zip_algorithm=strategy_config.zip_algorithm,
            config=(SelectorJsonString(value=json.dumps(strategy_config.config)) if strategy_config.config else None),
        )

    def dataset_available(self, pipeline_config: ModynPipelineConfig) -> bool:
        available = self.grpc.dataset_available(pipeline_config.data.dataset_id)
        if not available:
            logger.error(f"Dataset {pipeline_config.data.dataset_id} not available at storage.")
        return available

    def validate_system(self, pipeline_config: ModynPipelineConfig) -> bool:
        dataset_available = self.dataset_available(pipeline_config)
        trainer_server_available = self.grpc.trainer_server_available()
        logger.debug(f"Validate system: dataset {dataset_available}, trainer server {trainer_server_available}")
        return dataset_available and trainer_server_available

    # ----------------------------------------------- Setup & teardown ----------------------------------------------- #

    def register_pipeline(self, pipeline_config: ModynPipelineConfig) -> int:
        """
        Registers a new pipeline in the metadata database.

        Returns:
            The id of the newly created pipeline.
        Throws:
            ValueError if num_workers is not positive.
        """
        num_workers = pipeline_config.training.dataloader_workers
        if num_workers < 0:
            raise ValueError(f"Tried to register training with {num_workers} workers.")

        model_config_str = json.dumps(pipeline_config.modyn_model.config)

        model_storage_config = pipeline_config.modyn_model_storage
        full_model_strategy = ModelStorageStrategyConfig.from_config(
            self.get_model_strategy(model_storage_config.full_model_strategy)
        )
        incremental_model_strategy_config: Optional[StrategyConfig] = None
        full_model_interval: Optional[int] = None
        incremental_strategy = model_storage_config.incremental_model_strategy
        if incremental_strategy:
            incremental_model_strategy_config = self.get_model_strategy(incremental_strategy)
            full_model_interval = incremental_strategy.full_model_interval

        incremental_model_strategy: Optional[ModelStorageStrategyConfig] = None
        if incremental_model_strategy_config:
            incremental_model_strategy = ModelStorageStrategyConfig.from_config(incremental_model_strategy_config)

        with self._next_pipeline_lock:
            with MetadataDatabaseConnection(self.modyn_config.model_dump(by_alias=True)) as database:
                pipeline_id = database.register_pipeline(
                    num_workers=num_workers,
                    model_class_name=pipeline_config.modyn_model.id,
                    model_config=model_config_str,
                    amp=pipeline_config.training.amp,
                    selection_strategy=pipeline_config.training.selection_strategy.model_dump_json(),
                    full_model_strategy=full_model_strategy,
                    incremental_model_strategy=incremental_model_strategy,
                    full_model_interval=full_model_interval,
                )

        return pipeline_id

    def unregister_pipeline(self, pipeline_id: int) -> None:
        # TODO(#64,#124,#317): Implement.
        pass

    # ---------------------------------------------------------------------------------------------------------------- #
    #                                                   PIPELINE RUN                                                   #
    # ---------------------------------------------------------------------------------------------------------------- #

    def start_pipeline(
        self,
        pipeline_config: dict,
        eval_directory: str,
        start_replay_at: Optional[int] = None,
        stop_replay_at: Optional[int] = None,
        maximum_triggers: Optional[int] = None,
    ) -> dict:
        pipeline_config_model = self.validate_pipeline_config(pipeline_config)
        if not pipeline_config_model:
            return pipeline_res_msg(exception="Invalid pipeline configuration")

        if not is_directory_writable(pathlib.Path(eval_directory)):
            return pipeline_res_msg(exception="No permission to write to the evaluation results directory.")

        if not self.validate_system(pipeline_config_model):
            return pipeline_res_msg(exception="Invalid system configuration")

        try:
            exception_queue: mp.Queue[str] = mp.Queue()  # pylint: disable=unsubscriptable-object
            pipeline_status_queue: mp.Queue[dict[str, Any]] = mp.Queue()  # pylint: disable=unsubscriptable-object
            training_status_queue: mp.Queue[dict[str, Any]] = mp.Queue()  # pylint: disable=unsubscriptable-object
            eval_status_queue: mp.Queue[dict[str, Any]] = mp.Queue()  # pylint: disable=unsubscriptable-object

            start_timestamp = self.grpc.get_time_at_storage()
            pipeline_id = self.register_pipeline(pipeline_config_model)
            logger.info(f"Pipeline {pipeline_id} registered, start executing.")
        except Exception as ex:  # pylint: disable=broad-except
            return pipeline_res_msg(exception="Failed to register pipeline")

        try:
<<<<<<< HEAD
            pipeline_options = PipelineOptions(
                start_timestamp=start_timestamp,
                pipeline_id=pipeline_id,
                modyn_config=self.modyn_config,
                pipeline_config=pipeline_config,
                eval_directory=eval_directory,
                supervisor_supported_eval_result_writers=self.supported_evaluation_result_writers,
                exception_queue=exception_queue,
                pipeline_status_queue=pipeline_status_queue,
                training_status_queue=training_status_queue,
                eval_status_queue=eval_status_queue,
                start_replay_at=start_replay_at,
                stop_replay_at=stop_replay_at,
                maximum_triggers=maximum_triggers,
=======
            process = Process(
                target=execute_pipeline,
                args=(
                    start_timestamp,
                    pipeline_id,
                    self.modyn_config.model_dump(by_alias=True),
                    pipeline_config,
                    eval_directory,
                    self.supported_evaluation_result_writers,
                    exception_queue,
                    pipeline_status_queue,
                    training_status_queue,
                    eval_status_queue,
                    start_replay_at,
                    stop_replay_at,
                    maximum_triggers,
                ),
>>>>>>> 296abe98
            )
            process = Process(target=execute_pipeline, args=(pipeline_options, ))
            process.start()
            self._pipeline_process_dict[pipeline_id] = PipelineInfo(
                process,
                exception_queue,
                pipeline_status_queue,
                training_status_queue,
                eval_status_queue,
            )
            return pipeline_res_msg(pipeline_id=pipeline_id)
        except Exception as ex:  # pylint: disable=broad-except
            raise ex
            # return pipeline_res_msg(pipeline_id=pipeline_id, exception="Failed to execute pipeline")

    # ---------------------------------------------------- Helpers --------------------------------------------------- #

    def get_pipeline_status(self, pipeline_id: int) -> dict[str, Any]:
        ret: dict[str, Any] = {}

        if pipeline_id not in self._pipeline_process_dict:
            ret["status"] = str(PipelineStatus.NOTFOUND)
            return ret

        p_info = self._pipeline_process_dict[pipeline_id]

        ret["pipeline_stage"] = p_info.get_all_msgs_from_queue("pipeline_status_queue")
        ret["training_status"] = p_info.get_all_msgs_from_queue("training_status_queue")
        ret["eval_status"] = p_info.get_all_msgs_from_queue("eval_status_queue")

        if p_info.process_handler.is_alive():
            ret["status"] = str(PipelineStatus.RUNNING)
        else:
            ret["status"] = str(PipelineStatus.EXIT)
            p_info.process_handler.join()

            msg: dict[str, Any] = pipeline_stage_msg(
                stage=PipelineStage.EXIT,
                msg_type=MsgType.EXIT,
                submsg=exit_submsg(p_info.process_handler.exitcode or 0, p_info.check_for_exception()),
            )

            ret["pipeline_stage"].append(msg)

        return ret<|MERGE_RESOLUTION|>--- conflicted
+++ resolved
@@ -220,7 +220,6 @@
             return pipeline_res_msg(exception="Failed to register pipeline")
 
         try:
-<<<<<<< HEAD
             pipeline_options = PipelineOptions(
                 start_timestamp=start_timestamp,
                 pipeline_id=pipeline_id,
@@ -235,25 +234,6 @@
                 start_replay_at=start_replay_at,
                 stop_replay_at=stop_replay_at,
                 maximum_triggers=maximum_triggers,
-=======
-            process = Process(
-                target=execute_pipeline,
-                args=(
-                    start_timestamp,
-                    pipeline_id,
-                    self.modyn_config.model_dump(by_alias=True),
-                    pipeline_config,
-                    eval_directory,
-                    self.supported_evaluation_result_writers,
-                    exception_queue,
-                    pipeline_status_queue,
-                    training_status_queue,
-                    eval_status_queue,
-                    start_replay_at,
-                    stop_replay_at,
-                    maximum_triggers,
-                ),
->>>>>>> 296abe98
             )
             process = Process(target=execute_pipeline, args=(pipeline_options, ))
             process.start()
