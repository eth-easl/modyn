from __future__ import annotations

import json
import logging
import multiprocessing as mp
import pathlib
from multiprocessing import Manager, Process
from typing import Any, Optional

from modyn.config.schema.config import ModynConfig
from modyn.config.schema.pipeline import ModelStrategy, ModynPipelineConfig
from modyn.metadata_database.metadata_database_connection import MetadataDatabaseConnection
from modyn.metadata_database.utils import ModelStorageStrategyConfig

# pylint: disable=no-name-in-module
from modyn.selector.internal.grpc.generated.selector_pb2 import JsonString as SelectorJsonString
from modyn.selector.internal.grpc.generated.selector_pb2 import StrategyConfig
from modyn.supervisor.internal.grpc.enums import MsgType, PipelineStage, PipelineStatus
from modyn.supervisor.internal.grpc.template_msg import exit_submsg, pipeline_res_msg, pipeline_stage_msg
from modyn.supervisor.internal.grpc_handler import GRPCHandler
from modyn.supervisor.internal.pipeline_executor import execute_pipeline
from modyn.supervisor.internal.pipeline_executor.models import PipelineExecutionParams
from modyn.supervisor.internal.utils import PipelineInfo
from modyn.utils import is_directory_writable, model_available, trigger_available
from pydantic import ValidationError

logger = logging.getLogger(__name__)


class Supervisor:
    # pylint: disable=too-many-instance-attributes
    # This is a core class and we require the attributes.

    def __init__(self, modyn_config: ModynConfig) -> None:
        # TODO(#317): redesign tensorboard in the future
        self.modyn_config = modyn_config
        self._pipeline_process_dict: dict[int, PipelineInfo] = {}
        self._manager = Manager()
        self._next_pipeline_lock = self._manager.Lock()
        self.grpc = GRPCHandler(self.modyn_config.model_dump(by_alias=True))
        self.init_metadata_db()

    def __getstate__(self) -> dict:
        state = self.__dict__.copy()
        if "_manager" in state:
            del state["_manager"]
        else:
            logger.info("'_manager' not found in state")
        return state

    # ---------------------------------------------------------------------------------------------------------------- #
    #                                                  INITIALIZATION                                                  #
    # ---------------------------------------------------------------------------------------------------------------- #

    # -------------------------------------------------- Connections ------------------------------------------------- #

    def init_metadata_db(self) -> None:
        with MetadataDatabaseConnection(self.modyn_config.model_dump(by_alias=True)) as database:
            database.create_tables()

    def init_cluster_connection(self) -> None:
        logging.info("Setting up connections to cluster components.")
        self.grpc.init_cluster_connection()

        # TODO(#317): seed per pipeline instead of per system in the future
        if "seed" in self.modyn_config:
            self.grpc.seed_selector(self.modyn_config["seed"])

    @classmethod
    def validate_pipeline_config_content(cls, pipeline_config: ModynPipelineConfig) -> bool:
        is_valid = True
        model_id = pipeline_config.modyn_model.id
        if not model_available(model_id):
            logger.error(f"Model {model_id} is not available within Modyn.")
            is_valid = False

        trigger_id = pipeline_config.trigger.id
        if not trigger_available(trigger_id):
            logger.error(f"Trigger {trigger_id} is not available within Modyn.")
            is_valid = False

        return is_valid

    @classmethod
    def validate_pipeline_config(cls, pipeline_config: dict) -> ModynPipelineConfig | None:
        """Validates the pipeline configuration.

        Args:
            pipeline_config: The pipeline configuration.

        Returns:
            ModynPipelineConfig if the pipeline configuration is valid, or None if it is invalid.
        """
        try:
            pipeline_config_model = ModynPipelineConfig.model_validate(pipeline_config)
            if not cls.validate_pipeline_config_content(pipeline_config_model):
                logger.error("Pipeline has correct schema but invalid content.")
                return None
            return pipeline_config_model
        except ValidationError as e:
<<<<<<< HEAD
            logger.error(e)
=======
            logger.error(f"Pipeline configuration is invalid with error: {e}")
>>>>>>> e7d9198e
            return None

    @staticmethod
    def get_model_strategy(strategy_config: ModelStrategy) -> StrategyConfig:
        return StrategyConfig(
            name=strategy_config.name,
            zip=strategy_config.zip,
            zip_algorithm=strategy_config.zip_algorithm,
            config=(SelectorJsonString(value=json.dumps(strategy_config.config)) if strategy_config.config else None),
        )

    def dataset_available(self, pipeline_config: ModynPipelineConfig) -> bool:
        available = self.grpc.dataset_available(pipeline_config.data.dataset_id)
        if not available:
            logger.error(f"Dataset {pipeline_config.data.dataset_id} not available at storage.")
        return available

    def validate_system(self, pipeline_config: ModynPipelineConfig) -> bool:
        dataset_available = self.dataset_available(pipeline_config)
        trainer_server_available = self.grpc.trainer_server_available()
        logger.debug(f"Validate system: dataset {dataset_available}, trainer server {trainer_server_available}")
        return dataset_available and trainer_server_available

    # ----------------------------------------------- Setup & teardown ----------------------------------------------- #

    def register_pipeline(self, pipeline_config: ModynPipelineConfig) -> int:
        """
        Registers a new pipeline in the metadata database.

        Returns:
            The id of the newly created pipeline.
        Throws:
            ValueError if num_workers is not positive.
        """
        num_workers = pipeline_config.training.dataloader_workers
        if num_workers < 0:
            raise ValueError(f"Tried to register training with {num_workers} workers.")

        model_config_str = json.dumps(pipeline_config.modyn_model.config)

        model_storage_config = pipeline_config.modyn_model_storage
        full_model_strategy = ModelStorageStrategyConfig.from_config(
            self.get_model_strategy(model_storage_config.full_model_strategy)
        )
        incremental_model_strategy_config: Optional[StrategyConfig] = None
        full_model_interval: Optional[int] = None
        incremental_strategy = model_storage_config.incremental_model_strategy
        if incremental_strategy:
            incremental_model_strategy_config = self.get_model_strategy(incremental_strategy)
            full_model_interval = incremental_strategy.full_model_interval

        incremental_model_strategy: Optional[ModelStorageStrategyConfig] = None
        if incremental_model_strategy_config:
            incremental_model_strategy = ModelStorageStrategyConfig.from_config(incremental_model_strategy_config)

        with self._next_pipeline_lock:
            with MetadataDatabaseConnection(self.modyn_config.model_dump(by_alias=True)) as database:
                pipeline_id = database.register_pipeline(
                    num_workers=num_workers,
                    model_class_name=pipeline_config.modyn_model.id,
                    model_config=model_config_str,
                    amp=pipeline_config.training.amp,
                    selection_strategy=pipeline_config.training.selection_strategy.model_dump_json(),
                    full_model_strategy=full_model_strategy,
                    incremental_model_strategy=incremental_model_strategy,
                    full_model_interval=full_model_interval,
                )

        return pipeline_id

    def unregister_pipeline(self, pipeline_id: int) -> None:
        # TODO(#64,#124,#317): Implement.
        pass

    # ---------------------------------------------------------------------------------------------------------------- #
    #                                                   PIPELINE RUN                                                   #
    # ---------------------------------------------------------------------------------------------------------------- #

    def start_pipeline(
        self,
        pipeline_config: dict,
        eval_directory: str,
        start_replay_at: Optional[int] = None,
        stop_replay_at: Optional[int] = None,
        maximum_triggers: Optional[int] = None,
    ) -> dict:
        # pylint: disable-msg=too-many-locals
        pipeline_config_model = self.validate_pipeline_config(pipeline_config)
        if not pipeline_config_model:
            return pipeline_res_msg(exception="Invalid pipeline configuration")

        if not is_directory_writable(pathlib.Path(eval_directory)):
            return pipeline_res_msg(exception="No permission to write to the evaluation results directory.")

        if not self.validate_system(pipeline_config_model):
            return pipeline_res_msg(exception="Invalid system configuration")

        try:
            exception_queue: mp.Queue[str] = mp.Queue()  # pylint: disable=unsubscriptable-object
            pipeline_status_queue: mp.Queue[dict[str, Any]] = mp.Queue()  # pylint: disable=unsubscriptable-object
            training_status_queue: mp.Queue[dict[str, Any]] = mp.Queue()  # pylint: disable=unsubscriptable-object
            eval_status_queue: mp.Queue[dict[str, Any]] = mp.Queue()  # pylint: disable=unsubscriptable-object

            start_timestamp = self.grpc.get_time_at_storage()
            pipeline_id = self.register_pipeline(pipeline_config_model)
            logger.info(f"Pipeline {pipeline_id} registered, start executing.")
        except Exception:  # pylint: disable=broad-except
            return pipeline_res_msg(exception="Failed to register pipeline")

        try:
            pipeline_exec_args = PipelineExecutionParams(
                start_timestamp=start_timestamp,
                pipeline_id=pipeline_id,
                modyn_config=self.modyn_config,
                pipeline_config=pipeline_config_model,
                eval_directory=pathlib.Path(eval_directory),
                exception_queue=exception_queue,
                pipeline_status_queue=pipeline_status_queue,
                training_status_queue=training_status_queue,
                eval_status_queue=eval_status_queue,
                start_replay_at=start_replay_at,
                stop_replay_at=stop_replay_at,
                maximum_triggers=maximum_triggers,
            )
            process = Process(target=execute_pipeline, args=(pipeline_exec_args,))
            process.start()
            self._pipeline_process_dict[pipeline_id] = PipelineInfo(
                process,
                exception_queue,
                pipeline_status_queue,
                training_status_queue,
                eval_status_queue,
            )
            return pipeline_res_msg(pipeline_id=pipeline_id)
        except Exception:  # pylint: disable=broad-except
            return pipeline_res_msg(pipeline_id=pipeline_id, exception="Failed to execute pipeline")

    # ---------------------------------------------------- Helpers --------------------------------------------------- #

    def get_pipeline_status(self, pipeline_id: int) -> dict[str, Any]:
        ret: dict[str, Any] = {}

        if pipeline_id not in self._pipeline_process_dict:
            ret["status"] = str(PipelineStatus.NOTFOUND)
            return ret

        p_info = self._pipeline_process_dict[pipeline_id]

        ret["pipeline_stage"] = p_info.get_all_msgs_from_queue("pipeline_status_queue")
        ret["training_status"] = p_info.get_all_msgs_from_queue("training_status_queue")
        ret["eval_status"] = p_info.get_all_msgs_from_queue("eval_status_queue")

        if p_info.process_handler.is_alive():
            ret["status"] = str(PipelineStatus.RUNNING)
        else:
            ret["status"] = str(PipelineStatus.EXIT)
            p_info.process_handler.join()

            msg: dict[str, Any] = pipeline_stage_msg(
                stage=PipelineStage.EXIT,
                msg_type=MsgType.EXIT,
                submsg=exit_submsg(p_info.process_handler.exitcode or 0, p_info.check_for_exception()),
            )

            ret["pipeline_stage"].append(msg)

        return ret<|MERGE_RESOLUTION|>--- conflicted
+++ resolved
@@ -98,11 +98,7 @@
                 return None
             return pipeline_config_model
         except ValidationError as e:
-<<<<<<< HEAD
-            logger.error(e)
-=======
             logger.error(f"Pipeline configuration is invalid with error: {e}")
->>>>>>> e7d9198e
             return None
 
     @staticmethod
