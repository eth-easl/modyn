import json
import logging
import multiprocessing as mp
import os
import pathlib
from multiprocessing import Manager, Process
from typing import Any, Optional

from modyn.metadata_database.metadata_database_connection import (
    MetadataDatabaseConnection,
)
from modyn.metadata_database.utils import ModelStorageStrategyConfig

# pylint: disable=no-name-in-module
from modyn.selector.internal.grpc.generated.selector_pb2 import (
    JsonString as SelectorJsonString,
)
from modyn.selector.internal.grpc.generated.selector_pb2 import StrategyConfig
from modyn.supervisor.internal.evaluation_result_writer import JsonResultWriter, TensorboardResultWriter
from modyn.supervisor.internal.grpc.enums import MsgType, PipelineStage, PipelineStatus
from modyn.supervisor.internal.grpc.template_msg import (
    exit_submsg,
    pipeline_res_msg,
    pipeline_stage_msg,
)
from modyn.supervisor.internal.grpc_handler import GRPCHandler
from modyn.supervisor.internal.pipeline_executor import execute_pipeline
from modyn.supervisor.internal.utils import PipelineInfo
from modyn.utils import (
    is_directory_writable,
    model_available,
    trigger_available,
    validate_yaml,
)

logger = logging.getLogger(__name__)


class Supervisor:
    # pylint: disable=too-many-instance-attributes
    # This is a core class and we require the attributes.

    # TODO(#63): Get these from Selector
    supported_strategies: list[str] = [
        "NewDataStrategy",
        "FreshnessSamplingStrategy",
        "CoresetStrategy",
    ]

    supported_evaluation_result_writers: dict = {
        "json": JsonResultWriter,
        "tensorboard": TensorboardResultWriter,
    }

    def __init__(
        self,
        modyn_config: dict,
    ) -> None:
        # TODO(#317): redesign tensorboard in the future
        # TODO(#325): validate modyn_config
        self.modyn_config = modyn_config
        self._pipeline_process_dict: dict[int, PipelineInfo] = {}
        self._manager = Manager()
        self._next_pipeline_lock = self._manager.Lock()
        self.grpc = GRPCHandler(self.modyn_config)
        self.init_metadata_db()

    def __getstate__(self) -> dict:
        state = self.__dict__.copy()
        if "_manager" in state:
            del state["_manager"]
        else:
            logger.info("'_manager' not found in state")
        return state

    def init_metadata_db(self) -> None:
        with MetadataDatabaseConnection(self.modyn_config) as database:
            database.create_tables()

    def init_cluster_connection(self) -> None:
        logging.info("Setting up connections to cluster components.")
        self.grpc.init_cluster_connection()

        # TODO(#317): seed per pipeline instead of per system in the future
        if "seed" in self.modyn_config:
            self.grpc.seed_selector(self.modyn_config["seed"])

    def validate_pipeline_config_schema(self, pipeline_config: dict) -> bool:
        schema_path = (
            pathlib.Path(os.path.abspath(__file__)).parent.parent.parent / "config" / "schema" / "pipeline-schema.yaml"
        )
        valid_yaml, exception = validate_yaml(pipeline_config, schema_path)

        if not valid_yaml:
            logger.error(
                f"""Error while validating pipeline configuration file for schema-compliance: {
                    exception.message if exception else ''
                }"""
            )
            logger.error(exception)
            return False

        return True

    def _validate_evaluation_options(self, evaluation_config: dict) -> bool:
        is_valid = True

        if "result_writers" in evaluation_config:
            writer_names = set(evaluation_config["result_writers"])
            if diff := writer_names.difference(self.supported_evaluation_result_writers.keys()):
                logger.error(f"Found invalid evaluation result writers: {', '.join(diff)}.")
                is_valid = False

        dataset = evaluation_config["dataset"]
        batch_size = dataset["batch_size"]
        if batch_size < 1:
            logger.error(f"Invalid batch size: {batch_size}.")
            is_valid = False

        dataloader_workers = dataset["dataloader_workers"]
        if dataloader_workers < 1:
            logger.error(f"Invalid dataloader worker amount: {dataloader_workers}.")
            is_valid = False

        return is_valid

    # pylint: disable=too-many-branches
    def _validate_training_options(self, training_config: dict) -> bool:
        is_valid = True
        batch_size = training_config["batch_size"]
        dataloader_workers = training_config["dataloader_workers"]
        strategy = training_config["selection_strategy"]["name"]
        initial_model = training_config["initial_model"]

        if training_config["gpus"] != 1:
            logger.error("Currently, only single GPU training is supported.")
            is_valid = False

        if batch_size < 1:
            logger.error(f"Invalid batch size: {batch_size}.")
            is_valid = False

        if dataloader_workers < 1:
            logger.error(f"Invalid dataloader worker amount: {dataloader_workers}.")
            is_valid = False

        if strategy not in Supervisor.supported_strategies:
            logger.error(f"Unsupported strategy: {strategy}. Supported strategies = {Supervisor.supported_strategies}")
            is_valid = False

        if initial_model not in ["random", "pretrained"]:
            logger.error("Only random and pretrained initial models are supported.")
            is_valid = False

        if initial_model == "pretrained":
            if not training_config["use_previous_model"]:
                logger.error(
                    "Cannot have use_previous_model == False and use a pretrained initial model."
                    "Initial model would get lost after first trigger."
                )
                is_valid = False

            if "initial_model_id" not in training_config:
                logger.error("Initial model set to pretrained, but no initial_model_id given")
                is_valid = False

        return is_valid

    def validate_pipeline_config_content(self, pipeline_config: dict) -> bool:
        is_valid = self._validate_training_options(pipeline_config["training"])

        model_id = pipeline_config["model"]["id"]
        if not model_available(model_id):
            logger.error(f"Model {model_id} is not available within Modyn.")
            is_valid = False

        trigger_id = pipeline_config["trigger"]["id"]
        if not trigger_available(trigger_id):
            logger.error(f"Trigger {trigger_id} is not available within Modyn.")
            is_valid = False

        if "evaluation" in pipeline_config:
            is_valid = is_valid and self._validate_evaluation_options(pipeline_config["evaluation"])

<<<<<<< HEAD
        if evaluation_matrix:
            if "evaluation" not in pipeline_config:
                logger.error("Can only create evaluation matrix with evaluation section.")
                is_valid = False
=======
>>>>>>> 68aefa3b
        return is_valid

    def validate_pipeline_config(self, pipeline_config: dict) -> bool:
        return self.validate_pipeline_config_schema(pipeline_config) and self.validate_pipeline_config_content(
            pipeline_config
        )

    def dataset_available(self, pipeline_config: dict) -> bool:
        dataset_id = pipeline_config["data"]["dataset_id"]
        available = self.grpc.dataset_available(dataset_id)

        if not available:
            logger.error(f"Dataset {dataset_id} not available at storage.")

        return available

    def validate_system(self, pipeline_config: dict) -> bool:
        dataset_available = self.dataset_available(pipeline_config)
        trainer_server_available = self.grpc.trainer_server_available()
        logger.debug(f"Validate system: dataset {dataset_available}, trainer server {trainer_server_available}")
        return dataset_available and trainer_server_available

    def register_pipeline(self, pipeline_config: dict) -> int:
        """
        Registers a new pipeline in the metadata database.

        Returns:
            The id of the newly created pipeline.
        Throws:
            ValueError if num_workers is not positive.
        """
        num_workers: int = pipeline_config["training"]["dataloader_workers"]
        if num_workers < 0:
            raise ValueError(f"Tried to register training with {num_workers} workers.")

        if "config" in pipeline_config["model"]:
            model_config = json.dumps(pipeline_config["model"]["config"])
        else:
            model_config = "{}"

        model_storage_config = pipeline_config["model_storage"]
        full_model_strategy = ModelStorageStrategyConfig.from_config(
            self.get_model_strategy(model_storage_config["full_model_strategy"])
        )
        incremental_model_strategy_config: Optional[StrategyConfig] = None
        full_model_interval: Optional[int] = None
        if "incremental_model_strategy" in model_storage_config:
            incremental_strategy = model_storage_config["incremental_model_strategy"]
            incremental_model_strategy_config = self.get_model_strategy(incremental_strategy)
            full_model_interval = (
                incremental_strategy["full_model_interval"] if "full_model_interval" in incremental_strategy else None
            )

        incremental_model_strategy: Optional[ModelStorageStrategyConfig] = None
        if incremental_model_strategy_config is not None:
            incremental_model_strategy = ModelStorageStrategyConfig.from_config(incremental_model_strategy_config)

        with self._next_pipeline_lock:
            with MetadataDatabaseConnection(self.modyn_config) as database:
                pipeline_id = database.register_pipeline(
                    num_workers=num_workers,
                    model_class_name=pipeline_config["model"]["id"],
                    model_config=model_config,
                    amp=pipeline_config["training"]["amp"] if "amp" in pipeline_config["training"] else False,
                    selection_strategy=json.dumps(pipeline_config["training"]["selection_strategy"]),
                    full_model_strategy=full_model_strategy,
                    incremental_model_strategy=incremental_model_strategy,
                    full_model_interval=full_model_interval,
                )

        return pipeline_id

    @staticmethod
    def get_model_strategy(strategy_config: dict) -> StrategyConfig:
        return StrategyConfig(
            name=strategy_config["name"],
            zip=strategy_config["zip"] if "zip" in strategy_config else None,
            zip_algorithm=strategy_config["zip_algorithm"] if "zip_algorithm" in strategy_config else None,
            config=(
                SelectorJsonString(value=json.dumps(strategy_config["config"])) if "config" in strategy_config else None
            ),
        )

    def unregister_pipeline(self, pipeline_id: int) -> None:
        # TODO(#64,#124,#317): Implement.
        pass

    def start_pipeline(
        self,
        pipeline_config: dict,
        eval_directory: str,
        start_replay_at: Optional[int] = None,
        stop_replay_at: Optional[int] = None,
        maximum_triggers: Optional[int] = None,
    ) -> dict:
        if not self.validate_pipeline_config(pipeline_config):
            return pipeline_res_msg(exception="Invalid pipeline configuration")

        if not is_directory_writable(pathlib.Path(eval_directory)):
            return pipeline_res_msg(exception="No permission to write to the evaluation results directory.")

        if not self.validate_system(pipeline_config):
            return pipeline_res_msg(exception="Invalid system configuration")

        try:
            exception_queue: mp.Queue[str] = mp.Queue()  # pylint: disable=unsubscriptable-object
            pipeline_status_queue: mp.Queue[dict[str, Any]] = mp.Queue()  # pylint: disable=unsubscriptable-object
            training_status_queue: mp.Queue[dict[str, Any]] = mp.Queue()  # pylint: disable=unsubscriptable-object
            eval_status_queue: mp.Queue[dict[str, Any]] = mp.Queue()  # pylint: disable=unsubscriptable-object

            start_timestamp = self.grpc.get_time_at_storage()
            pipeline_id = self.register_pipeline(pipeline_config)
            logger.info(f"Pipeline {pipeline_id} registered, start executing.")
        except Exception:  # pylint: disable=broad-except
            return pipeline_res_msg(exception="Failed to register pipeline")

        try:
            process = Process(
                target=execute_pipeline,
                args=(
                    start_timestamp,
                    pipeline_id,
                    self.modyn_config,
                    pipeline_config,
                    eval_directory,
                    self.supported_evaluation_result_writers,
                    exception_queue,
                    pipeline_status_queue,
                    training_status_queue,
                    eval_status_queue,
                    start_replay_at,
                    stop_replay_at,
                    maximum_triggers,
                ),
            )
            process.start()
            self._pipeline_process_dict[pipeline_id] = PipelineInfo(
                process, exception_queue, pipeline_status_queue, training_status_queue, eval_status_queue
            )
            return pipeline_res_msg(pipeline_id=pipeline_id)
        except Exception:  # pylint: disable=broad-except
            return pipeline_res_msg(pipeline_id=pipeline_id, exception="Failed to execute pipeline")

    def get_pipeline_status(self, pipeline_id: int) -> dict[str, Any]:
        ret: dict[str, Any] = {}

        if pipeline_id not in self._pipeline_process_dict:
            ret["status"] = str(PipelineStatus.NOTFOUND)
            return ret

        p_info = self._pipeline_process_dict[pipeline_id]

        ret["pipeline_stage"] = p_info.get_all_msgs_from_queue("pipeline_status_queue")
        ret["training_status"] = p_info.get_all_msgs_from_queue("training_status_queue")
        ret["eval_status"] = p_info.get_all_msgs_from_queue("eval_status_queue")

        if p_info.process_handler.is_alive():
            ret["status"] = str(PipelineStatus.RUNNING)
        else:
            ret["status"] = str(PipelineStatus.EXIT)
            p_info.process_handler.join()

            msg: dict[str, Any] = pipeline_stage_msg(
                stage=PipelineStage.EXIT,
                msg_type=MsgType.EXIT,
                submsg=exit_submsg(p_info.process_handler.exitcode or 0, p_info.check_for_exception()),
            )

            ret["pipeline_stage"].append(msg)

        return ret<|MERGE_RESOLUTION|>--- conflicted
+++ resolved
@@ -182,13 +182,6 @@
         if "evaluation" in pipeline_config:
             is_valid = is_valid and self._validate_evaluation_options(pipeline_config["evaluation"])
 
-<<<<<<< HEAD
-        if evaluation_matrix:
-            if "evaluation" not in pipeline_config:
-                logger.error("Can only create evaluation matrix with evaluation section.")
-                is_valid = False
-=======
->>>>>>> 68aefa3b
         return is_valid
 
     def validate_pipeline_config(self, pipeline_config: dict) -> bool:
