--- conflicted
+++ resolved
@@ -262,11 +262,7 @@
         trigger_id: int,
         pipeline_config: dict,
         previous_model_id: Optional[int],
-<<<<<<< HEAD
-        num_samples_to_pass: int = 0,
-=======
         num_samples_to_pass: Optional[int] = None,
->>>>>>> 04a2ad03
     ) -> int:
         assert self.trainer_server is not None
         if not self.connected_to_trainer_server:
