--- conflicted
+++ resolved
@@ -26,13 +26,6 @@
     DataInformResponse,
     GetNumberOfSamplesRequest,
     GetStatusBarScaleRequest,
-<<<<<<< HEAD
-=======
-)
-from modyn.selector.internal.grpc.generated.selector_pb2 import JsonString as SelectorJsonString
-from modyn.selector.internal.grpc.generated.selector_pb2 import (
-    ModelStoragePolicyInfo,
->>>>>>> 06d252ad
     NumberOfSamplesResponse,
     SeedSelectorRequest,
     StatusBarScaleResponse,
@@ -205,64 +198,6 @@
 
         return response.timestamp
 
-<<<<<<< HEAD
-=======
-    def register_pipeline_at_selector(self, pipeline_config: dict) -> int:
-        if not self.connected_to_selector:
-            raise ConnectionError("Tried to register pipeline at selector, but no connection was made.")
-
-        if "config" in pipeline_config["model"]:
-            model_config = json.dumps(pipeline_config["model"]["config"])
-        else:
-            model_config = "{}"
-
-        model_storage_config = pipeline_config["model_storage"]
-        incremental_model_strategy: Optional[StrategyConfig] = None
-        full_model_interval: Optional[int] = None
-        if "incremental_model_strategy" in model_storage_config:
-            incremental_strategy = model_storage_config["incremental_model_strategy"]
-            incremental_model_strategy = self.get_model_strategy(incremental_strategy)
-            full_model_interval = (
-                incremental_strategy["full_model_interval"] if "full_model_interval" in incremental_strategy else None
-            )
-
-        pipeline_id = self.selector.register_pipeline(
-            RegisterPipelineRequest(
-                num_workers=pipeline_config["training"]["dataloader_workers"],
-                selection_strategy=SelectorJsonString(
-                    value=json.dumps(pipeline_config["training"]["selection_strategy"])
-                ),
-                model_class_name=pipeline_config["model"]["id"],
-                model_configuration=SelectorJsonString(value=model_config),
-                amp=pipeline_config["training"]["amp"] if "amp" in pipeline_config["training"] else False,
-                model_storage_policy=ModelStoragePolicyInfo(
-                    full_model_strategy_config=self.get_model_strategy(model_storage_config["full_model_strategy"]),
-                    incremental_model_strategy_config=incremental_model_strategy,
-                    full_model_interval=full_model_interval,
-                ),
-            )
-        ).pipeline_id
-
-        logger.info(f"Registered pipeline {pipeline_config['pipeline']['name']} at selector with ID {pipeline_id}")
-        return pipeline_id
-
-    @staticmethod
-    def get_model_strategy(strategy_config: dict) -> StrategyConfig:
-        return StrategyConfig(
-            name=strategy_config["name"],
-            zip=strategy_config["zip"] if "zip" in strategy_config else None,
-            zip_algorithm=strategy_config["zip_algorithm"] if "zip_algorithm" in strategy_config else None,
-            config=SelectorJsonString(value=json.dumps(strategy_config["config"]))
-            if "config" in strategy_config
-            else None,
-        )
-
-    # pylint: disable-next=unused-argument
-    def unregister_pipeline_at_selector(self, pipeline_id: int) -> None:
-        #  # TODO(#64,#124): Implement.
-        pass
-
->>>>>>> 06d252ad
     def inform_selector(self, pipeline_id: int, data: list[tuple[int, int, int]]) -> dict[str, Any]:
         keys, timestamps, labels = zip(*data)
         request = DataInformRequest(pipeline_id=pipeline_id, keys=keys, timestamps=timestamps, labels=labels)
