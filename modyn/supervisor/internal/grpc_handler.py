--- conflicted
+++ resolved
@@ -265,15 +265,8 @@
             max_token_length = dataset_config["max_token_length"]
         else:
             tokenizer_arg = None
-<<<<<<< HEAD
-        generative = dataset_config["generative"]
-        sequence_length = dataset_config["tokenizer_seq_length"]
-        light_tuning = dataset_config["light_tuning"]
-        tuning_config = dataset_config["tuning_config"] if dataset_config["tuning_config"] else None
-=======
             max_token_length = None
         generative = dataset_config["generative"]
->>>>>>> 837841a9
 
         return EvaluateModelRequest(
             model_id=model_id,
@@ -290,15 +283,11 @@
             bytes_parser=EvaluatorPythonString(value=bytes_parser_function),
             label_transformer=EvaluatorPythonString(value=label_transformer),
             tokenizer=tokenizer_arg,
-<<<<<<< HEAD
             light_tuning=light_tuning,
-            tuning_config=tuning_config,
-            sequence_length=sequence_length,
+           
             model_wrappers=model_wrappers,
             model_wrapper_args=EvaluatorJsonString(value=json.dumps(model_wrapper_args)),
-=======
             max_token_length=max_token_length,
->>>>>>> 837841a9
         )
 
     # pylint: disable=too-many-branches
