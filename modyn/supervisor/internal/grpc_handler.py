--- conflicted
+++ resolved
@@ -15,11 +15,8 @@
 from modyn.selector.internal.grpc.generated.selector_pb2 import (
     NumberOfSamplesResponse,
     RegisterPipelineRequest,
-<<<<<<< HEAD
     StatusBarScaleResponse,
-=======
     SeedSelectorRequest,
->>>>>>> b71f2ad8
     TriggerResponse,
 )
 from modyn.selector.internal.grpc.generated.selector_pb2_grpc import SelectorStub
