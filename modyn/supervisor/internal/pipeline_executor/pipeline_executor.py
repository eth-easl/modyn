from __future__ import annotations

import json
import logging
import os
import sys
import traceback
from dataclasses import dataclass, field
from pathlib import Path
from time import sleep
from typing import Any, Callable, Optional

from modyn.common.benchmark import Stopwatch
from modyn.supervisor.internal.evaluation_result_writer import LogResultWriter
<<<<<<< HEAD
from modyn.supervisor.internal.grpc.enums import (
    CounterAction,
    IdType,
    MsgType,
    PipelineStage,
)
from modyn.supervisor.internal.grpc.template_msg import (
    counter_submsg,
    dataset_submsg,
    id_submsg,
    pipeline_stage_msg,
)
=======
from modyn.supervisor.internal.grpc.enums import CounterAction, IdType, MsgType, PipelineStage
from modyn.supervisor.internal.grpc.template_msg import counter_submsg, dataset_submsg, id_submsg, pipeline_stage_msg
>>>>>>> 7738b19f
from modyn.supervisor.internal.grpc_handler import GRPCHandler
from modyn.supervisor.internal.triggers import Trigger
from modyn.utils import dynamic_module_import

from .models import PipelineOptions

logger = logging.getLogger(__name__)
EXCEPTION_EXITCODE = 8

# TODO: pipeline hierarchy abstraction e.g. main pipeline, new data batch pipeline, eval pipeline, ...
@dataclass
class _RegisteredStage:
    """Represent a registered pipeline stage that includes a callable function and the next stage."""
    
    stage: PipelineStage
    func: Callable
    next: PipelineStage | None = None
    """If next stage if None, the next stage will be decided by the return value of the current stage's `func`.
    
    If both are None, the pipeline ends.
    """

# registered dynamically with decorators
stages: dict[PipelineStage, _RegisteredStage] = {}
"""Dynamically registered pipeline stages."""

# TODO subpipeline
def register_stage(stage: PipelineStage, *, next: PipelineStage | None = None, logging: bool = True) -> Callable:
    """Decorator to register a pipeline stage handler function."""
    # TODO: disable logging parameter
    # TODO: 
    
    def wrapper_outer(func: Callable[[Any,], PipelineStage | None]) -> Callable[[Any,], PipelineStage | None]:
        assert stage not in stages
        stages[stage] = (PipelineStage(
            stage=stage,
            func=func,
            next=next
        ))
        def wrapper(*args: Any, **kwargs: Any) -> PipelineStage | None:
            return func(*args, **kwargs)
        return wrapper
    return wrapper_outer


@dataclass
class ExecutionState:
    """Represent the state of the pipeline executor."""
        
    grpc: GRPCHandler

    _pipeline_log_file: Path
    pipeline_log: dict[str, Any]
    
    previous_model_id: Optional[int] = None
    _selector_batch_size = 128

    num_triggers = 0
    current_training_id: Optional[int] = None
    trained_models: list[int] = []
    triggers: list[int] = []
    
    sw = field(default_factory=Stopwatch)
    
    # TODO: pipeline artifacts

class PipelineExecutor:
<<<<<<< HEAD
    def __init__(self, options: PipelineOptions) -> None:
=======
    def __init__(
        self,
        start_timestamp: int,
        pipeline_id: int,
        modyn_config: dict,
        pipeline_config: dict,
        eval_directory: str,
        supervisor_supported_eval_result_writers: dict,
        pipeline_status_queue: mp.Queue,
        training_status_queue: mp.Queue,
        eval_status_queue: mp.Queue,
        start_replay_at: Optional[int] = None,
        stop_replay_at: Optional[int] = None,
        maximum_triggers: Optional[int] = None,
    ) -> None:
>>>>>>> 7738b19f
        self.stage = PipelineStage.INIT
        self.options = options

    # -------------------------------------------- Pipeline orchestration -------------------------------------------- #
        
    def execute(self) -> None:
        self.get_dataset_selector_batch_size()

        logger.info(f"[pipeline {self.options.pipeline_id}] Start executing, experiment mode {self.experiment_mode}.")
        if self.experiment_mode:
            self.replay_data()

            if self.options.evaluation_matrix:
                self.build_evaluation_matrix()
        else:
            self.wait_for_new_data(self.options.start_timestamp)

        logger.info(f"[pipeline {self.options.pipeline_id}] Execution done. Persist log.")
        self.options.pipeline_status_queue.put(pipeline_stage_msg(PipelineStage.DONE, MsgType.GENERAL))
        self._persist_pipeline_log()
        
    
        
    def execute(self) -> None:
        """Coordinates all pipelines stages until the pipeline execution is finished.
        
        Measures the time for each stage and logs the pipeline state.
        """
        
        print("executor")
        self.stage = PipelineStage.INIT
        while True:
            stage = stages[self.stage]
            
            # TODO log time and start timer
            returned_stage = stage.func(self)
            # TODO stop time and report duration (or end time)
            
            if returned_stage and stage.next:
                raise RuntimeError("A pipeline stage must either pre-define a next stage or return a stage. Not both!")
            if stage.next:
                self.stage = stage.next
            elif returned_stage:
                self.stage = returned_stage
            else:
                print("Pipeline execution finished.")
                return

    # ------------------------------------------------ Pipeline stages ----------------------------------------------- #
    
    # These functions are not suppose to be called manually.

    # Setup
    @register_stage(PipelineStage.INIT, next=PipelineStage.INIT_CLUSTER_CONNECTION)
    def _init(self) -> None:
        self.previous_model_id: Optional[int] = None
        if self.options.pipeline_config["training"]["initial_model"] == "pretrained":
            self.previous_model_id = self.options.pipeline_config["training"]["initial_model_id"]

        self.grpc = GRPCHandler(
            self.options.modyn_config, self.options.pipeline_status_queue, self.options.training_status_queue, self.options.eval_status_queue
        )

<<<<<<< HEAD
=======
        self.start_replay_at = start_replay_at
        self.stop_replay_at = stop_replay_at
        self.maximum_triggers = maximum_triggers

>>>>>>> 7738b19f
        self._sw = Stopwatch()
        self._pipeline_log_file = self.options.eval_directory / f"pipeline_{self.options.pipeline_id}.log"
        self.pipeline_log: dict[str, Any] = {
            "configuration": {"pipeline_config": self.options.pipeline_config, "modyn_config": self.options.modyn_config},
            "supervisor": {
                "triggers": {},
                "new_data_requests": [],
                "num_triggers": 0,
                "trigger_batch_times": [],
                "selector_informs": [],
            },
        }
        self._determine_pipeline_mode()
        self._setup_trigger()

<<<<<<< HEAD
    @register_stage(PipelineStage.INIT_CLUSTER_CONNECTION, next=PipelineStage.GET_SELECTOR_BATCH_SIZE)
    def _init_cluster_connection(self) -> None:
        self.options.pipeline_status_queue.put(pipeline_stage_msg(PipelineStage.INIT_CLUSTER_CONNECTION, MsgType.GENERAL))
        self.grpc.init_cluster_connection()
=======
        self.num_triggers = 0
        self.current_training_id: Optional[int] = None
        self.triggers: list[int] = []
>>>>>>> 7738b19f

    # GET_SELECTOR_BATCH_SIZE
    @register_stage(PipelineStage.GET_SELECTOR_BATCH_SIZE, next=None)
    def _get_dataset_selector_batch_size(self) -> PipelineStage:
        # system configuration already validated, so the dataset_id will be present in the configuration file
        dataset_id = self.options.pipeline_config["data"]["dataset_id"]
        self.options.pipeline_status_queue.put(
            pipeline_stage_msg(PipelineStage.GET_SELECTOR_BATCH_SIZE, MsgType.DATASET, dataset_submsg(dataset_id))
        )

        for dataset in self.options.modyn_config["storage"]["datasets"]:
            if dataset["name"] == dataset_id:
                if "selector_batch_size" in dataset:
                    self._selector_batch_size = dataset["selector_batch_size"]
                break

    @register_stage(PipelineStage._FORK_DATA_STRATEGY, logging=False)
    def _fork_data_strategy(self) -> PipelineStage:
        return PipelineStage.FETCH_NEW_DATA if self.experiment_mode else PipelineStage.REPLAY_DATA

    # Replay Data
    
    @register_stage(PipelineStage.REPLAY_DATA, next=PipelineStage.REPLAY_DATA_DONE)
    def replay_data(self) -> None:
        assert self.options.start_replay_at is not None, "Cannot call replay_data when start_replay_at is None"
        dataset_id = self.options.pipeline_config["data"]["dataset_id"]
        self.options.pipeline_status_queue.put(
            pipeline_stage_msg(PipelineStage.REPLAY_DATA, MsgType.DATASET, dataset_submsg(dataset_id))
        )
        logger.info("Starting data replay.")

        if self.options.stop_replay_at is None:
            generator = self.grpc.get_new_data_since(dataset_id, self.options.start_replay_at)
        else:
            generator = self.grpc.get_data_in_interval(dataset_id, self.options.start_replay_at, self.options.stop_replay_at)

        for replay_data, request_time in generator:
            assert isinstance(replay_data, list)
            assert isinstance(request_time, int)
            self.pipeline_log["supervisor"]["new_data_requests"].append(
                {"time": request_time, "num_items": len(replay_data)}
            )
            self.handle_new_data(replay_data)
            self._persist_pipeline_log()
            if self.options.maximum_triggers is not None and self.num_triggers >= self.options.maximum_triggers:
                logger.info("Exiting replay loop due to trigger limit.")
                break

        self.options.pipeline_status_queue.put(
            pipeline_stage_msg(PipelineStage.REPLAY_DATA_DONE, MsgType.DATASET, dataset_submsg(dataset_id))
        )

    @register_stage(PipelineStage.REPLAY_DATA_DONE, next=PipelineStage.DONE)
    def replay_data_done(self) -> None:
        # TODO: Implement this function
        pass

    # Wait for new data
    
    @register_stage(PipelineStage.FETCH_NEW_DATA, next=PipelineStage.WAIT_FOR_NEW_DATA)
    def fetch_new_data(self) -> None:
        # TODO: Implement this function
        pass
    
    @register_stage(PipelineStage.WAIT_FOR_NEW_DATA)
    def wait_for_new_data(self, start_timestamp: int) -> PipelineStage:
        last_timestamp = start_timestamp
        dataset_id = self.options.pipeline_config["data"]["dataset_id"]

        previous_largest_keys = set()

        logger.info("Press CTRL+C at any time to shutdown the pipeline.")

<<<<<<< HEAD
        continue_running = True

        try:
            while continue_running:
                self.options.pipeline_status_queue.put(
                    pipeline_stage_msg(PipelineStage.FETCH_NEW_DATA, MsgType.DATASET, dataset_submsg(dataset_id))
                )
=======
    def get_dataset_selector_batch_size(self) -> None:
        # system configuration already validated, so the dataset_id will be present in the configuration file
        dataset_id = self.pipeline_config["data"]["dataset_id"]
        self._update_pipeline_stage_and_enqueue_msg(
            PipelineStage.GET_SELECTOR_BATCH_SIZE, MsgType.DATASET, dataset_submsg(dataset_id)
        )
>>>>>>> 7738b19f

                trigger_occured = False
                largest_keys = set()
                for new_data, _ in self.grpc.get_new_data_since(dataset_id, last_timestamp):
                    # Since get_new_data_since is inclusive, we need to filter out the keys
                    # we have already processed in the previous get_new_data_since request
                    new_data = [
                        (key, timestamp, label)
                        for (key, timestamp, label) in new_data
                        if key not in previous_largest_keys
                    ]
                    last_timestamp = (
                        max((timestamp for (_, timestamp, _) in new_data)) if len(new_data) > 0 else last_timestamp
                    )

                    # Remember all data points with last_timestamp so we do not process them again in the next iteration
                    # We use a set to have a O(1) check in the line above.
                    largest_keys.update({key for (key, timestamp, _) in new_data if timestamp == last_timestamp})

                    if self.handle_new_data(new_data):
                        trigger_occured = True

                    if self.options.maximum_triggers is not None and self.num_triggers >= self.options.maximum_triggers:
                        continue_running = False

                previous_largest_keys = largest_keys
                if not trigger_occured:
                    self.options.pipeline_status_queue.put(
                        pipeline_stage_msg(PipelineStage.WAIT_FOR_NEW_DATA, MsgType.DATASET, dataset_submsg(dataset_id))
                    )
                    sleep(2)

        except KeyboardInterrupt:
            logger.info("Initiating shutdown.")
            self._shutdown_trainer()
            logger.info("Shutdown successful.")

    # Process new data
    
    @register_stage(PipelineStage.HANDLE_NEW_DATA, next=PipelineStage.HANDLE_TRIGGERS_WITHIN_BATCH)
    def handle_new_data(self, new_data: list[tuple[int, int, int]]) -> bool:
        """This function handles new data during experiments or actual pipeline execution.
        We partition `new_data` into batches of `selector_batch_size` to reduce selector latency in case of a trigger.
        If a data point within a batch causes a trigger,
        we inform the selector about all data points including that data point.
        Otherwise, the selector is informed
        """
        logger.info(f"Received {len(new_data)} new data points. Handling batches.")
        new_data.sort(key=lambda tup: tup[1])
        any_training_triggered = False
        new_data_len = len(new_data)
        self.options.pipeline_status_queue.put(
            pipeline_stage_msg(
                PipelineStage.HANDLE_NEW_DATA,
                MsgType.COUNTER,
                counter_submsg(CounterAction.CREATE, {"new_data_len": new_data_len})
            )
        )

        for i in range(0, new_data_len, self._selector_batch_size):
            batch = new_data[i : i + self._selector_batch_size]
            batch_size = self._selector_batch_size if i + self._selector_batch_size < new_data_len else new_data_len - i
            self.options.pipeline_status_queue.put(
                pipeline_stage_msg(
                    PipelineStage.HANDLE_NEW_DATA,
                    MsgType.COUNTER,
                    counter_submsg(CounterAction.UPDATE, {"batch_size": batch_size})
                )
            )

            triggered = self._handle_new_data_batch(batch)
            any_training_triggered = any_training_triggered or triggered
            if self.options.maximum_triggers is not None and self.num_triggers >= self.options.maximum_triggers:
                logger.info(f"Reached trigger limit ({self.options.maximum_triggers}), exiting.")
                break

        self.options.pipeline_status_queue.put(
            pipeline_stage_msg(PipelineStage.NEW_DATA_HANDLED, MsgType.COUNTER, counter_submsg(CounterAction.CLOSE)log)
        )

        return any_training_triggered

    @register_stage(PipelineStage.HANDLE_TRIGGERS_WITHIN_BATCH)
    def handle_triggers_within_batch(self) -> PipelineStage:
        # TODO: Implement this function
        pass
    
    @register_stage(PipelineStage.INFORM_SELECTOR_AND_TRIGGER, next=PipelineStage.INFORM_SELECTOR_REMAINING_DATA)
    def inform_selector_and_trigger(self) -> None:
        # TODO: Implement this function
        pass
    
    # TODO: maybe unneeded
    @register_stage(PipelineStage._FORK_DECIDE_ANOTHER_TRIGGER)
    def _fork_decide_another_trigger(self) -> PipelineStage:
        # TODO: Implement this function
        pass
    
    @register_stage(PipelineStage.INFORM_SELECTOR_REMAINING_DATA, next=PipelineStage.NEW_DATA_HANDLED)
    def inform_selector_remaining_data(self) -> None:
        # TODO: Implement this function
        pass

    # Training

    @register_stage(PipelineStage.RUN_TRAINING, next=PipelineStage.WAIT_FOR_TRAINING_COMPLETION)
    def run_training(self, trigger_id: int) -> None:
        """Run training for trigger on GPU and block until done."""
        assert self.options.pipeline_id is not None, "_run_training called without a registered pipeline."
        self.options.pipeline_status_queue.put(
            pipeline_stage_msg(PipelineStage.RUN_TRAINING, MsgType.ID, id_submsg(IdType.TRIGGER, trigger_id))
        )
        logger.info(f"Running training for trigger {trigger_id}")

        self._sw.start("train", overwrite=True)
        num_samples_to_pass_per_trigger = self.options.pipeline_config["training"].get("num_samples_to_pass", [])
        current_trigger_index = len(self.triggers)
        if current_trigger_index <= len(num_samples_to_pass_per_trigger) - 1:
            num_samples_to_pass = num_samples_to_pass_per_trigger[current_trigger_index]
        else:
            num_samples_to_pass = None

        self.current_training_id = self.grpc.start_training(
            self.options.pipeline_id, trigger_id, self.options.pipeline_config, self.previous_model_id, num_samples_to_pass
        )

        self.stage = PipelineStage.WAIT_FOR_TRAINING_COMPLETION
        # TODO: split up into separate pipeline stages
        trainer_log = self.grpc.wait_for_training_completion(self.current_training_id, self.options.pipeline_id, trigger_id)

        if trigger_id not in self.pipeline_log["supervisor"]["triggers"]:
            self.pipeline_log["supervisor"]["triggers"][trigger_id] = {}  # can happen in tests

        self.pipeline_log["supervisor"]["triggers"][trigger_id]["total_trainer_time"] = self._sw.stop()
        self.pipeline_log["supervisor"]["triggers"][trigger_id]["trainer_log"] = trainer_log

        self.options.pipeline_status_queue.put(
            pipeline_stage_msg(PipelineStage.STORE_TRAINED_MODEL, MsgType.ID, id_submsg(IdType.TRIGGER, trigger_id))
        )
        
        # We store the trained model for evaluation in any case.
        self._sw.start("store_trained_model", overwrite=True)
        model_id = self.grpc.store_trained_model(self.current_training_id)
        self.pipeline_log["supervisor"]["triggers"][trigger_id]["store_trained_model_time"] = self._sw.stop()

        # Only if the pipeline actually wants to continue the training on it, we set previous model.
        if self.options.pipeline_config["training"]["use_previous_model"]:
            self.previous_model_id = model_id

        self.triggers.append(trigger_id)

        # Start evaluation
<<<<<<< HEAD
        if "evaluation" in self.options.pipeline_config and not self.options.evaluation_matrix:
            self.options.pipeline_status_queue.put(
                pipeline_stage_msg(PipelineStage.EVALUATE, MsgType.ID, id_submsg(IdType.TRIGGER, trigger_id))
=======
        if "evaluation" in self.pipeline_config:
            self._update_pipeline_stage_and_enqueue_msg(
                PipelineStage.EVALUATE, MsgType.ID, id_submsg(IdType.TRIGGER, trigger_id)
>>>>>>> 7738b19f
            )
            
            # TODO(#300) Add evaluator to pipeline log
            evaluations = self.grpc.start_evaluation(model_id, self.options.pipeline_config)
            self.grpc.wait_for_evaluation_completion(self.current_training_id, evaluations)

            self.options.pipeline_status_queue.put(
                pipeline_stage_msg(PipelineStage.STORE_EVALUATION_RESULTS, MsgType.ID, id_submsg(IdType.TRIGGER, trigger_id))
            )

            writer_names: set[str] = set(self.options.pipeline_config["evaluation"]["result_writers"])
            writers = [self._init_evaluation_writer(name, trigger_id) for name in writer_names]
            self.grpc.store_evaluation_results(writers, evaluations)

    @register_stage(PipelineStage.WAIT_FOR_TRAINING_COMPLETION, next=PipelineStage.TRAINING_COMPLETED)
    def wait_for_training_completion(self) -> None:
        # TODO: Implement this function
        # TODO: external trigger pipeline step
        pass
    
    @register_stage(PipelineStage.TRAINING_COMPLETED, next=PipelineStage.STORE_TRAINED_MODEL)
    def training_completed(self) -> None:
        # TODO: Implement this function
        pass
    
    @register_stage(PipelineStage.STORE_TRAINED_MODEL, next=PipelineStage._FORK_DECIDE_EVALUATION)
    def store_trained_model(self) -> None:
        # TODO: Implement this function
        pass
    
    @register_stage(PipelineStage._FORK_DECIDE_EVALUATION, logging=False)
    def _fork_decide_evaluation(self) -> PipelineStage:
        # TODO: check implementation
        if self.options.evaluation_matrix:
            return PipelineStage.EVALUATE
        return PipelineStage.HANDLE_TRIGGERS_WITHIN_BATCH
        
    # Evaluation
    
    @register_stage(PipelineStage.EVALUATE, next=PipelineStage.WAIT_FOR_EVALUATION_COMPLETION)
    def evaluate(self) -> None:
        # TODO: Implement this function
        pass
        
    @register_stage(PipelineStage.WAIT_FOR_EVALUATION_COMPLETION, next=PipelineStage.EVALUATION_COMPLETED)
    def wait_for_evaluation_completed(self) -> None:
        # TODO: Implement this function
        pass
    
    # TODO incorporate into pipeline
    def build_evaluation_matrix(self) -> None:
        self.pipeline_log["evaluation_matrix"] = {}
        for model in self.trained_models:
            self.pipeline_log["evaluation_matrix"][model] = {}
            for trigger in self.triggers:
                logger.info(f"Evaluating model {model} on trigger {trigger} for matrix.")
                evaluations = self.grpc.start_evaluation(model, self.options.pipeline_config, self.options.pipeline_id, trigger)
                assert self.current_training_id
                self.grpc.wait_for_evaluation_completion(self.current_training_id, evaluations)
                eval_result_writer = self._init_evaluation_writer("log", trigger)
                self.grpc.store_evaluation_results([eval_result_writer], evaluations)
                self.pipeline_log["evaluation_matrix"][model][trigger] = eval_result_writer.results

    @register_stage(PipelineStage.EVALUATION_COMPLETED, next=PipelineStage.STORE_EVALUATION_RESULTS)
    def evaluation_completed(self) -> None:
        # TODO: Implement this function
        pass
    
    @register_stage(PipelineStage.STORE_EVALUATION_RESULTS, next=PipelineStage.HANDLE_TRIGGERS_WITHIN_BATCH)
    def store_evaluation_results(self) -> None:
        # TODO: Implement this function
        pass

    # Teardown

    # DONE
    @register_stage(PipelineStage.DONE, next=PipelineStage.EXIT)
    def done(self) -> None:
        # TODO: Implement this function
        pass
    
    # EXIT
    @register_stage(PipelineStage.EXIT, next=None)
    def exit(self) -> None:
        return None  # end of pipeline
    
    
    # ---------------------------------------------------- Helpers --------------------------------------------------- #
        
    # pipeline
        
    def _determine_pipeline_mode(self) -> None:
        if self.options.start_replay_at is None:
            self.pipeline_log["experiment"] = False
            self.experiment_mode = False
            if self.options.stop_replay_at is not None:
                raise ValueError("stop_replay_at can only be used in conjunction with start_replay_at.")
        else:
            self.pipeline_log["experiment"] = True
            self.pipeline_log["start_replay_at"] = self.options.start_replay_at
            self.pipeline_log["stop_replay_at"] = self.options.stop_replay_at
            self.experiment_mode = True

    def _setup_trigger(self) -> None:
        trigger_id = self.options.pipeline_config["trigger"]["id"]
        trigger_config = {}
        if "trigger_config" in self.options.pipeline_config["trigger"].keys():
            trigger_config = self.options.pipeline_config["trigger"]["trigger_config"]

        trigger_module = dynamic_module_import("modyn.supervisor.internal.triggers")
        self.trigger: Trigger = getattr(trigger_module, trigger_id)(trigger_config)

        assert self.trigger is not None, "Error during trigger initialization"

    def _persist_pipeline_log(self) -> None:
        if "PYTEST_CURRENT_TEST" in os.environ:
            json.dumps(self.pipeline_log)  # Enforce serialization to catch issues
            return  # But don't actually store in tests

        with open(self._pipeline_log_file, "w", encoding="utf-8") as logfile:
            json.dump(self.pipeline_log, logfile, indent=4)

    def _handle_new_data_batch(self, batch: list[tuple[int, int, int]]) -> bool:
        self._sw.start("trigger_inform", overwrite=True)
        triggering_indices = self.trigger.inform(batch)
        num_triggers = len(triggering_indices)
        self.pipeline_log["supervisor"]["num_triggers"] += len(triggering_indices)
        self.pipeline_log["supervisor"]["trigger_batch_times"].append(
            {"batch_size": len(batch), "time": self._sw.stop("trigger_inform"), "num_triggers": num_triggers}
        )

        if num_triggers > 0:
            logger.info(f"There are {num_triggers} triggers in this batch.")
            self._handle_triggers_within_batch(batch, triggering_indices)
            return True

        self._sw.start("selector_inform", overwrite=True)
        selector_log = self.grpc.inform_selector(self.options.pipeline_id, batch)
        self.pipeline_log["supervisor"]["selector_informs"].append(
            {"total_selector_time": self._sw.stop(), "selector_log": selector_log}
        )

        return False

    def _handle_triggers_within_batch(self, batch: list[tuple[int, int, int]], triggering_indices: list[int]) -> None:
        previous_trigger_idx = 0
        logger.info("Handling triggers within batch.")
        self.options.pipeline_status_queue.put(
            pipeline_stage_msg(PipelineStage.HANDLE_TRIGGERS_WITHIN_BATCH, MsgType.GENERAL)
        )

        for i, triggering_idx in enumerate(triggering_indices):
            self.options.pipeline_status_queue.put(
                pipeline_stage_msg(PipelineStage.INFORM_SELECTOR_AND_TRIGGER, MsgType.GENERAL)
            )
            triggering_data = batch[previous_trigger_idx : triggering_idx + 1]
            previous_trigger_idx = triggering_idx + 1

            # This call informs the selector about the data until (and including)
            # the data point that caused the trigger and then also notifies it about the triggering.
            # This means the next training call on trigger_id will guarantee
            # that all data until that point has been processed by the selector.
            self._sw.start("selector_inform", overwrite=True)
            trigger_id, selector_log = self.grpc.inform_selector_and_trigger(self.options.pipeline_id, triggering_data)
            self.pipeline_log["supervisor"]["triggers"][trigger_id] = {
                "total_selector_time": self._sw.stop(),
                "selector_log": selector_log,
            }
            self._persist_pipeline_log()

            num_samples_in_trigger = self.grpc.get_number_of_samples(self.options.pipeline_id, trigger_id)
            if num_samples_in_trigger > 0:
                self.run_training(trigger_id)  # Blocks until training is done.
                self.options.pipeline_status_queue.put(
                    pipeline_stage_msg(PipelineStage.HANDLE_TRIGGERS_WITHIN_BATCH, MsgType.ID, id_submsg(IdType.TRIGGER, trigger_id))
                )

            else:
                logger.info(f"Skipping training on empty trigger {trigger_id}]")

            # TODO break/return missing? Loop
            # If no other trigger is coming in this batch,
            # we have to inform the Selector about the remaining data in this batch.
            if i == len(triggering_indices) - 1:
                remaining_data = batch[triggering_idx + 1 :]
                logger.info(f"There are {len(remaining_data)} data points remaining after the trigger.")

                if len(remaining_data) > 0:
                    # These data points will be included in the next trigger
                    # because we inform the Selector about them,
                    # just like other batches with no trigger at all are included.
                    self.options.pipeline_status_queue.put(
                        pipeline_stage_msg(
                            PipelineStage.INFORM_SELECTOR_REMAINING_DATA, 
                            MsgType.ID, 
                            id_submsg(IdType.TRIGGER, trigger_id)
                        )
                    )

                    self._sw.start("selector_inform", overwrite=True)
                    selector_log = self.grpc.inform_selector(self.options.pipeline_id, remaining_data)
                    self.pipeline_log["supervisor"]["selector_informs"].append(
                        {"total_selector_time": self._sw.stop(), "selector_log": selector_log}
                    )

            self._persist_pipeline_log()

            self.num_triggers = self.num_triggers + 1
<<<<<<< HEAD
            if self.options.maximum_triggers is not None and self.num_triggers >= self.options.maximum_triggers:
=======
            if self.maximum_triggers is not None and self.num_triggers >= self.maximum_triggers:
                break

    def _init_evaluation_writer(self, name: str, trigger_id: int) -> LogResultWriter:
        return self.supervisor_supported_eval_result_writers[name](self.pipeline_id, trigger_id, self.eval_directory)

    def replay_data(self) -> None:
        assert self.start_replay_at is not None, "Cannot call replay_data when start_replay_at is None"
        dataset_id = self.pipeline_config["data"]["dataset_id"]
        self._update_pipeline_stage_and_enqueue_msg(
            PipelineStage.REPLAY_DATA, MsgType.DATASET, dataset_submsg(dataset_id)
        )
        logger.info("Starting data replay.")

        if self.stop_replay_at is None:
            generator = self.grpc.get_new_data_since(dataset_id, self.start_replay_at)
        else:
            generator = self.grpc.get_data_in_interval(dataset_id, self.start_replay_at, self.stop_replay_at)

        for replay_data, request_time in generator:
            assert isinstance(replay_data, list)
            assert isinstance(request_time, int)
            self.pipeline_log["supervisor"]["new_data_requests"].append(
                {"time": request_time, "num_items": len(replay_data)}
            )
            self._handle_new_data(replay_data)
            self._persist_pipeline_log()
            if self.maximum_triggers is not None and self.num_triggers >= self.maximum_triggers:
                logger.info("Exiting replay loop due to trigger limit.")
>>>>>>> 7738b19f
                break

    def _init_evaluation_writer(self, name: str, trigger_id: int) -> LogResultWriter:
        return self.options.supervisor_supported_eval_result_writers[name](self.options.pipeline_id, trigger_id, self.options.eval_directory)

    def _shutdown_trainer(self) -> None:
        if self.current_training_id is not None:
            self.grpc.stop_training_at_trainer_server(self.current_training_id)

    # ------------------------------------------------------ Run ----------------------------------------------------- #


<<<<<<< HEAD
def execute_pipeline(options: PipelineOptions) -> None:
    try:
        PipelineExecutor(options).execute()
=======
        try:
            while continue_running:
                self._update_pipeline_stage_and_enqueue_msg(
                    PipelineStage.FETCH_NEW_DATA, MsgType.DATASET, dataset_submsg(dataset_id)
                )

                trigger_occured = False
                largest_keys = set()
                for new_data, _ in self.grpc.get_new_data_since(dataset_id, last_timestamp):
                    # Since get_new_data_since is inclusive, we need to filter out the keys
                    # we have already processed in the previous get_new_data_since request
                    new_data = [
                        (key, timestamp, label)
                        for (key, timestamp, label) in new_data
                        if key not in previous_largest_keys
                    ]
                    last_timestamp = (
                        max((timestamp for (_, timestamp, _) in new_data)) if len(new_data) > 0 else last_timestamp
                    )

                    # Remember all data points with last_timestamp so we do not process them again in the next iteration
                    # We use a set to have a O(1) check in the line above.
                    largest_keys.update({key for (key, timestamp, _) in new_data if timestamp == last_timestamp})

                    if self._handle_new_data(new_data):
                        trigger_occured = True

                    if self.maximum_triggers is not None and self.num_triggers >= self.maximum_triggers:
                        continue_running = False

                previous_largest_keys = largest_keys
                if not trigger_occured:
                    self._update_pipeline_stage_and_enqueue_msg(
                        PipelineStage.WAIT_FOR_NEW_DATA, MsgType.DATASET, dataset_submsg(dataset_id)
                    )
                    sleep(2)

        except KeyboardInterrupt:
            logger.info("Initiating shutdown.")
            self.shutdown_trainer()
            logger.info("Shutdown successful.")

    def execute(self) -> None:
        logger.info(f"[pipeline {self.pipeline_id}] Get dataset selector batch size.")
        self.get_dataset_selector_batch_size()

        logger.info(f"[pipeline {self.pipeline_id}] Start executing, experiment mode {self.experiment_mode}.")
        if self.experiment_mode:
            self.replay_data()
        else:
            self.wait_for_new_data(self.start_timestamp)

        logger.info(f"[pipeline {self.pipeline_id}] Execution done. Persist log.")
        self._update_pipeline_stage_and_enqueue_msg(PipelineStage.DONE, MsgType.GENERAL)
        self._persist_pipeline_log()


# pylint: disable=too-many-locals
def execute_pipeline(
    start_timestamp: int,
    pipeline_id: int,
    modyn_config: dict,
    pipeline_config: dict,
    eval_directory: str,
    supervisor_supported_eval_result_writers: dict,
    exception_queue: mp.Queue,
    pipeline_status_queue: mp.Queue,
    training_status_queue: mp.Queue,
    eval_status_queue: mp.Queue,
    start_replay_at: Optional[int] = None,
    stop_replay_at: Optional[int] = None,
    maximum_triggers: Optional[int] = None,
) -> None:
    try:
        pipeline = PipelineExecutor(
            start_timestamp,
            pipeline_id,
            modyn_config,
            pipeline_config,
            eval_directory,
            supervisor_supported_eval_result_writers,
            pipeline_status_queue,
            training_status_queue,
            eval_status_queue,
            start_replay_at,
            stop_replay_at,
            maximum_triggers,
        )
        pipeline.init_cluster_connection()
        pipeline.execute()
>>>>>>> 7738b19f
    except Exception:  # pylint: disable=broad-except
        exception_msg = traceback.format_exc()
        logger.error(exception_msg)
        options.exception_queue.put(exception_msg)
        sys.exit(EXCEPTION_EXITCODE)<|MERGE_RESOLUTION|>--- conflicted
+++ resolved
@@ -1,4 +1,6 @@
 from __future__ import annotations
+
+# TODO (THIS PR)!!! check history and reimplement changes (take ours merge happened here)
 
 import json
 import logging
@@ -12,7 +14,6 @@
 
 from modyn.common.benchmark import Stopwatch
 from modyn.supervisor.internal.evaluation_result_writer import LogResultWriter
-<<<<<<< HEAD
 from modyn.supervisor.internal.grpc.enums import (
     CounterAction,
     IdType,
@@ -25,10 +26,6 @@
     id_submsg,
     pipeline_stage_msg,
 )
-=======
-from modyn.supervisor.internal.grpc.enums import CounterAction, IdType, MsgType, PipelineStage
-from modyn.supervisor.internal.grpc.template_msg import counter_submsg, dataset_submsg, id_submsg, pipeline_stage_msg
->>>>>>> 7738b19f
 from modyn.supervisor.internal.grpc_handler import GRPCHandler
 from modyn.supervisor.internal.triggers import Trigger
 from modyn.utils import dynamic_module_import
@@ -96,25 +93,7 @@
     # TODO: pipeline artifacts
 
 class PipelineExecutor:
-<<<<<<< HEAD
     def __init__(self, options: PipelineOptions) -> None:
-=======
-    def __init__(
-        self,
-        start_timestamp: int,
-        pipeline_id: int,
-        modyn_config: dict,
-        pipeline_config: dict,
-        eval_directory: str,
-        supervisor_supported_eval_result_writers: dict,
-        pipeline_status_queue: mp.Queue,
-        training_status_queue: mp.Queue,
-        eval_status_queue: mp.Queue,
-        start_replay_at: Optional[int] = None,
-        stop_replay_at: Optional[int] = None,
-        maximum_triggers: Optional[int] = None,
-    ) -> None:
->>>>>>> 7738b19f
         self.stage = PipelineStage.INIT
         self.options = options
 
@@ -178,13 +157,6 @@
             self.options.modyn_config, self.options.pipeline_status_queue, self.options.training_status_queue, self.options.eval_status_queue
         )
 
-<<<<<<< HEAD
-=======
-        self.start_replay_at = start_replay_at
-        self.stop_replay_at = stop_replay_at
-        self.maximum_triggers = maximum_triggers
-
->>>>>>> 7738b19f
         self._sw = Stopwatch()
         self._pipeline_log_file = self.options.eval_directory / f"pipeline_{self.options.pipeline_id}.log"
         self.pipeline_log: dict[str, Any] = {
@@ -200,16 +172,10 @@
         self._determine_pipeline_mode()
         self._setup_trigger()
 
-<<<<<<< HEAD
     @register_stage(PipelineStage.INIT_CLUSTER_CONNECTION, next=PipelineStage.GET_SELECTOR_BATCH_SIZE)
     def _init_cluster_connection(self) -> None:
         self.options.pipeline_status_queue.put(pipeline_stage_msg(PipelineStage.INIT_CLUSTER_CONNECTION, MsgType.GENERAL))
         self.grpc.init_cluster_connection()
-=======
-        self.num_triggers = 0
-        self.current_training_id: Optional[int] = None
-        self.triggers: list[int] = []
->>>>>>> 7738b19f
 
     # GET_SELECTOR_BATCH_SIZE
     @register_stage(PipelineStage.GET_SELECTOR_BATCH_SIZE, next=None)
@@ -283,7 +249,6 @@
 
         logger.info("Press CTRL+C at any time to shutdown the pipeline.")
 
-<<<<<<< HEAD
         continue_running = True
 
         try:
@@ -291,14 +256,6 @@
                 self.options.pipeline_status_queue.put(
                     pipeline_stage_msg(PipelineStage.FETCH_NEW_DATA, MsgType.DATASET, dataset_submsg(dataset_id))
                 )
-=======
-    def get_dataset_selector_batch_size(self) -> None:
-        # system configuration already validated, so the dataset_id will be present in the configuration file
-        dataset_id = self.pipeline_config["data"]["dataset_id"]
-        self._update_pipeline_stage_and_enqueue_msg(
-            PipelineStage.GET_SELECTOR_BATCH_SIZE, MsgType.DATASET, dataset_submsg(dataset_id)
-        )
->>>>>>> 7738b19f
 
                 trigger_occured = False
                 largest_keys = set()
@@ -448,18 +405,13 @@
         if self.options.pipeline_config["training"]["use_previous_model"]:
             self.previous_model_id = model_id
 
+        self.trained_models.append(model_id)
         self.triggers.append(trigger_id)
 
         # Start evaluation
-<<<<<<< HEAD
         if "evaluation" in self.options.pipeline_config and not self.options.evaluation_matrix:
             self.options.pipeline_status_queue.put(
                 pipeline_stage_msg(PipelineStage.EVALUATE, MsgType.ID, id_submsg(IdType.TRIGGER, trigger_id))
-=======
-        if "evaluation" in self.pipeline_config:
-            self._update_pipeline_stage_and_enqueue_msg(
-                PipelineStage.EVALUATE, MsgType.ID, id_submsg(IdType.TRIGGER, trigger_id)
->>>>>>> 7738b19f
             )
             
             # TODO(#300) Add evaluator to pipeline log
@@ -668,39 +620,7 @@
             self._persist_pipeline_log()
 
             self.num_triggers = self.num_triggers + 1
-<<<<<<< HEAD
             if self.options.maximum_triggers is not None and self.num_triggers >= self.options.maximum_triggers:
-=======
-            if self.maximum_triggers is not None and self.num_triggers >= self.maximum_triggers:
-                break
-
-    def _init_evaluation_writer(self, name: str, trigger_id: int) -> LogResultWriter:
-        return self.supervisor_supported_eval_result_writers[name](self.pipeline_id, trigger_id, self.eval_directory)
-
-    def replay_data(self) -> None:
-        assert self.start_replay_at is not None, "Cannot call replay_data when start_replay_at is None"
-        dataset_id = self.pipeline_config["data"]["dataset_id"]
-        self._update_pipeline_stage_and_enqueue_msg(
-            PipelineStage.REPLAY_DATA, MsgType.DATASET, dataset_submsg(dataset_id)
-        )
-        logger.info("Starting data replay.")
-
-        if self.stop_replay_at is None:
-            generator = self.grpc.get_new_data_since(dataset_id, self.start_replay_at)
-        else:
-            generator = self.grpc.get_data_in_interval(dataset_id, self.start_replay_at, self.stop_replay_at)
-
-        for replay_data, request_time in generator:
-            assert isinstance(replay_data, list)
-            assert isinstance(request_time, int)
-            self.pipeline_log["supervisor"]["new_data_requests"].append(
-                {"time": request_time, "num_items": len(replay_data)}
-            )
-            self._handle_new_data(replay_data)
-            self._persist_pipeline_log()
-            if self.maximum_triggers is not None and self.num_triggers >= self.maximum_triggers:
-                logger.info("Exiting replay loop due to trigger limit.")
->>>>>>> 7738b19f
                 break
 
     def _init_evaluation_writer(self, name: str, trigger_id: int) -> LogResultWriter:
@@ -713,102 +633,9 @@
     # ------------------------------------------------------ Run ----------------------------------------------------- #
 
 
-<<<<<<< HEAD
 def execute_pipeline(options: PipelineOptions) -> None:
     try:
         PipelineExecutor(options).execute()
-=======
-        try:
-            while continue_running:
-                self._update_pipeline_stage_and_enqueue_msg(
-                    PipelineStage.FETCH_NEW_DATA, MsgType.DATASET, dataset_submsg(dataset_id)
-                )
-
-                trigger_occured = False
-                largest_keys = set()
-                for new_data, _ in self.grpc.get_new_data_since(dataset_id, last_timestamp):
-                    # Since get_new_data_since is inclusive, we need to filter out the keys
-                    # we have already processed in the previous get_new_data_since request
-                    new_data = [
-                        (key, timestamp, label)
-                        for (key, timestamp, label) in new_data
-                        if key not in previous_largest_keys
-                    ]
-                    last_timestamp = (
-                        max((timestamp for (_, timestamp, _) in new_data)) if len(new_data) > 0 else last_timestamp
-                    )
-
-                    # Remember all data points with last_timestamp so we do not process them again in the next iteration
-                    # We use a set to have a O(1) check in the line above.
-                    largest_keys.update({key for (key, timestamp, _) in new_data if timestamp == last_timestamp})
-
-                    if self._handle_new_data(new_data):
-                        trigger_occured = True
-
-                    if self.maximum_triggers is not None and self.num_triggers >= self.maximum_triggers:
-                        continue_running = False
-
-                previous_largest_keys = largest_keys
-                if not trigger_occured:
-                    self._update_pipeline_stage_and_enqueue_msg(
-                        PipelineStage.WAIT_FOR_NEW_DATA, MsgType.DATASET, dataset_submsg(dataset_id)
-                    )
-                    sleep(2)
-
-        except KeyboardInterrupt:
-            logger.info("Initiating shutdown.")
-            self.shutdown_trainer()
-            logger.info("Shutdown successful.")
-
-    def execute(self) -> None:
-        logger.info(f"[pipeline {self.pipeline_id}] Get dataset selector batch size.")
-        self.get_dataset_selector_batch_size()
-
-        logger.info(f"[pipeline {self.pipeline_id}] Start executing, experiment mode {self.experiment_mode}.")
-        if self.experiment_mode:
-            self.replay_data()
-        else:
-            self.wait_for_new_data(self.start_timestamp)
-
-        logger.info(f"[pipeline {self.pipeline_id}] Execution done. Persist log.")
-        self._update_pipeline_stage_and_enqueue_msg(PipelineStage.DONE, MsgType.GENERAL)
-        self._persist_pipeline_log()
-
-
-# pylint: disable=too-many-locals
-def execute_pipeline(
-    start_timestamp: int,
-    pipeline_id: int,
-    modyn_config: dict,
-    pipeline_config: dict,
-    eval_directory: str,
-    supervisor_supported_eval_result_writers: dict,
-    exception_queue: mp.Queue,
-    pipeline_status_queue: mp.Queue,
-    training_status_queue: mp.Queue,
-    eval_status_queue: mp.Queue,
-    start_replay_at: Optional[int] = None,
-    stop_replay_at: Optional[int] = None,
-    maximum_triggers: Optional[int] = None,
-) -> None:
-    try:
-        pipeline = PipelineExecutor(
-            start_timestamp,
-            pipeline_id,
-            modyn_config,
-            pipeline_config,
-            eval_directory,
-            supervisor_supported_eval_result_writers,
-            pipeline_status_queue,
-            training_status_queue,
-            eval_status_queue,
-            start_replay_at,
-            stop_replay_at,
-            maximum_triggers,
-        )
-        pipeline.init_cluster_connection()
-        pipeline.execute()
->>>>>>> 7738b19f
     except Exception:  # pylint: disable=broad-except
         exception_msg = traceback.format_exc()
         logger.error(exception_msg)
