# pylint: disable=unused-argument
from __future__ import annotations

from concurrent.futures import ThreadPoolExecutor
import logging
import sys
import threading
import traceback
import types
from datetime import datetime, timedelta
from time import sleep
from typing import Callable, Generator, TypeVar, cast

import pandas as pd
from modyn.config.schema.pipeline import ResultWriterType
from modyn.supervisor.internal.eval.result_writer import JsonResultWriter
from modyn.supervisor.internal.eval.result_writer.abstract_evaluation_result_writer import (
    AbstractEvaluationResultWriter,
)
from modyn.supervisor.internal.eval.result_writer.json_result_writer import DedicatedJsonResultWriter
from modyn.supervisor.internal.eval.result_writer.tensorboard_result_writer import TensorboardResultWriter
from modyn.supervisor.internal.grpc.enums import CounterAction, IdType, MsgType, PipelineStage
from modyn.supervisor.internal.grpc.template_msg import counter_submsg, dataset_submsg, id_submsg, pipeline_stage_msg
from modyn.supervisor.internal.grpc_handler import GRPCHandler
from modyn.supervisor.internal.pipeline_executor.evaluation_executor import EvaluationExecutor
from modyn.supervisor.internal.pipeline_executor.models import (
    ConfigLogs,
    EvaluateTriggerInfo,
    ExecutionState,
    FetchDataInfo,
    PipelineExecutionParams,
    PipelineLogs,
    ProcessNewDataInfo,
    SelectorInformInfo,
    SelectorInformTriggerInfo,
    StageLog,
    StoreModelInfo,
    TrainingInfo,
    TriggerExecutionInfo,
)
from modyn.supervisor.internal.triggers import Trigger
from modyn.supervisor.internal.triggers.trigger import TriggerContext
from modyn.supervisor.internal.utils import TrainingStatusReporter
from modyn.utils import dynamic_module_import
from modyn.utils.timer import timed_generator
from modyn.utils.utils import current_time_micros
from typing_extensions import Concatenate, ParamSpec

logger = logging.getLogger(__name__)
EXCEPTION_EXITCODE = 8
logging_lock = threading.Lock()

EVAL_RESULT_WRITER_CLASSES: dict[ResultWriterType, type[AbstractEvaluationResultWriter]] = {
    "json": JsonResultWriter,
    "json_dedicated": DedicatedJsonResultWriter,
    "tensorboard": TensorboardResultWriter,
}

P = ParamSpec("P")  # parameters of pipeline stage
R = TypeVar("R")  # result of pipeline stage

G = TypeVar("G")  # generator type

_pipeline_stage_parents: dict[str, tuple[int, list[str]]] = {PipelineStage.MAIN.name: (-1, [])}
"""automatically filled parent relationships for pipeline stages"""


def pipeline_stage(  # type: ignore[no-untyped-def]
    stage: PipelineStage,
    parent: PipelineStage | list[PipelineStage] | None = None,
    *,
    log: bool = True,
    track: bool = False,
):
    """Decorator to register a pipeline stage handler function.

    Args:
        pipeline: The pipeline to register the stage in.
        stage: The stage to register.
        then: The next stage to execute after the current stage
        log: Whether to log the stage execution.
        track: Whether to track the stage execution and make results available in the pipeline (e.g. trigger policies).
    """
    _pipeline_stage_parents[stage.name] = (
        -1,  # sequential execution index; -1 as not yet determined
        (
            [parent.name]
            if parent is not None and not isinstance(parent, list)
            else ([p.name for p in parent] if isinstance(parent, list) else [])
        ),
    )

    def wrapper_outer(  # type: ignore[no-untyped-def]
        func: Callable[Concatenate["PipelineExecutor", ExecutionState, StageLog, P], R]
    ):
        def wrapper(
            self: "PipelineExecutor", state: ExecutionState, logs: PipelineLogs, *args: P.args, **kwargs: P.kwargs
        ) -> R:
            """Measures the time for each stage and logs the pipeline state."""

            def patch_generator_timer(gen: R, stage_log: StageLog) -> R:  # type: ignore[misc]
                """As generators will return immediate we have to add time for each yield after the decorator returned.
                For doing so we wrap the generator with this function.
                """
                try:
                    for item, time in timed_generator(gen):  # type: ignore
                        stage_log.duration = (stage_log.duration or timedelta(0)) + timedelta(milliseconds=time)
                        yield item
                finally:
                    report_results(stage_log)

            def report_results(stage_log: StageLog) -> None:
                """For generators we should only report logs and tracking info once the generator is finalized.
                I.e. fully iterated or garbage collected. In the non-generator case we can report immediately.
                """
                with logging_lock:
                    # if stage reported additional logs, we make the log available to the pipeline in a dataframe
                    if track and stage_log.info:
                        # ensure df exists
                        old_df = state.tracking.get(stage_log.id, None)
                        if (new_rows := stage_log.df(extended=True)) is not None:
                            state.tracking[stage_log.id] = pd.concat([old_df, new_rows]) if old_df is not None else new_rows

                    # record logs
                    if log:
                        logs.supervisor_logs.stage_runs.append(stage_log)
                        logger.info(f"[pipeline {state.pipeline_id}] Finished <{stage.name}>.")
            with logging_lock:
                state.stage = stage
                if stage not in state.seen_pipeline_stages:
                    _pipeline_stage_parents[stage.name] = (
                        len(state.seen_pipeline_stages),
                        _pipeline_stage_parents[stage.name][1],
                    )
                    state.seen_pipeline_stages.add(stage)

                if log:
                    logger.info(f"[pipeline {state.pipeline_id}] Entering <{stage}>.")

            # execute stage
            epoch_micros_start = current_time_micros()
            stage_log = StageLog(
                id=stage.name,
                start=datetime.now(),
                batch_idx=state.current_batch_index,
                sample_idx=state.current_sample_index,
                sample_time=state.current_sample_time,
                trigger_idx=len(state.triggers),
            )
            result = func(self, state, stage_log, *args, **kwargs)  # type: ignore[call-arg]
            stage_log.end = datetime.now()
            stage_log.duration = timedelta(microseconds=current_time_micros() - epoch_micros_start)
            state.stage = stage  # restore stage as child pipeline might have changed it

            if isinstance(result, types.GeneratorType):
                # If the result is a generator, wrap it with the timed_generator so that every yield will be timed
                # and added to the log time. The adding happens post-return when the generator is actually iterated.
                # The wrapped generator adjusts the duration of the stage log and tracking dataframe.
                result = cast(R, patch_generator_timer(result, stage_log))  # type: ignore[arg-type]

            else:
                report_results(stage_log)

            # result of stage function
            return result

        return wrapper

    return wrapper_outer


class PipelineExecutor:
    def __init__(self, options: PipelineExecutionParams) -> None:
        self.stage = PipelineStage.INIT
        self.state = ExecutionState(**vars(options))
        self.logs = PipelineLogs(
            pipeline_id=options.pipeline_id,
            pipeline_stages=_pipeline_stage_parents,
            config=ConfigLogs(system=options.modyn_config, pipeline=options.pipeline_config),
            experiment=options.experiment_mode,
            start_replay_at=options.start_replay_at,
            stop_replay_at=options.stop_replay_at,
        )
        """Execution state of the pipeline executor."""

        # pipeline controllers objects
        self.trigger = self._setup_trigger()
        self.grpc = GRPCHandler(self.state.modyn_config.model_dump(by_alias=True))
        self.eval_executor = EvaluationExecutor(
            options.pipeline_id, options.pipeline_logdir, options.modyn_config, options.pipeline_config, self.grpc
        )

    def run(self) -> None:
        """Execute the main pipeline."""
        logger.info(
            f"[pipeline {self.state.pipeline_id}] Start executing, experiment mode {self.state.experiment_mode}."
        )

        self._init(self.state, self.logs)
        self._init_cluster_connection(self.state, self.logs)

        if self.state.experiment_mode:
            self._replay_data(self.state, self.logs)
        else:
            self._serve_online_data(self.state, self.logs)

        self._done(self.state, self.logs)

        self._post_pipeline_evaluation_checkpoint(self.state, self.logs)
        self._post_pipeline_evaluation(self.state, self.logs)

        self._exit(self.state, self.logs)

        logger.info(f"[pipeline {self.state.pipeline_id}] Execution done. Persist log.")

    # ------------------------------------------------ Pipeline stages ----------------------------------------------- #

    # Setup

    @pipeline_stage(PipelineStage.INIT, parent=PipelineStage.MAIN, log=False)
    def _init(self, s: ExecutionState, log: StageLog) -> None:
        s.max_timestamp = s.start_timestamp
        self.logs.materialize(s.log_directory, mode="initial")
        if s.pipeline_config.training.initial_model == "pretrained":
            s.previous_model_id = s.pipeline_config.training.initial_model_id

    @pipeline_stage(PipelineStage.INIT_CLUSTER_CONNECTION, parent=PipelineStage.MAIN)
    def _init_cluster_connection(self, s: ExecutionState, log: StageLog) -> None:
        s.pipeline_status_queue.put(pipeline_stage_msg(PipelineStage.INIT_CLUSTER_CONNECTION, MsgType.GENERAL))
        self.grpc.init_cluster_connection()

    # Replay Data (experiment mode)

    @pipeline_stage(PipelineStage.REPLAY_DATA, parent=PipelineStage.MAIN)
    def _replay_data(self, s: ExecutionState, log: StageLog) -> None:
        assert s.start_replay_at is not None, "Cannot call replay_data when start_replay_at is None"

        logger.info(f"Running pipeline {s.pipeline_id} in experiment mode.")
        logger.info("Starting data replay.")
        s.pipeline_status_queue.put(
            pipeline_stage_msg(PipelineStage.REPLAY_DATA, MsgType.DATASET, dataset_submsg(s.dataset_id))
        )

        if s.stop_replay_at is None:
            replay_data_generator = self.grpc.get_new_data_since(s.dataset_id, s.start_replay_at)
        else:
            replay_data_generator = self.grpc.get_data_in_interval(s.dataset_id, s.start_replay_at, s.stop_replay_at)

        for replay_data, request_time in replay_data_generator:
            # setting sample info here to have correct logs in process_new_data
            s.current_sample_time = replay_data[0][1] if replay_data else s.start_timestamp
            s.current_sample_index = replay_data[0][0] if replay_data else 0

            self._process_new_data(s, self.logs, replay_data, request_time)

            if s.maximum_triggers is not None and len(s.triggers) >= s.maximum_triggers:
                logger.info("Exiting replay loop due to trigger limit.")
                break

        logger.info(f"Experiment mode pipeline {s.pipeline_id} done.")
        s.pipeline_status_queue.put(
            pipeline_stage_msg(
                PipelineStage.REPLAY_DATA_DONE,
                MsgType.DATASET,
                dataset_submsg(s.dataset_id),
            )
        )

    # Online serving mode (non-experiment mode)

    @pipeline_stage(PipelineStage.SERVE_ONLINE_DATA, parent=PipelineStage.MAIN)
    def _serve_online_data(self, s: ExecutionState, log: StageLog) -> None:
        """Run pipeline in production mode fetching new data until pipeline is stopped."""
        logger.info(f"Running pipeline {s.pipeline_id} in online serving mode.")
        logger.info("Press CTRL+C at any time to shutdown the pipeline.")

        try:
            while True:
                num_new_triggers = self._fetch_new_data(s, self.logs)
                if s.maximum_triggers_reached:
                    break
                if num_new_triggers == 0:
                    self._wait_for_new_data(s, self.logs)

        except KeyboardInterrupt:
            logger.info("Initiating shutdown.")
            self._shutdown_trainer()
            logger.info("Shutdown successful.")

        logger.info(f"New data mode pipeline {s.pipeline_id} done.")

    @pipeline_stage(PipelineStage.FETCH_NEW_DATA, parent=PipelineStage.SERVE_ONLINE_DATA, track=True)
    def _fetch_new_data(self, s: ExecutionState, log: StageLog) -> int:
        """Try to fetch new data from the dataset and process it.

        Returns:
            The number of triggers that occurred during the processing of the new data.
        """
        s.pipeline_status_queue.put(
            pipeline_stage_msg(PipelineStage.FETCH_NEW_DATA, MsgType.DATASET, dataset_submsg(s.dataset_id))
        )

        num_samples = 0
        trigger_indexes: list[int] = []
        largest_keys = set()
        replay_data_generator = self.grpc.get_new_data_since(s.dataset_id, s.max_timestamp)

        for fetched_data, fetch_time in replay_data_generator:
            # Since get_new_data_since is inclusive, we have to expect more yet unprocessed samples
            # with `max_timestamp` alongside already processed samples with `max_timestamp`.
            # We memorize the already processed samples to avoid processing them again. Using set to get O(1) lookup.
            fetched_data = [
                (key, timestamp, label)
                for (key, timestamp, label) in fetched_data
                if key not in s.previous_largest_keys
            ]
            s.max_timestamp = (
                max((timestamp for (_, timestamp, _) in fetched_data)) if len(fetched_data) > 0 else s.max_timestamp
            )
            largest_keys.update({key for (key, timestamp, _) in fetched_data if timestamp == s.max_timestamp})

            # setting sample info here to have correct logs in process_new_data
            s.current_sample_time = fetched_data[0][1] if fetched_data else s.start_timestamp
            s.current_sample_index = fetched_data[0][0] if fetched_data else 0

            # process new data and invoke triggers
            trigger_indexes = trigger_indexes + self._process_new_data(s, self.logs, fetched_data, fetch_time)
            num_samples += len(fetched_data)

        s.previous_largest_keys = largest_keys

        # log extra information
        log.info = FetchDataInfo(num_samples=num_samples, trigger_indexes=trigger_indexes)

        return len(trigger_indexes)

    @pipeline_stage(PipelineStage.WAIT_FOR_NEW_DATA, parent=PipelineStage.SERVE_ONLINE_DATA)
    def _wait_for_new_data(self, s: ExecutionState, log: StageLog) -> None:
        s.pipeline_status_queue.put(
            pipeline_stage_msg(
                PipelineStage.WAIT_FOR_NEW_DATA,
                MsgType.DATASET,
                dataset_submsg(s.dataset_id),
            )
        )
        sleep(2)

    # Process new data

    @pipeline_stage(
        PipelineStage.PROCESS_NEW_DATA, parent=[PipelineStage.REPLAY_DATA, PipelineStage.FETCH_NEW_DATA], track=True
    )
    def _process_new_data(
        self, s: ExecutionState, log: StageLog, new_data: list[tuple[int, int, int]], fetch_time: int
    ) -> list[int]:
        """Handle new data during experiments or online pipeline serving.

        We partition `new_data` into batches of `selector_batch_size` to reduce selector latency in case of a trigger.
        If a data point within a batch causes a trigger, we inform the selector about all data points including
        that data point. Otherwise, the selector is informed.

        Args:
            s: Execution state of the pipeline executor.
            log: Log of the current stage.
            new_data: List of tuples (key, timestamp, label) of new data points.
            fetch_time: Number of milliseconds it took to fetch the data.

        Returns:
            List of indexes of data points that caused a trigger.
        """
        new_data.sort(key=lambda tup: tup[1])  # sort by timestamp
        trigger_indexes: list[int] = []
        new_data_len = len(new_data)

        logger.info(f"Received {new_data_len} new data points. Handling batches.")
        s.pipeline_status_queue.put(
            pipeline_stage_msg(
                PipelineStage.PROCESS_NEW_DATA,
                MsgType.COUNTER,
                counter_submsg(CounterAction.CREATE, {"title": "Processing New Samples", "new_data_len": new_data_len}),
            )
        )

        for i in range(0, new_data_len, s.selector_batch_size):
            batch = new_data[i : i + s.selector_batch_size]
            batch_size = s.selector_batch_size if i + s.selector_batch_size < new_data_len else new_data_len - i
            if batch_size > 0:
                s.current_sample_time = batch[0][1]  # update sample time

            s.pipeline_status_queue.put(
                pipeline_stage_msg(
                    PipelineStage.PROCESS_NEW_DATA,
                    MsgType.COUNTER,
                    counter_submsg(CounterAction.UPDATE, {"increment": batch_size}),
                )
            )

            trigger_indexes += self._process_new_data_batch(s, self.logs, batch)
            s.current_batch_index += 1

            if s.maximum_triggers is not None and len(s.triggers) >= s.maximum_triggers:
                logger.info(f"Reached trigger limit ({s.maximum_triggers}), exiting.")
                break

        s.pipeline_status_queue.put(
            pipeline_stage_msg(PipelineStage.NEW_DATA_HANDLED, MsgType.COUNTER, counter_submsg(CounterAction.CLOSE))
        )

        # log extra information
        log.info = ProcessNewDataInfo(fetch_time=fetch_time, num_samples=new_data_len, trigger_indexes=trigger_indexes)
        self.logs.materialize(s.log_directory, mode="increment")

        return trigger_indexes

    # Process new data BATCH

    @pipeline_stage(PipelineStage.PROCESS_NEW_DATA_BATCH, parent=PipelineStage.PROCESS_NEW_DATA, track=True)
    def _process_new_data_batch(self, s: ExecutionState, log: StageLog, batch: list[tuple[int, int, int]]) -> list[int]:
        """Process new data in batches and evaluate trigger policies in batches.

        Args:
            s: Execution state of the pipeline executor.
            log: Log of the current stage.
            batch: List of tuples (key, timestamp, label) of new data points.

        Returns:
            List of indexes of data points that caused a trigger.
        """

        # Evaluate trigger policy and inform selector
        lazy_trigger_indexes = self._evaluate_trigger_policy(s, self.logs, batch)

        # Handle triggers within batch (training & evaluation subpipelines)
        handled_triggers = self._handle_triggers(s, self.logs, batch, lazy_trigger_indexes)

        # Inform selector about remaining data
        self._inform_selector_remaining_data(s, self.logs, batch, handled_triggers)

        return handled_triggers

    @pipeline_stage(PipelineStage.EVALUATE_TRIGGER_POLICY, parent=PipelineStage.PROCESS_NEW_DATA_BATCH, track=True)
    def _evaluate_trigger_policy(
        self, s: ExecutionState, log: StageLog, batch: list[tuple[int, int, int]]
    ) -> Generator[int, None, None]:
        """Evaluate trigger policy and inform selector.

        Returns:
            List of indexes of data points that caused a trigger.
        """
        try:
            # add log data
            log.info = EvaluateTriggerInfo(batch_size=len(batch))

            # Evaluate trigger policy
            for trigger_index, t_micros in timed_generator(self.trigger.inform(batch)):
                log.info.trigger_indexes.append(trigger_index)
                log.info.trigger_eval_times.append(int(t_micros))
                yield trigger_index

        finally:
            assert log.info
            logger.info(f"There were {len(log.info.trigger_indexes)} triggers in this batch.")

    @pipeline_stage(PipelineStage.HANDLE_TRIGGERS, parent=PipelineStage.PROCESS_NEW_DATA_BATCH, track=True)
    def _handle_triggers(
        self,
        s: ExecutionState,
        log: StageLog,
        batch: list[tuple[int, int, int]],
        lazy_trigger_indexes: Generator[int, None, None],
    ) -> list[int]:
        """Evaluate trigger policy, start training after trigger and inform selector.

        Args:
            s: Execution state of the pipeline executor.

        Returns:
            The list of the actually processed triggers
        """
        logger.info(f"Processing {len(s.triggers)} triggers in this batch.")
        s.pipeline_status_queue.put(pipeline_stage_msg(PipelineStage.HANDLE_TRIGGERS, MsgType.GENERAL))

        previous_trigger_index = 0
        trigger_index = -1
        trigger_indexes: list[int] = []
        for i, trigger_index in enumerate(lazy_trigger_indexes):
            # Run training and evaluation substages
            trigger_indexes.append(trigger_index)
            trigger_data = batch[previous_trigger_index : trigger_index + 1]
            previous_trigger_index = trigger_index + 1

            if len(trigger_data) > 0:
                s.current_sample_time = trigger_data[0][1]  # update sample time

            self._handle_single_trigger(s, self.logs, trigger_data, i, trigger_index)
            s.triggers.append(trigger_index)
            s.current_sample_index += len(trigger_data)

            if s.maximum_triggers is not None and len(s.triggers) >= s.maximum_triggers:
                break

        return trigger_indexes

    @pipeline_stage(
        PipelineStage.INFORM_SELECTOR_REMAINING_DATA, parent=PipelineStage.PROCESS_NEW_DATA_BATCH, track=True
    )
    def _inform_selector_remaining_data(
        self, s: ExecutionState, log: StageLog, batch: list[tuple[int, int, int]], trigger_indexes: list[int]
    ) -> None:
        """Inform selector about remaining data."""

        # If no other trigger is coming in this batch, we  inform the Selector about the remaining data in this batch.
        if len(trigger_indexes) > 0:
            s.remaining_data = batch[trigger_indexes[-1] + 1 :]
        else:
            s.remaining_data = batch  # All data

        logger.info(f"There are {len(s.remaining_data)} data points remaining after the triggers in this batch.")

        if len(s.remaining_data) > 0:
            # These data points will be included in the next trigger
            # because we inform the Selector about them,
            # just like other batches with no trigger at all are included.
            selector_log = self.grpc.inform_selector(s.pipeline_id, s.remaining_data)
            if s.remaining_data_range is not None:
                # extend the range from last time
                s.remaining_data_range = (s.remaining_data_range[0], s.remaining_data[-1][1])
            else:
                s.remaining_data_range = (s.remaining_data[0][1], s.remaining_data[-1][1])
        else:
            selector_log = None
            s.remaining_data_range = None

        # add log data
        log.info = SelectorInformInfo(
            selector_log=selector_log, remaining_data=len(s.remaining_data) > 0, trigger_indexes=trigger_indexes
        )

    # Handle trigger within batch

    @pipeline_stage(PipelineStage.HANDLE_SINGLE_TRIGGER, parent=PipelineStage.HANDLE_TRIGGERS, track=True)
    def _handle_single_trigger(
        self,
        s: ExecutionState,
        log: StageLog,
        trigger_data: list[tuple[int, int, int]],
        trigger_i: int,
        trigger_index: int,
    ) -> None:
        """Handle trigger within batch.

        Args:
            s: Execution state of the pipeline executor.
            trigger_data: Data points used for the training caused by the trigger.
            trigger_i: Index of the trigger in the batch.
            trigger_index: Index of the trigger in the data.
        """
        s.pipeline_status_queue.put(pipeline_stage_msg(PipelineStage.HANDLE_SINGLE_TRIGGER, MsgType.GENERAL))

        # trigger_id: identifier of the trigger received from the selector
        trigger_id, num_samples_in_trigger = self._inform_selector_about_trigger(
            s, self.logs, trigger_data, trigger_i, trigger_index
        )

        if num_samples_in_trigger > 0:
            first_timestamp, last_timestamp = PipelineExecutor._get_trigger_timespan(s, trigger_i == 0, trigger_data)
            s.remaining_data_range = None
            training_id, model_id = self._train_and_store_model(s, self.logs, trigger_id)
            self.trigger.inform_previous_model(model_id)

            if s.pipeline_config.evaluation:
                self._evaluate_and_store_results(
                    s, self.logs, trigger_id, training_id, model_id, first_timestamp, last_timestamp
                )

        else:
            first_timestamp, last_timestamp = None, None
            logger.info(f"Skipping training on empty trigger {trigger_index}]")

        log.info = TriggerExecutionInfo(
            trigger_i=trigger_i,
            trigger_index=trigger_index,
            trigger_id=trigger_id,
            first_timestamp=first_timestamp,
            last_timestamp=last_timestamp,
        )

    @pipeline_stage(PipelineStage.INFORM_SELECTOR_ABOUT_TRIGGER, parent=PipelineStage.HANDLE_SINGLE_TRIGGER, track=True)
    def _inform_selector_about_trigger(
        self,
        s: ExecutionState,
        log: StageLog,
        trigger_data: list[tuple[int, int, int]],
        trigger_i: int,
        trigger_index: int,
    ) -> tuple[int, int]:
        """Inform selector about data until trigger and notify about trigger.

        Returns:
            trigger id from selector and number of samples in trigger.
        """
        s.pipeline_status_queue.put(pipeline_stage_msg(PipelineStage.INFORM_SELECTOR_ABOUT_TRIGGER, MsgType.GENERAL))

        # This call informs the selector about the data until (and including) the data point that caused the trigger
        # and then also notifies it about the triggering. This means the next training call on trigger_id will
        # guarantee that all data until that point has been processed by the selector.
        trigger_id, selector_log = self.grpc.inform_selector_and_trigger(s.pipeline_id, trigger_data)
        num_samples_in_trigger = self.grpc.get_number_of_samples(s.pipeline_id, trigger_id)

        # add log data
        log.info = SelectorInformTriggerInfo(
            trigger_i=trigger_i,
            trigger_index=trigger_index,
            trigger_id=trigger_id,
            selector_log=selector_log,
            num_samples_in_trigger=num_samples_in_trigger,
        )
        return trigger_id, num_samples_in_trigger

    # Training

    @pipeline_stage(PipelineStage.TRAIN_AND_STORE_MODEL, parent=PipelineStage.HANDLE_SINGLE_TRIGGER, track=True)
    def _train_and_store_model(self, s: ExecutionState, log: StageLog, trigger_id: int) -> tuple[int, int]:
        """Train a new model on batch data and store it."""

        training_id = self._train(s, self.logs, trigger_id)
        self._training_completed(s, self.logs, trigger_id)
        model_id = self._store_trained_model(s, self.logs, trigger_id, training_id)

        s.trained_models.append(model_id)

        s.pipeline_status_queue.put(
            pipeline_stage_msg(PipelineStage.HANDLE_TRIGGERS, MsgType.ID, id_submsg(IdType.TRIGGER, trigger_id))
        )
        return training_id, model_id

    @pipeline_stage(PipelineStage.TRAIN, parent=PipelineStage.TRAIN_AND_STORE_MODEL, track=True)
    def _train(self, s: ExecutionState, log: StageLog, trigger_id: int) -> int:
        """Run training for trigger on GPU and block until done."""

        logger.info(f"Running training for trigger {trigger_id}")
        s.pipeline_status_queue.put(
            pipeline_stage_msg(PipelineStage.TRAIN, MsgType.ID, id_submsg(IdType.TRIGGER, trigger_id))
        )
        num_samples_to_pass_per_trigger = s.pipeline_config.training.num_samples_to_pass or []
        current_trigger_index = len(s.triggers)
        if current_trigger_index <= len(num_samples_to_pass_per_trigger) - 1:
            num_samples_to_pass = num_samples_to_pass_per_trigger[current_trigger_index]
        else:
            num_samples_to_pass = None

        s.current_training_id = self.grpc.start_training(
            s.pipeline_id,
            trigger_id,
            s.pipeline_config.training,
            s.pipeline_config.data,
            s.previous_model_id,
            num_samples_to_pass,
        )

        total_samples = self.grpc.get_number_of_samples(s.pipeline_id, trigger_id)
        status_bar_scale = self.grpc.get_status_bar_scale(s.pipeline_id)
        training_reporter = TrainingStatusReporter(
            self.state.training_status_queue, trigger_id, s.current_training_id, total_samples, status_bar_scale
        )

        trainer_log = self.grpc.wait_for_training_completion(s.current_training_id, training_reporter)

        # add log data
        log.info = TrainingInfo(
            trigger_id=trigger_id,
            training_id=s.current_training_id,
            trainer_log=trainer_log,
        )

        return s.current_training_id

    @pipeline_stage(PipelineStage.TRAINING_COMPLETED, parent=PipelineStage.TRAIN_AND_STORE_MODEL, track=False)
    def _training_completed(self, s: ExecutionState, log: StageLog, training_id: int) -> None:
        s.pipeline_status_queue.put(
            pipeline_stage_msg(
                PipelineStage.TRAINING_COMPLETED, MsgType.ID, id_submsg(IdType.TRAINING, training_id), True
            )
        )
        logger.info(f"Training {training_id} completed")

    @pipeline_stage(PipelineStage.STORE_TRAINED_MODEL, parent=PipelineStage.TRAIN_AND_STORE_MODEL, track=True)
    def _store_trained_model(self, s: ExecutionState, log: StageLog, trigger_id: int, training_id: int) -> int:
        """Stores a trained model and returns the model id."""
        s.pipeline_status_queue.put(
            pipeline_stage_msg(PipelineStage.STORE_TRAINED_MODEL, MsgType.ID, id_submsg(IdType.TRIGGER, trigger_id))
        )

        model_id = self.grpc.store_trained_model(training_id)

        # Only if the pipeline actually wants to continue the training on it, we set previous model.
        if s.pipeline_config.training.use_previous_model:
            s.previous_model_id = model_id

        # add log data
        log.info = StoreModelInfo(trigger_id=trigger_id, training_id=training_id, id_model=model_id)

        return model_id

    # Evaluation

    def process_eval_interval(self, s, trigger_id, training_id, model_id, eval_dataset_config, interval_start, interval_end):
        results = self._single_evaluation(
            s, self.logs, trigger_id, training_id, model_id, eval_dataset_config, interval_start, interval_end
        )
        if results:
            self._store_evaluation_results(
                s,
                self.logs,
                trigger_id,
                model_id,
                eval_dataset_config.dataset_id,
                results,
                interval_start,
                interval_end,
            )



    @pipeline_stage(PipelineStage.EVALUATE, parent=PipelineStage.HANDLE_SINGLE_TRIGGER, track=True)
    def _evaluate_and_store_results(
        self,
        s: ExecutionState,
        log: StageLog,
        trigger_id: int,
        training_id: int,
        model_id: int,
        first_timestamp: int,
        last_timestamp: int,
    ) -> None:
        """Evaluate the trained model and store the results."""
<<<<<<< HEAD
        # pylint: disable=too-many-locals
        assert self.grpc.evaluator is not None, "Evaluator not initialized."
        assert self.state.pipeline_config.evaluation is not None, "Evaluation config not set."
        s.pipeline_status_queue.put(
            pipeline_stage_msg(PipelineStage.EVALUATE, MsgType.ID, id_submsg(IdType.TRIGGER, trigger_id))
        )

        # let's add the business logic for the new eval handler setup in a follow-up PR
        eval_strategy_config = self.state.pipeline_config.evaluation.handlers[0].strategy
        eval_strategy_module = dynamic_module_import("modyn.supervisor.internal.eval.strategies")
        eval_strategy: AbstractEvalStrategy = getattr(eval_strategy_module, eval_strategy_config.type)(
            eval_strategy_config
        )

        with ThreadPoolExecutor(max_workers=30) as pool:
            futures = []
            for eval_dataset_config in self.state.pipeline_config.evaluation.datasets:
                for interval_start, interval_end in eval_strategy.get_eval_intervals(first_timestamp, last_timestamp):
                    future = pool.submit(
                        self.process_eval_interval,
                        s,
                        trigger_id,
                        training_id,
                        model_id,
                        eval_dataset_config,
                        interval_start,
                        interval_end
                    )
                    futures.append(future)

            # Wait for all futures to complete
            for future in futures:
                future.result()

    @pipeline_stage(PipelineStage.EVALUATE_SINGLE, parent=PipelineStage.EVALUATE, track=True)
    def _single_evaluation(
        self,
        s: ExecutionState,
        log: StageLog,
        trigger_id: int,
        training_id: int,
        model_id: int,
        eval_dataset_config: EvalDataConfig,
        interval_start: int | None,
        interval_end: int | None,
    ) -> dict[int, EvaluationStatusReporter] | None:
        assert self.grpc.evaluator is not None, "Evaluator not initialized."
        assert self.state.pipeline_config.evaluation
        logger.info(
            f"Evaluation Starts for model {model_id} on split {interval_start} to {interval_end}"
            f" of dataset {eval_dataset_config.dataset_id}."
        )
        request = GRPCHandler.prepare_evaluation_request(
            eval_dataset_config.model_dump(by_alias=True),
=======
        logs = self.eval_executor.run_pipeline_evaluations(
            log,
            trigger_id,
            training_id,
>>>>>>> ca95bad8
            model_id,
            first_timestamp,
            last_timestamp,
            s.pipeline_status_queue,
            s.eval_status_queue,
        )
        self.logs.supervisor_logs.merge(logs.stage_runs)

    # Teardown

    @pipeline_stage(PipelineStage.DONE, parent=PipelineStage.MAIN)
    def _done(self, s: ExecutionState, log: StageLog) -> None:
        s.pipeline_status_queue.put(pipeline_stage_msg(PipelineStage.DONE, MsgType.GENERAL))
        self.logs.pipeline_stages = _pipeline_stage_parents  # now includes chronology info
        self.logs.materialize(s.log_directory, mode="final")

    @pipeline_stage(PipelineStage.POST_EVALUATION_CHECKPOINT, parent=PipelineStage.MAIN, log=False, track=False)
    def _post_pipeline_evaluation_checkpoint(self, s: ExecutionState, log: StageLog) -> None:
        """Stores evaluation relevant information so that the evaluator can be started on this pipeline run again."""

        if not s.pipeline_config.evaluation:
            return

        self.logs.materialize(s.log_directory, mode="increment")
        self.eval_executor.register_tracking_info(tracking_dfs=s.tracking)
        self.eval_executor.create_snapshot()

    @pipeline_stage(PipelineStage.POST_EVALUATION, parent=PipelineStage.MAIN, log=False, track=False)
    def _post_pipeline_evaluation(self, s: ExecutionState, log: StageLog) -> None:
        """Evaluate the trained model and store the results"""
        if not s.pipeline_config.evaluation:
            return

        eval_logs = self.eval_executor.run_post_pipeline_evaluations(s.eval_status_queue)
        self.logs.supervisor_logs.merge(eval_logs.stage_runs)

    @pipeline_stage(PipelineStage.EXIT, parent=PipelineStage.MAIN)
    def _exit(self, s: ExecutionState, log: StageLog) -> None:
        return None  # end of pipeline

    # ---------------------------------------------------- Helpers --------------------------------------------------- #

    # setup

    def _setup_trigger(self) -> Trigger:
        trigger_id = self.state.pipeline_config.trigger.id
        trigger_config = self.state.pipeline_config.trigger

        trigger_module = dynamic_module_import("modyn.supervisor.internal.triggers")
        trigger: Trigger = getattr(trigger_module, trigger_id)(trigger_config)
        assert trigger is not None, "Error during trigger initialization"

        trigger.init_trigger(
            TriggerContext(
                pipeline_id=self.state.pipeline_id,
                pipeline_config=self.state.pipeline_config,
                modyn_config=self.state.modyn_config,
                base_dir=self.state.eval_directory,
            )
        )
        if self.state.previous_model_id is not None:
            trigger.inform_previous_model(self.state.previous_model_id)

        return trigger

    # pipeline run

    @staticmethod
    def _get_trigger_timespan(
        s: ExecutionState, is_first_trigger_data: bool, trigger_data: list[tuple[int, int, int]]
    ) -> tuple[int, int]:
        if is_first_trigger_data:
            # now it is the first trigger in this batch. Triggering_data can be empty.
            # when it is indeed empty, then there is remaining data in the last batch
            # because num_samples_in_trigger is not 0.
            assert len(trigger_data) > 0 or s.remaining_data_range is not None

            if s.remaining_data_range is not None:
                first_timestamp = s.remaining_data_range[0]
                last_timestamp = s.remaining_data_range[1] if len(trigger_data) == 0 else trigger_data[-1][1]
            else:
                first_timestamp = trigger_data[0][1]
                last_timestamp = trigger_data[-1][1]
        else:
            assert len(trigger_data) > 0
            # since num_samples_in_trigger is not 0, we are sure that trigger_data is not empty
            first_timestamp = trigger_data[0][1]
            last_timestamp = trigger_data[-1][1]

        return first_timestamp, last_timestamp

    def _init_evaluation_writer(self, pipeline_id: int, name: str, trigger_id: int) -> AbstractEvaluationResultWriter:
        return EVAL_RESULT_WRITER_CLASSES[name](pipeline_id, trigger_id, self.state.eval_directory)  # type: ignore

    def _shutdown_trainer(self) -> None:
        if self.state.current_training_id is not None:
            self.grpc.stop_training_at_trainer_server(self.state.current_training_id)


def execute_pipeline(options: PipelineExecutionParams) -> None:
    try:
        PipelineExecutor(options).run()

    except Exception:  # pylint: disable=broad-except
        exception_msg = traceback.format_exc()
        logger.error(exception_msg)
        options.exception_queue.put(exception_msg)
        sys.exit(EXCEPTION_EXITCODE)<|MERGE_RESOLUTION|>--- conflicted
+++ resolved
@@ -1,10 +1,8 @@
 # pylint: disable=unused-argument
 from __future__ import annotations
 
-from concurrent.futures import ThreadPoolExecutor
 import logging
 import sys
-import threading
 import traceback
 import types
 from datetime import datetime, timedelta
@@ -48,7 +46,6 @@
 
 logger = logging.getLogger(__name__)
 EXCEPTION_EXITCODE = 8
-logging_lock = threading.Lock()
 
 EVAL_RESULT_WRITER_CLASSES: dict[ResultWriterType, type[AbstractEvaluationResultWriter]] = {
     "json": JsonResultWriter,
@@ -113,29 +110,28 @@
                 """For generators we should only report logs and tracking info once the generator is finalized.
                 I.e. fully iterated or garbage collected. In the non-generator case we can report immediately.
                 """
-                with logging_lock:
-                    # if stage reported additional logs, we make the log available to the pipeline in a dataframe
-                    if track and stage_log.info:
-                        # ensure df exists
-                        old_df = state.tracking.get(stage_log.id, None)
-                        if (new_rows := stage_log.df(extended=True)) is not None:
-                            state.tracking[stage_log.id] = pd.concat([old_df, new_rows]) if old_df is not None else new_rows
-
-                    # record logs
-                    if log:
-                        logs.supervisor_logs.stage_runs.append(stage_log)
-                        logger.info(f"[pipeline {state.pipeline_id}] Finished <{stage.name}>.")
-            with logging_lock:
-                state.stage = stage
-                if stage not in state.seen_pipeline_stages:
-                    _pipeline_stage_parents[stage.name] = (
-                        len(state.seen_pipeline_stages),
-                        _pipeline_stage_parents[stage.name][1],
-                    )
-                    state.seen_pipeline_stages.add(stage)
-
+                # if stage reported additional logs, we make the log available to the pipeline in a dataframe
+                if track and stage_log.info:
+                    # ensure df exists
+                    old_df = state.tracking.get(stage_log.id, None)
+                    if (new_rows := stage_log.df(extended=True)) is not None:
+                        state.tracking[stage_log.id] = pd.concat([old_df, new_rows]) if old_df is not None else new_rows
+
+                # record logs
                 if log:
-                    logger.info(f"[pipeline {state.pipeline_id}] Entering <{stage}>.")
+                    logs.supervisor_logs.stage_runs.append(stage_log)
+                    logger.info(f"[pipeline {state.pipeline_id}] Finished <{stage.name}>.")
+
+            state.stage = stage
+            if stage not in state.seen_pipeline_stages:
+                _pipeline_stage_parents[stage.name] = (
+                    len(state.seen_pipeline_stages),
+                    _pipeline_stage_parents[stage.name][1],
+                )
+                state.seen_pipeline_stages.add(stage)
+
+            if log:
+                logger.info(f"[pipeline {state.pipeline_id}] Entering <{stage}>.")
 
             # execute stage
             epoch_micros_start = current_time_micros()
@@ -704,24 +700,6 @@
 
     # Evaluation
 
-    def process_eval_interval(self, s, trigger_id, training_id, model_id, eval_dataset_config, interval_start, interval_end):
-        results = self._single_evaluation(
-            s, self.logs, trigger_id, training_id, model_id, eval_dataset_config, interval_start, interval_end
-        )
-        if results:
-            self._store_evaluation_results(
-                s,
-                self.logs,
-                trigger_id,
-                model_id,
-                eval_dataset_config.dataset_id,
-                results,
-                interval_start,
-                interval_end,
-            )
-
-
-
     @pipeline_stage(PipelineStage.EVALUATE, parent=PipelineStage.HANDLE_SINGLE_TRIGGER, track=True)
     def _evaluate_and_store_results(
         self,
@@ -734,67 +712,10 @@
         last_timestamp: int,
     ) -> None:
         """Evaluate the trained model and store the results."""
-<<<<<<< HEAD
-        # pylint: disable=too-many-locals
-        assert self.grpc.evaluator is not None, "Evaluator not initialized."
-        assert self.state.pipeline_config.evaluation is not None, "Evaluation config not set."
-        s.pipeline_status_queue.put(
-            pipeline_stage_msg(PipelineStage.EVALUATE, MsgType.ID, id_submsg(IdType.TRIGGER, trigger_id))
-        )
-
-        # let's add the business logic for the new eval handler setup in a follow-up PR
-        eval_strategy_config = self.state.pipeline_config.evaluation.handlers[0].strategy
-        eval_strategy_module = dynamic_module_import("modyn.supervisor.internal.eval.strategies")
-        eval_strategy: AbstractEvalStrategy = getattr(eval_strategy_module, eval_strategy_config.type)(
-            eval_strategy_config
-        )
-
-        with ThreadPoolExecutor(max_workers=30) as pool:
-            futures = []
-            for eval_dataset_config in self.state.pipeline_config.evaluation.datasets:
-                for interval_start, interval_end in eval_strategy.get_eval_intervals(first_timestamp, last_timestamp):
-                    future = pool.submit(
-                        self.process_eval_interval,
-                        s,
-                        trigger_id,
-                        training_id,
-                        model_id,
-                        eval_dataset_config,
-                        interval_start,
-                        interval_end
-                    )
-                    futures.append(future)
-
-            # Wait for all futures to complete
-            for future in futures:
-                future.result()
-
-    @pipeline_stage(PipelineStage.EVALUATE_SINGLE, parent=PipelineStage.EVALUATE, track=True)
-    def _single_evaluation(
-        self,
-        s: ExecutionState,
-        log: StageLog,
-        trigger_id: int,
-        training_id: int,
-        model_id: int,
-        eval_dataset_config: EvalDataConfig,
-        interval_start: int | None,
-        interval_end: int | None,
-    ) -> dict[int, EvaluationStatusReporter] | None:
-        assert self.grpc.evaluator is not None, "Evaluator not initialized."
-        assert self.state.pipeline_config.evaluation
-        logger.info(
-            f"Evaluation Starts for model {model_id} on split {interval_start} to {interval_end}"
-            f" of dataset {eval_dataset_config.dataset_id}."
-        )
-        request = GRPCHandler.prepare_evaluation_request(
-            eval_dataset_config.model_dump(by_alias=True),
-=======
         logs = self.eval_executor.run_pipeline_evaluations(
             log,
             trigger_id,
             training_id,
->>>>>>> ca95bad8
             model_id,
             first_timestamp,
             last_timestamp,
