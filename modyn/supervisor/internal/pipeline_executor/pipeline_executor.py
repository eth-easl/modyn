--- conflicted
+++ resolved
@@ -9,27 +9,18 @@
 from time import sleep
 from typing import Callable, Generator, TypeVar, cast
 
-<<<<<<< HEAD
 import pandas as pd
-from modyn.supervisor.internal.evaluation_result_writer import LogResultWriter
+from modyn.config.schema.pipeline import DatasetConfig
+
+# pylint: disable-next=no-name-in-module
+from modyn.evaluator.internal.grpc.generated.evaluator_pb2 import EvaluateModelResponse, EvaluationAbortedReason
+from modyn.supervisor.internal.eval_strategies.abstract_eval_strategy import AbstractEvalStrategy
+from modyn.supervisor.internal.evaluation_result_writer import JsonResultWriter
 from modyn.supervisor.internal.grpc.enums import CounterAction, IdType, MsgType, PipelineStage, PipelineType
 from modyn.supervisor.internal.grpc.template_msg import counter_submsg, dataset_submsg, id_submsg, pipeline_stage_msg
 from modyn.supervisor.internal.grpc_handler import GRPCHandler
 from modyn.supervisor.internal.triggers import Trigger
-from modyn.supervisor.internal.utils.evaluation_status_reporter import EvaluationStatusReporter
-=======
-from modyn.common.benchmark import Stopwatch
-
-# pylint: disable-next=no-name-in-module
-from modyn.evaluator.internal.grpc.generated.evaluator_pb2 import EvaluateModelResponse, EvaluationAbortedReason
-from modyn.supervisor.internal.eval_strategies.abstract_eval_strategy import AbstractEvalStrategy
-from modyn.supervisor.internal.evaluation_result_writer import JsonResultWriter
-from modyn.supervisor.internal.grpc.enums import CounterAction, IdType, MsgType, PipelineStage
-from modyn.supervisor.internal.grpc.template_msg import counter_submsg, dataset_submsg, id_submsg, pipeline_stage_msg
-from modyn.supervisor.internal.grpc_handler import GRPCHandler
-from modyn.supervisor.internal.triggers import Trigger
 from modyn.supervisor.internal.utils import EvaluationStatusReporter
->>>>>>> 15a0868c
 from modyn.utils import dynamic_module_import
 from modyn.utils.timer import timed_generator
 from typing_extensions import Concatenate, ParamSpec
@@ -37,7 +28,6 @@
 from .models import (
     ConfigLogs,
     EvaluateTriggerInfo,
-    EvaluationInfo,
     ExecutionState,
     FetchDataInfo,
     PipelineLogs,
@@ -45,7 +35,9 @@
     ProcessNewDataInfo,
     SelectorInformLog,
     SelectorInformTriggerInfo,
+    SingleEvaluationInfo,
     StageLog,
+    StoreEvaluationInfo,
     StoreModelInfo,
     TrainingInfo,
     TriggerExecutionInfo,
@@ -53,7 +45,6 @@
 
 logger = logging.getLogger(__name__)
 EXCEPTION_EXITCODE = 8
-EVALUATION_RESULTS = "evaluation_results"
 
 P = ParamSpec("P")  # parameters of pipeline stage
 R = TypeVar("R")  # result of pipeline stage
@@ -168,46 +159,11 @@
             self.state.eval_status_queue,
         )
 
-<<<<<<< HEAD
     def run(self) -> None:
         """Execute the main pipeline."""
         logger.info(
             f"[pipeline {self.state.pipeline_id}] Start executing, experiment mode {self.state.experiment_mode}."
         )
-=======
-        self.start_replay_at = start_replay_at
-        self.stop_replay_at = stop_replay_at
-        self.maximum_triggers = maximum_triggers
-
-        self._sw = Stopwatch()
-        self._pipeline_log_file = self.eval_directory / f"pipeline_{self.pipeline_id}.json"
-        self.pipeline_log: dict[str, Any] = {
-            "configuration": {"pipeline_config": self.pipeline_config, "modyn_config": self.modyn_config},
-            "supervisor": {
-                "triggers": {},
-                "new_data_requests": [],
-                "num_triggers": 0,
-                "trigger_batch_times": [],
-                "selector_informs": [],
-            },
-        }
-        self._determine_pipeline_mode()
-        self._setup_trigger()
-        self._selector_batch_size = 128
-
-        self.num_triggers = 0
-        self.current_training_id: Optional[int] = None
-        self.triggers: list[int] = []
-        # this is to store the first and last timestamp of the remaining data after handling all triggers in
-        # _handle_triggers_within_batch
-        self.remaining_data_range: Optional[tuple[int, int]] = None
-
-    def _update_pipeline_stage_and_enqueue_msg(
-        self, stage: PipelineStage, msg_type: MsgType, submsg: Optional[dict[str, Any]] = None, log: bool = False
-    ) -> None:
-        self.stage = stage
-        self.pipeline_status_queue.put(pipeline_stage_msg(self.stage, msg_type, submsg, log))
->>>>>>> 15a0868c
 
         self._init(self.state, self.logs)
         self._init_cluster_connection(self.state, self.logs)
@@ -220,103 +176,7 @@
         self._done(self.state, self.logs)
         self._exit(self.state, self.logs)
 
-<<<<<<< HEAD
         logger.info(f"[pipeline {self.state.pipeline_id}] Execution done. Persist log.")
-=======
-        trigger_module = dynamic_module_import("modyn.supervisor.internal.triggers")
-        self.trigger: Trigger = getattr(trigger_module, trigger_id)(trigger_config)
-        self.trigger.init_trigger(self.pipeline_id, self.pipeline_config, self.modyn_config, self.eval_directory)
-        if self.previous_model_id is not None:
-            self.trigger.inform_previous_model(self.previous_model_id)
-
-        assert self.trigger is not None, "Error during trigger initialization"
-
-    def _persist_pipeline_log(self) -> None:
-        if "PYTEST_CURRENT_TEST" in os.environ:
-            json.dumps(self.pipeline_log)  # Enforce serialization to catch issues
-            return  # But don't actually store in tests
-
-        with open(self._pipeline_log_file, "w", encoding="utf-8") as logfile:
-            json.dump(self.pipeline_log, logfile, indent=4)
-
-    def _start_single_evaluation(
-        self,
-        model_id: int,
-        trigger_id: int,
-        eval_dataset_config: dict,
-        interval_start: Optional[int],
-        interval_end: Optional[int],
-    ) -> None:
-        assert self.grpc.evaluator is not None, "Evaluator not initialized."
-        eval_dataset_id = eval_dataset_config["dataset_id"]
-        logger.info(
-            f"Evaluation Starts for model {model_id} on split {interval_start} to {interval_end}"
-            f" of dataset {eval_dataset_id}."
-        )
-        request = GRPCHandler.prepare_evaluation_request(
-            eval_dataset_config,
-            model_id,
-            self.pipeline_config["evaluation"]["device"],
-            interval_start,
-            interval_end,
-        )
-        self._sw.start("evaluate_model", overwrite=True)
-        response: EvaluateModelResponse = self.grpc.evaluator.evaluate_model(request)
-        interval_name = f"{interval_start}-{interval_end}"
-        if not response.evaluation_started:
-            reason = EvaluationAbortedReason.DESCRIPTOR.values_by_number[response.eval_aborted_reason].name
-            logger.error(
-                f"Evaluation for model {model_id} on split {interval_start} to {interval_end} not started with "
-                f"reason: {reason}."
-            )
-            self.pipeline_log[EVALUATION_RESULTS][trigger_id][interval_name] = {
-                "failure_reason": reason,
-            }
-            self._sw.stop("evaluate_model")
-        else:
-            logger.info(f"Evaluation started for model {model_id} on split {interval_start} to {interval_end}.")
-            reporter = EvaluationStatusReporter(
-                self.eval_status_queue, response.evaluation_id, eval_dataset_id, response.dataset_size
-            )
-            reporter.create_tracker()
-            evaluation = {response.evaluation_id: reporter}
-            assert self.current_training_id is not None, "Training ID not set."
-            self.grpc.wait_for_evaluation_completion(self.current_training_id, evaluation)
-            eval_result_writer: JsonResultWriter = self._init_evaluation_writer("json", 0)
-            self.grpc.store_evaluation_results([eval_result_writer], evaluation)
-            self.pipeline_log[EVALUATION_RESULTS][trigger_id][interval_name] = eval_result_writer.results
-            self.pipeline_log[EVALUATION_RESULTS][trigger_id][interval_name]["evaluation_time"] = self._sw.stop(
-                "evaluate_model"
-            )
-
-    def _start_evaluations(
-        self, trigger_id: int, model_id: int, trigger_set_first_timestamp: int, trigger_set_last_timestamp: int
-    ) -> None:
-        assert self.grpc.evaluator is not None, "Evaluator not initialized."
-        eval_strategy_config = self.pipeline_config["evaluation"]["eval_strategy"]
-        eval_strategy_module = dynamic_module_import("modyn.supervisor.internal.eval_strategies")
-        eval_strategy: AbstractEvalStrategy = getattr(eval_strategy_module, eval_strategy_config["name"])(
-            eval_strategy_config["config"]
-        )
-        if EVALUATION_RESULTS not in self.pipeline_log:
-            self.pipeline_log[EVALUATION_RESULTS] = {}
-
-        self.pipeline_log[EVALUATION_RESULTS][trigger_id] = {}
-
-        for eval_dataset_config in self.pipeline_config["evaluation"]["datasets"]:
-            for interval_start, interval_end in eval_strategy.get_eval_intervals(
-                first_timestamp=trigger_set_first_timestamp,
-                last_timestamp=trigger_set_last_timestamp,
-            ):
-                self._start_single_evaluation(model_id, trigger_id, eval_dataset_config, interval_start, interval_end)
-
-    def get_dataset_selector_batch_size(self) -> None:
-        # system configuration already validated, so the dataset_id will be present in the configuration file
-        dataset_id = self.pipeline_config["data"]["dataset_id"]
-        self._update_pipeline_stage_and_enqueue_msg(
-            PipelineStage.GET_SELECTOR_BATCH_SIZE, MsgType.DATASET, dataset_submsg(dataset_id)
-        )
->>>>>>> 15a0868c
 
     # ------------------------------------------------ Pipeline stages ----------------------------------------------- #
 
@@ -395,17 +255,7 @@
             self._shutdown_trainer()
             logger.info("Shutdown successful.")
 
-<<<<<<< HEAD
         logger.info(f"New data mode pipeline {s.pipeline_id} done.")
-=======
-    def _run_training(self, trigger_id: int) -> int:
-        """Run training for trigger on GPU and block until done."""
-        assert self.pipeline_id is not None, "_run_training called without a registered pipeline."
-        self._update_pipeline_stage_and_enqueue_msg(
-            PipelineStage.RUN_TRAINING, MsgType.ID, id_submsg(IdType.TRIGGER, trigger_id)
-        )
-        logger.info(f"Running training for trigger {trigger_id}")
->>>>>>> 15a0868c
 
     @pipeline_stage(PipelineType.SERVE_ONLINE, PipelineStage.FETCH_NEW_DATA, track=True)
     def _fetch_new_data(self, s: ExecutionState, log: StageLog) -> int:
@@ -468,7 +318,6 @@
 
     # Process new data
 
-<<<<<<< HEAD
     @pipeline_stage(PipelineType.NEW_DATA, PipelineStage.PROCESS_NEW_DATA, track=True)
     def _process_new_data(
         self, s: ExecutionState, log: StageLog, new_data: list[tuple[int, int, int]], fetch_time: int
@@ -515,10 +364,6 @@
                     counter_submsg(CounterAction.UPDATE, {"batch_size": batch_size}),
                 )
             )
-=======
-        self.triggers.append(trigger_id)
-        return model_id
->>>>>>> 15a0868c
 
             trigger_indexes += self._process_new_data_batch(s, self.logs, batch)
 
@@ -530,7 +375,6 @@
             pipeline_stage_msg(PipelineStage.NEW_DATA_HANDLED, MsgType.COUNTER, counter_submsg(CounterAction.CLOSE))
         )
 
-<<<<<<< HEAD
         # log extra information
         log.info = ProcessNewDataInfo(fetch_time=fetch_time, num_samples=new_data_len, trigger_indexes=trigger_indexes)
         self.logs.materialize(s.log_directory, mode="increment")
@@ -575,53 +419,6 @@
         try:
             # add log data
             log.info = EvaluateTriggerInfo(batch_size=len(batch))
-=======
-    def _handle_triggers_within_batch(
-        self, batch: list[tuple[int, int, int]], triggering_indices: Generator[int, None, None]
-    ) -> int:
-        previous_trigger_idx = 0
-        logger.info("Handling triggers within batch.")
-        self._update_pipeline_stage_and_enqueue_msg(PipelineStage.HANDLE_TRIGGERS_WITHIN_BATCH, MsgType.GENERAL)
-
-        triggering_idx_list = []
-
-        for i, triggering_idx in enumerate(triggering_indices):
-            triggering_idx_list.append(triggering_idx)
-            self._update_pipeline_stage_and_enqueue_msg(PipelineStage.INFORM_SELECTOR_AND_TRIGGER, MsgType.GENERAL)
-            triggering_data = batch[previous_trigger_idx : triggering_idx + 1]
-            previous_trigger_idx = triggering_idx + 1
-
-            # This call informs the selector about the data until (and including)
-            # the data point that caused the trigger and then also notifies it about the triggering.
-            # This means the next training call on trigger_id will guarantee
-            # that all data until that point has been processed by the selector.
-            self._sw.start("selector_inform", overwrite=True)
-            trigger_id, selector_log = self.grpc.inform_selector_and_trigger(self.pipeline_id, triggering_data)
-            self.pipeline_log["supervisor"]["triggers"][trigger_id] = {
-                "total_selector_time": self._sw.stop(),
-                "selector_log": selector_log,
-            }
-            self._persist_pipeline_log()
-
-            num_samples_in_trigger = self.grpc.get_number_of_samples(self.pipeline_id, trigger_id)
-            if num_samples_in_trigger > 0:
-                self._update_pipeline_stage_and_enqueue_msg(
-                    PipelineStage.HANDLE_TRIGGERS_WITHIN_BATCH, MsgType.ID, id_submsg(IdType.TRIGGER, trigger_id)
-                )
-                self.trigger.inform_previous_trigger_and_data_points(trigger_id, num_samples_in_trigger)
-                first_timestamp, last_timestamp = self._get_trigger_timespan(i == 0, triggering_data)
-                self.pipeline_log["supervisor"]["triggers"][trigger_id]["first_timestamp"] = first_timestamp
-                self.pipeline_log["supervisor"]["triggers"][trigger_id]["last_timestamp"] = last_timestamp
-                # reset the remaining data range since we have processed it now
-                self.remaining_data_range = None
-                model_id = self._run_training(trigger_id)  # Blocks until training is done.
-                # Start evaluation
-                if "evaluation" in self.pipeline_config:
-                    self._start_evaluations(trigger_id, model_id, first_timestamp, last_timestamp)
-            else:
-                logger.info(f"Skipping training on empty trigger {trigger_id}]")
-            self._persist_pipeline_log()
->>>>>>> 15a0868c
 
             # Evaluate trigger policy
             for trigger_index, t_micros in timed_generator(self.trigger.inform(batch)):
@@ -693,7 +490,6 @@
             else:
                 s.remaining_data_range = (s.remaining_data[0][1], s.remaining_data[-1][1])
         else:
-<<<<<<< HEAD
             selector_log = None
             s.remaining_data_range = None
 
@@ -703,13 +499,6 @@
         )
 
     # Execute trigger within batch
-=======
-            self.remaining_data_range = None
-        return len(triggering_idx_list)
-
-    def _init_evaluation_writer(self, name: str, trigger_id: int) -> JsonResultWriter:
-        return self.supervisor_supported_eval_result_writers[name](self.pipeline_id, trigger_id, self.eval_directory)
->>>>>>> 15a0868c
 
     @pipeline_stage(PipelineType.TRIGGER, PipelineStage.EXECUTE_SINGLE_TRIGGER, track=True)
     def _execute_single_trigger(
@@ -742,7 +531,9 @@
             self.trigger.inform_previous_model(model_id)
 
             if s.pipeline_config.evaluation:
-                self._evaluate_and_store_results(s, self.logs, trigger_id, training_id, model_id)
+                self._evaluate_and_store_results(
+                    s, self.logs, trigger_id, training_id, model_id, first_timestamp, last_timestamp
+                )
 
         else:
             first_timestamp, last_timestamp = None, None
@@ -869,49 +660,123 @@
 
     @pipeline_stage(PipelineType.EVALUATION, PipelineStage.EVALUATE, track=True)
     def _evaluate_and_store_results(
-        self, s: ExecutionState, log: StageLog, trigger_id: int, training_id: int, model_id: int
+        self,
+        s: ExecutionState,
+        log: StageLog,
+        trigger_id: int,
+        training_id: int,
+        model_id: int,
+        first_timestamp: int,
+        last_timestamp: int,
     ) -> None:
         """Evaluate the trained model and store the results."""
-        evaluations = self._evaluate(s, self.logs, trigger_id, training_id, model_id)
-        self._evaluation_completed(s, self.logs)
-        self._store_evaluation_results(s, self.logs, trigger_id, evaluations)
-
-    @pipeline_stage(PipelineType.EVALUATION, PipelineStage.EVALUATE, track=True)
-    def _evaluate(
-        self, s: ExecutionState, log: StageLog, trigger_id: int, training_id: int, model_id: int
-    ) -> dict[int, EvaluationStatusReporter]:
+        assert self.grpc.evaluator is not None, "Evaluator not initialized."
+        assert self.state.pipeline_config.evaluation is not None, "Evaluation config not set."
         s.pipeline_status_queue.put(
             pipeline_stage_msg(PipelineStage.EVALUATE, MsgType.ID, id_submsg(IdType.TRIGGER, trigger_id))
         )
 
-        evaluations = self.grpc.start_evaluation(model_id, s.pipeline_config)
-        self.grpc.wait_for_evaluation_completion(training_id, evaluations)
-
-        # add log data
-        log.info = EvaluationInfo(trigger_id=trigger_id, training_id=training_id, id_model=model_id)
-
-        return evaluations
-
-    @pipeline_stage(PipelineType.EVALUATION, PipelineStage.EVALUATION_COMPLETED)
-    def _evaluation_completed(self, s: ExecutionState, log: StageLog) -> None:
-        pass  # nothing to do
+        eval_strategy_config = self.state.pipeline_config.evaluation.eval_strategy
+        eval_strategy_module = dynamic_module_import("modyn.supervisor.internal.eval_strategies")
+        eval_strategy: AbstractEvalStrategy = getattr(eval_strategy_module, eval_strategy_config.name)(
+            eval_strategy_config.config.model_dump(by_alias=True)
+        )
+
+        for eval_dataset_config in self.state.pipeline_config.evaluation.datasets:
+            for interval_start, interval_end in eval_strategy.get_eval_intervals(first_timestamp, last_timestamp):
+                results = self._single_evaluation(
+                    s, self.logs, trigger_id, training_id, model_id, eval_dataset_config, interval_start, interval_end
+                )
+                if results:
+                    self._store_evaluation_results(
+                        s,
+                        self.logs,
+                        trigger_id,
+                        model_id,
+                        eval_dataset_config.dataset_id,
+                        results,
+                        interval_start,
+                        interval_end,
+                    )
+
+    @pipeline_stage(PipelineType.EVALUATION, PipelineStage.EVALUATE_SINGLE, track=True)
+    def _single_evaluation(
+        self,
+        s: ExecutionState,
+        log: StageLog,
+        trigger_id: int,
+        training_id: int,
+        model_id: int,
+        eval_dataset_config: DatasetConfig,
+        interval_start: int | None,
+        interval_end: int | None,
+    ) -> dict[int, EvaluationStatusReporter] | None:
+        assert self.grpc.evaluator is not None, "Evaluator not initialized."
+        assert self.state.pipeline_config.evaluation
+        logger.info(
+            f"Evaluation Starts for model {model_id} on split {interval_start} to {interval_end}"
+            f" of dataset {eval_dataset_config.dataset_id}."
+        )
+        request = GRPCHandler.prepare_evaluation_request(
+            eval_dataset_config.model_dump(by_alias=True),
+            model_id,
+            self.state.pipeline_config.evaluation.device,
+            interval_start,
+            interval_end,
+        )
+        response: EvaluateModelResponse = self.grpc.evaluator.evaluate_model(request)
+        log.info = SingleEvaluationInfo(
+            trigger_id=trigger_id,
+            id_model=model_id,
+            dataset_id=eval_dataset_config.dataset_id,
+            interval_start=interval_start,
+            interval_end=interval_end,
+        )
+        if not response.evaluation_started:
+            log.info.failure_reason = EvaluationAbortedReason.DESCRIPTOR.values_by_number[
+                response.eval_aborted_reason
+            ].name
+            logger.error(
+                f"Evaluation for model {model_id} on split {interval_start} to {interval_end} not started with "
+                f"reason: {log.info.failure_reason}."
+            )
+            return None
+
+        logger.info(f"Evaluation started for model {model_id} on split {interval_start} to {interval_end}.")
+        reporter = EvaluationStatusReporter(
+            self.state.eval_status_queue,
+            response.evaluation_id,
+            eval_dataset_config.dataset_id,
+            response.dataset_size,
+        )
+        evaluation = {response.evaluation_id: reporter}
+        reporter.create_tracker()
+        self.grpc.wait_for_evaluation_completion(training_id, evaluation)
+        return evaluation
 
     @pipeline_stage(PipelineType.EVALUATION, PipelineStage.STORE_EVALUATION_RESULTS, track=True)
     def _store_evaluation_results(
-        self, s: ExecutionState, log: StageLog, trigger_id: int, evaluations: dict[int, EvaluationStatusReporter]
+        self,
+        s: ExecutionState,
+        log: StageLog,
+        trigger_id: int,
+        model_id: int,
+        dataset_id: int,
+        evaluation: dict[int, EvaluationStatusReporter],
+        interval_start: int | None,
+        interval_end: int | None,
     ) -> None:
-        assert s.pipeline_config.evaluation
-        s.pipeline_status_queue.put(
-            pipeline_stage_msg(
-                PipelineStage.STORE_EVALUATION_RESULTS,
-                MsgType.ID,
-                id_submsg(IdType.TRIGGER, trigger_id),
-            )
-        )
-
-        writer_names: set[str] = set(s.pipeline_config.evaluation.result_writers)
-        writers = [self._init_evaluation_writer(s, name, trigger_id) for name in writer_names]
-        self.grpc.store_evaluation_results(writers, evaluations)
+        eval_result_writer: JsonResultWriter = self._init_evaluation_writer(s, "json", trigger_id)
+        self.grpc.store_evaluation_results([eval_result_writer], evaluation)
+
+        log.info = StoreEvaluationInfo(
+            trigger_id=trigger_id,
+            id_model=model_id,
+            dataset_id=dataset_id,
+            interval_start=interval_start,
+            interval_end=interval_end,
+            results=eval_result_writer.results,
+        )
 
     # Teardown
 
@@ -970,7 +835,7 @@
 
         return first_timestamp, last_timestamp
 
-    def _init_evaluation_writer(self, s: ExecutionState, name: str, trigger_id: int) -> LogResultWriter:
+    def _init_evaluation_writer(self, s: ExecutionState, name: str, trigger_id: int) -> JsonResultWriter:
         return s.supervisor_supported_eval_result_writers[name](s.pipeline_id, trigger_id, self.state.eval_directory)
 
     def _shutdown_trainer(self) -> None:
