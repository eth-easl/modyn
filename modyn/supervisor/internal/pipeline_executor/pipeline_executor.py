import json
import logging
import multiprocessing as mp
import os
import pathlib
import sys
import traceback
from time import sleep
from typing import Any, Generator, Optional

from modyn.common.benchmark import Stopwatch
from modyn.supervisor.internal.evaluation_result_writer import LogResultWriter
from modyn.supervisor.internal.grpc.enums import CounterAction, IdType, MsgType, PipelineStage
from modyn.supervisor.internal.grpc.template_msg import counter_submsg, dataset_submsg, id_submsg, pipeline_stage_msg
from modyn.supervisor.internal.grpc_handler import GRPCHandler
from modyn.supervisor.internal.triggers import Trigger
from modyn.utils import dynamic_module_import

logger = logging.getLogger(__name__)
EXCEPTION_EXITCODE = 8


class PipelineExecutor:
    def __init__(
        self,
        start_timestamp: int,
        pipeline_id: int,
        modyn_config: dict,
        pipeline_config: dict,
        eval_directory: str,
        supervisor_supported_eval_result_writers: dict,
        pipeline_status_queue: mp.Queue,
        training_status_queue: mp.Queue,
        eval_status_queue: mp.Queue,
        start_replay_at: Optional[int] = None,
        stop_replay_at: Optional[int] = None,
        maximum_triggers: Optional[int] = None,
    ) -> None:
        self.stage = PipelineStage.INIT

        self.start_timestamp = start_timestamp
        self.pipeline_id = pipeline_id
        self.modyn_config = modyn_config
        self.pipeline_config = pipeline_config
        self.eval_directory = pathlib.Path(eval_directory)
        self.supervisor_supported_eval_result_writers = supervisor_supported_eval_result_writers
        self.pipeline_status_queue = pipeline_status_queue
        self.training_status_queue = training_status_queue
        self.eval_status_queue = eval_status_queue

        self.previous_model_id: Optional[int] = None
        if self.pipeline_config["training"]["initial_model"] == "pretrained":
            self.previous_model_id = self.pipeline_config["training"]["initial_model_id"]

        self.grpc = GRPCHandler(
            self.modyn_config, self.pipeline_status_queue, self.training_status_queue, self.eval_status_queue
        )

        self.start_replay_at = start_replay_at
        self.stop_replay_at = stop_replay_at
        self.maximum_triggers = maximum_triggers

        self._sw = Stopwatch()
        self._pipeline_log_file = self.eval_directory / f"pipeline_{self.pipeline_id}.log"
        self.pipeline_log: dict[str, Any] = {
            "configuration": {"pipeline_config": self.pipeline_config, "modyn_config": self.modyn_config},
            "supervisor": {
                "triggers": {},
                "new_data_requests": [],
                "num_triggers": 0,
                "trigger_batch_times": [],
                "selector_informs": [],
            },
        }
        self._determine_pipeline_mode()
        self._setup_trigger()
        self._selector_batch_size = 128

        self.num_triggers = 0
        self.current_training_id: Optional[int] = None
        self.triggers: list[int] = []
        # this is to store the first and last timestamp of the remaining data after handling all triggers in
        # _handle_triggers_within_batch
        self.remaining_data_range: Optional[tuple[int, int]] = None

    def _update_pipeline_stage_and_enqueue_msg(
        self, stage: PipelineStage, msg_type: MsgType, submsg: Optional[dict[str, Any]] = None, log: bool = False
    ) -> None:
        self.stage = stage
        self.pipeline_status_queue.put(pipeline_stage_msg(self.stage, msg_type, submsg, log))

    def init_cluster_connection(self) -> None:
        self._update_pipeline_stage_and_enqueue_msg(PipelineStage.INIT_CLUSTER_CONNECTION, MsgType.GENERAL)
        self.grpc.init_cluster_connection()

    def _determine_pipeline_mode(self) -> None:
        if self.start_replay_at is None:
            self.pipeline_log["experiment"] = False
            self.experiment_mode = False
            if self.stop_replay_at is not None:
                raise ValueError("stop_replay_at can only be used in conjunction with start_replay_at.")
        else:
            self.pipeline_log["experiment"] = True
            self.pipeline_log["start_replay_at"] = self.start_replay_at
            self.pipeline_log["stop_replay_at"] = self.stop_replay_at
            self.experiment_mode = True

    def _setup_trigger(self) -> None:
        trigger_id = self.pipeline_config["trigger"]["id"]
        trigger_config = {}
        if "trigger_config" in self.pipeline_config["trigger"].keys():
            trigger_config = self.pipeline_config["trigger"]["trigger_config"]

        trigger_module = dynamic_module_import("modyn.supervisor.internal.triggers")
        self.trigger: Trigger = getattr(trigger_module, trigger_id)(trigger_config)
        self.trigger.init_trigger(self.pipeline_id, self.pipeline_config, self.modyn_config, self.eval_directory)
        self.trigger.inform_previous_model(self.previous_model_id)

        assert self.trigger is not None, "Error during trigger initialization"

    def _persist_pipeline_log(self) -> None:
        if "PYTEST_CURRENT_TEST" in os.environ:
            json.dumps(self.pipeline_log)  # Enforce serialization to catch issues
            return  # But don't actually store in tests

        with open(self._pipeline_log_file, "w", encoding="utf-8") as logfile:
            json.dump(self.pipeline_log, logfile, indent=4)

    def get_dataset_selector_batch_size(self) -> None:
        # system configuration already validated, so the dataset_id will be present in the configuration file
        dataset_id = self.pipeline_config["data"]["dataset_id"]
        self._update_pipeline_stage_and_enqueue_msg(
            PipelineStage.GET_SELECTOR_BATCH_SIZE, MsgType.DATASET, dataset_submsg(dataset_id)
        )

        for dataset in self.modyn_config["storage"]["datasets"]:
            if dataset["name"] == dataset_id:
                if "selector_batch_size" in dataset:
                    self._selector_batch_size = dataset["selector_batch_size"]
                break

    def _handle_new_data(self, new_data: list[tuple[int, int, int]]) -> bool:
        """This function handles new data during experiments or actual pipeline execution.
        We partition `new_data` into batches of `selector_batch_size` to reduce selector latency in case of a trigger.
        If a data point within a batch causes a trigger,
        we inform the selector about all data points including that data point.
        Otherwise, the selector is informed
        """
        logger.info(f"Received {len(new_data)} new data points. Handling batches.")
        new_data.sort(key=lambda tup: tup[1])
        any_training_triggered = False
        new_data_len = len(new_data)
        self._update_pipeline_stage_and_enqueue_msg(
            PipelineStage.HANDLE_NEW_DATA,
            MsgType.COUNTER,
            counter_submsg(CounterAction.CREATE, {"new_data_len": new_data_len}),
        )

        for i in range(0, new_data_len, self._selector_batch_size):
            batch = new_data[i : i + self._selector_batch_size]
            batch_size = self._selector_batch_size if i + self._selector_batch_size < new_data_len else new_data_len - i
            self._update_pipeline_stage_and_enqueue_msg(
                PipelineStage.HANDLE_NEW_DATA,
                MsgType.COUNTER,
                counter_submsg(CounterAction.UPDATE, {"batch_size": batch_size}),
            )

            triggered = self._handle_new_data_batch(batch)
            any_training_triggered = any_training_triggered or triggered
            if self.maximum_triggers is not None and self.num_triggers >= self.maximum_triggers:
                logger.info(f"Reached trigger limit ({self.maximum_triggers}), exiting.")
                break

        self._update_pipeline_stage_and_enqueue_msg(
            PipelineStage.NEW_DATA_HANDLED, MsgType.COUNTER, counter_submsg(CounterAction.CLOSE)
        )

        return any_training_triggered

    def _handle_new_data_batch(self, batch: list[tuple[int, int, int]]) -> bool:
        self._sw.start("trigger_inform", overwrite=True)
        triggering_indices: Generator[int, None, None] = self.trigger.inform(batch)
        num_triggers = self._handle_triggers_within_batch(batch, triggering_indices)

        logger.info(f"There are {num_triggers} triggers in this batch.")
        self.pipeline_log["supervisor"]["num_triggers"] += num_triggers
        self.pipeline_log["supervisor"]["trigger_batch_times"].append(
            {"batch_size": len(batch), "time": self._sw.stop("trigger_inform"), "num_triggers": num_triggers}
        )

<<<<<<< HEAD
        if num_triggers == 0:
            self._sw.start("selector_inform", overwrite=True)
            selector_log = self.grpc.inform_selector(self.pipeline_id, batch)
            self.pipeline_log["supervisor"]["selector_informs"].append(
                {"total_selector_time": self._sw.stop(), "selector_log": selector_log}
            )

=======
        logger.info(f"There are {num_triggers} triggers in this batch.")
        self._handle_triggers_within_batch(batch, triggering_indices)
>>>>>>> 3097ca78
        return num_triggers > 0

    def _run_training(self, trigger_id: int) -> None:
        """Run training for trigger on GPU and block until done."""
        assert self.pipeline_id is not None, "_run_training called without a registered pipeline."
        self._update_pipeline_stage_and_enqueue_msg(
            PipelineStage.RUN_TRAINING, MsgType.ID, id_submsg(IdType.TRIGGER, trigger_id)
        )
        logger.info(f"Running training for trigger {trigger_id}")

        self._sw.start("train", overwrite=True)
        num_samples_to_pass_per_trigger = self.pipeline_config["training"].get("num_samples_to_pass", [])
        current_trigger_index = len(self.triggers)
        if current_trigger_index <= len(num_samples_to_pass_per_trigger) - 1:
            num_samples_to_pass = num_samples_to_pass_per_trigger[current_trigger_index]
        else:
            num_samples_to_pass = None

        self.current_training_id = self.grpc.start_training(
            self.pipeline_id, trigger_id, self.pipeline_config, self.previous_model_id, num_samples_to_pass
        )

        self.stage = PipelineStage.WAIT_FOR_TRAINING_COMPLETION
        trainer_log = self.grpc.wait_for_training_completion(self.current_training_id, self.pipeline_id, trigger_id)

        if trigger_id not in self.pipeline_log["supervisor"]["triggers"]:
            self.pipeline_log["supervisor"]["triggers"][trigger_id] = {}  # can happen in tests

        self.pipeline_log["supervisor"]["triggers"][trigger_id]["total_trainer_time"] = self._sw.stop()
        self.pipeline_log["supervisor"]["triggers"][trigger_id]["trainer_log"] = trainer_log

        self._update_pipeline_stage_and_enqueue_msg(
            PipelineStage.STORE_TRAINED_MODEL, MsgType.ID, id_submsg(IdType.TRIGGER, trigger_id)
        )
        # We store the trained model for evaluation in any case.
        self._sw.start("store_trained_model", overwrite=True)
        model_id = self.grpc.store_trained_model(self.current_training_id)
        self.trigger.inform_previous_model(model_id)
        self.pipeline_log["supervisor"]["triggers"][trigger_id]["store_trained_model_time"] = self._sw.stop()

        # Only if the pipeline actually wants to continue the training on it, we set previous model.
        if self.pipeline_config["training"]["use_previous_model"]:
            self.previous_model_id = model_id

        self.triggers.append(trigger_id)

        # Start evaluation
        if "evaluation" in self.pipeline_config:
            self._update_pipeline_stage_and_enqueue_msg(
                PipelineStage.EVALUATE, MsgType.ID, id_submsg(IdType.TRIGGER, trigger_id)
            )
            # TODO(#300) Add evaluator to pipeline log
            evaluations = self.grpc.start_evaluation(model_id, self.pipeline_config)
            self.grpc.wait_for_evaluation_completion(self.current_training_id, evaluations)

            self._update_pipeline_stage_and_enqueue_msg(
                PipelineStage.STORE_EVALUATION_RESULTS, MsgType.ID, id_submsg(IdType.TRIGGER, trigger_id)
            )
            writer_names: set[str] = set(self.pipeline_config["evaluation"]["result_writers"])
            writers = [self._init_evaluation_writer(name, trigger_id) for name in writer_names]
            self.grpc.store_evaluation_results(writers, evaluations)

<<<<<<< HEAD
    def _handle_triggers_within_batch(
        self, batch: list[tuple[int, int, int]], triggering_indices: Generator[int, None, None]
    ) -> int:
=======
    def _get_trigger_timespan(
        self, is_first_triggering_data: bool, triggering_data: list[tuple[int, int, int]]
    ) -> tuple[int, int]:
        if is_first_triggering_data:
            # now it is the first trigger in this batch. Triggering_data can be empty.
            # when it is indeed empty, then there is remaining data in the last batch
            # because num_samples_in_trigger is not 0.
            assert len(triggering_data) > 0 or self.remaining_data_range is not None

            if self.remaining_data_range is not None:
                first_timestamp = self.remaining_data_range[0]
                last_timestamp = self.remaining_data_range[1] if len(triggering_data) == 0 else triggering_data[-1][1]
            else:
                first_timestamp = triggering_data[0][1]
                last_timestamp = triggering_data[-1][1]
        else:
            assert len(triggering_data) > 0
            # since num_samples_in_trigger is not 0, we are sure that triggering_data is not empty
            first_timestamp = triggering_data[0][1]
            last_timestamp = triggering_data[-1][1]

        return first_timestamp, last_timestamp

    def _handle_triggers_within_batch(self, batch: list[tuple[int, int, int]], triggering_indices: list[int]) -> None:
>>>>>>> 3097ca78
        previous_trigger_idx = 0
        logger.info("Handling triggers within batch.")
        self._update_pipeline_stage_and_enqueue_msg(PipelineStage.HANDLE_TRIGGERS_WITHIN_BATCH, MsgType.GENERAL)
        num_triggers_in_batch = 0
        last_trigger_id: Optional[int] = None

        for triggering_idx in triggering_indices:
            num_triggers_in_batch += 1

            self._update_pipeline_stage_and_enqueue_msg(PipelineStage.INFORM_SELECTOR_AND_TRIGGER, MsgType.GENERAL)
            triggering_data = batch[previous_trigger_idx : triggering_idx + 1]
            previous_trigger_idx = triggering_idx + 1

            # This call informs the selector about the data until (and including)
            # the data point that caused the trigger and then also notifies it about the triggering.
            # This means the next training call on trigger_id will guarantee
            # that all data until that point has been processed by the selector.
            self._sw.start("selector_inform", overwrite=True)
            trigger_id, selector_log = self.grpc.inform_selector_and_trigger(self.pipeline_id, triggering_data)
            last_trigger_id = trigger_id
            self.pipeline_log["supervisor"]["triggers"][trigger_id] = {
                "total_selector_time": self._sw.stop(),
                "selector_log": selector_log,
            }
            self._persist_pipeline_log()

            num_samples_in_trigger = self.grpc.get_number_of_samples(self.pipeline_id, trigger_id)
            if num_samples_in_trigger > 0:
<<<<<<< HEAD
                self.trigger.inform_previous_trigger_and_data_points(trigger_id, num_samples_in_trigger)
=======
                first_timestamp, last_timestamp = self._get_trigger_timespan(i == 0, triggering_data)
                self.pipeline_log["supervisor"]["triggers"][trigger_id]["first_timestamp"] = first_timestamp
                self.pipeline_log["supervisor"]["triggers"][trigger_id]["last_timestamp"] = last_timestamp
                # reset the remaining data range since we have processed it now
                self.remaining_data_range = None
>>>>>>> 3097ca78
                self._run_training(trigger_id)  # Blocks until training is done.
                self._update_pipeline_stage_and_enqueue_msg(
                    PipelineStage.HANDLE_TRIGGERS_WITHIN_BATCH, MsgType.ID, id_submsg(IdType.TRIGGER, trigger_id)
                )
            else:
                logger.info(f"Skipping training on empty trigger {trigger_id}]")
<<<<<<< HEAD
            self.num_triggers = self.num_triggers + 1
            if self.maximum_triggers is not None and self.num_triggers >= self.maximum_triggers:
                return num_triggers_in_batch

        # If no other trigger is coming in this batch,
        # we have to inform the Selector about the remaining data in this batch.

        remaining_data = batch[previous_trigger_idx:]
        logger.info(f"There are {len(remaining_data)} data points remaining after the trigger.")

        if len(remaining_data) > 0 and last_trigger_id is not None:
            # These data points will be included in the next trigger
            # because we inform the Selector about them,
            # just like other batches with no trigger at all are included.
            self._update_pipeline_stage_and_enqueue_msg(
                PipelineStage.INFORM_SELECTOR_REMAINING_DATA,
                MsgType.ID,
                id_submsg(IdType.TRIGGER, last_trigger_id),
            )
            self._sw.start("selector_inform", overwrite=True)
            selector_log = self.grpc.inform_selector(self.pipeline_id, remaining_data)
            self.pipeline_log["supervisor"]["selector_informs"].append(
                {"total_selector_time": self._sw.stop(), "selector_log": selector_log}
            )
=======
            self._persist_pipeline_log()
>>>>>>> 3097ca78

        self._persist_pipeline_log()
        return num_triggers_in_batch

        # we have to inform the Selector about the remaining data in this batch.
        if len(triggering_indices) == 0:
            remaining_data = batch
        else:
            remaining_data = batch[triggering_indices[-1] + 1 :]

        logger.info(f"There are {len(remaining_data)} data points remaining after the trigger.")
        if len(remaining_data) > 0:
            # These data points will be included in the next trigger
            # because we inform the Selector about them,
            # just like other batches with no trigger at all are included.
            self._sw.start("selector_inform", overwrite=True)
            selector_log = self.grpc.inform_selector(self.pipeline_id, remaining_data)
            self.pipeline_log["supervisor"]["selector_informs"].append(
                {"total_selector_time": self._sw.stop(), "selector_log": selector_log}
            )
            if self.remaining_data_range is not None:
                # extend the range from last time
                self.remaining_data_range = (self.remaining_data_range[0], remaining_data[-1][1])
            else:
                self.remaining_data_range = (remaining_data[0][1], remaining_data[-1][1])
        else:
            self.remaining_data_range = None

    def _init_evaluation_writer(self, name: str, trigger_id: int) -> LogResultWriter:
        return self.supervisor_supported_eval_result_writers[name](self.pipeline_id, trigger_id, self.eval_directory)

    def replay_data(self) -> None:
        assert self.start_replay_at is not None, "Cannot call replay_data when start_replay_at is None"
        dataset_id = self.pipeline_config["data"]["dataset_id"]
        self._update_pipeline_stage_and_enqueue_msg(
            PipelineStage.REPLAY_DATA, MsgType.DATASET, dataset_submsg(dataset_id)
        )
        logger.info("Starting data replay.")

        if self.stop_replay_at is None:
            generator = self.grpc.get_new_data_since(dataset_id, self.start_replay_at)
        else:
            generator = self.grpc.get_data_in_interval(dataset_id, self.start_replay_at, self.stop_replay_at)

        for replay_data, request_time in generator:
            assert isinstance(replay_data, list)
            assert isinstance(request_time, int)
            self.pipeline_log["supervisor"]["new_data_requests"].append(
                {"time": request_time, "num_items": len(replay_data)}
            )
            self._handle_new_data(replay_data)
            self._persist_pipeline_log()
            if self.maximum_triggers is not None and self.num_triggers >= self.maximum_triggers:
                logger.info("Exiting replay loop due to trigger limit.")
                break

        self._update_pipeline_stage_and_enqueue_msg(
            PipelineStage.REPLAY_DATA_DONE, MsgType.DATASET, dataset_submsg(dataset_id)
        )

    def shutdown_trainer(self) -> None:
        if self.current_training_id is not None:
            self.grpc.stop_training_at_trainer_server(self.current_training_id)

    def wait_for_new_data(self, start_timestamp: int) -> None:
        last_timestamp = start_timestamp
        dataset_id = self.pipeline_config["data"]["dataset_id"]

        previous_largest_keys = set()

        logger.info("Press CTRL+C at any time to shutdown the pipeline.")

        continue_running = True

        try:
            while continue_running:
                self._update_pipeline_stage_and_enqueue_msg(
                    PipelineStage.FETCH_NEW_DATA, MsgType.DATASET, dataset_submsg(dataset_id)
                )

                trigger_occured = False
                largest_keys = set()
                for new_data, _ in self.grpc.get_new_data_since(dataset_id, last_timestamp):
                    # Since get_new_data_since is inclusive, we need to filter out the keys
                    # we have already processed in the previous get_new_data_since request
                    new_data = [
                        (key, timestamp, label)
                        for (key, timestamp, label) in new_data
                        if key not in previous_largest_keys
                    ]
                    last_timestamp = (
                        max((timestamp for (_, timestamp, _) in new_data)) if len(new_data) > 0 else last_timestamp
                    )

                    # Remember all data points with last_timestamp so we do not process them again in the next iteration
                    # We use a set to have a O(1) check in the line above.
                    largest_keys.update({key for (key, timestamp, _) in new_data if timestamp == last_timestamp})

                    if self._handle_new_data(new_data):
                        trigger_occured = True

                    if self.maximum_triggers is not None and self.num_triggers >= self.maximum_triggers:
                        continue_running = False

                previous_largest_keys = largest_keys
                if not trigger_occured:
                    self._update_pipeline_stage_and_enqueue_msg(
                        PipelineStage.WAIT_FOR_NEW_DATA, MsgType.DATASET, dataset_submsg(dataset_id)
                    )
                    sleep(2)

        except KeyboardInterrupt:
            logger.info("Initiating shutdown.")
            self.shutdown_trainer()
            logger.info("Shutdown successful.")

    def execute(self) -> None:
        logger.info(f"[pipeline {self.pipeline_id}] Get dataset selector batch size.")
        self.get_dataset_selector_batch_size()

        logger.info(f"[pipeline {self.pipeline_id}] Start executing, experiment mode {self.experiment_mode}.")
        if self.experiment_mode:
            self.replay_data()
        else:
            self.wait_for_new_data(self.start_timestamp)

        logger.info(f"[pipeline {self.pipeline_id}] Execution done. Persist log.")
        self._update_pipeline_stage_and_enqueue_msg(PipelineStage.DONE, MsgType.GENERAL)
        self._persist_pipeline_log()


# pylint: disable=too-many-locals
def execute_pipeline(
    start_timestamp: int,
    pipeline_id: int,
    modyn_config: dict,
    pipeline_config: dict,
    eval_directory: str,
    supervisor_supported_eval_result_writers: dict,
    exception_queue: mp.Queue,
    pipeline_status_queue: mp.Queue,
    training_status_queue: mp.Queue,
    eval_status_queue: mp.Queue,
    start_replay_at: Optional[int] = None,
    stop_replay_at: Optional[int] = None,
    maximum_triggers: Optional[int] = None,
) -> None:
    try:
        pipeline = PipelineExecutor(
            start_timestamp,
            pipeline_id,
            modyn_config,
            pipeline_config,
            eval_directory,
            supervisor_supported_eval_result_writers,
            pipeline_status_queue,
            training_status_queue,
            eval_status_queue,
            start_replay_at,
            stop_replay_at,
            maximum_triggers,
        )
        pipeline.init_cluster_connection()
        pipeline.execute()
    except Exception:  # pylint: disable=broad-except
        exception_msg = traceback.format_exc()
        logger.error(exception_msg)
        exception_queue.put(exception_msg)
        sys.exit(EXCEPTION_EXITCODE)<|MERGE_RESOLUTION|>--- conflicted
+++ resolved
@@ -188,7 +188,6 @@
             {"batch_size": len(batch), "time": self._sw.stop("trigger_inform"), "num_triggers": num_triggers}
         )
 
-<<<<<<< HEAD
         if num_triggers == 0:
             self._sw.start("selector_inform", overwrite=True)
             selector_log = self.grpc.inform_selector(self.pipeline_id, batch)
@@ -196,10 +195,6 @@
                 {"total_selector_time": self._sw.stop(), "selector_log": selector_log}
             )
 
-=======
-        logger.info(f"There are {num_triggers} triggers in this batch.")
-        self._handle_triggers_within_batch(batch, triggering_indices)
->>>>>>> 3097ca78
         return num_triggers > 0
 
     def _run_training(self, trigger_id: int) -> None:
@@ -262,11 +257,6 @@
             writers = [self._init_evaluation_writer(name, trigger_id) for name in writer_names]
             self.grpc.store_evaluation_results(writers, evaluations)
 
-<<<<<<< HEAD
-    def _handle_triggers_within_batch(
-        self, batch: list[tuple[int, int, int]], triggering_indices: Generator[int, None, None]
-    ) -> int:
-=======
     def _get_trigger_timespan(
         self, is_first_triggering_data: bool, triggering_data: list[tuple[int, int, int]]
     ) -> tuple[int, int]:
@@ -291,7 +281,6 @@
         return first_timestamp, last_timestamp
 
     def _handle_triggers_within_batch(self, batch: list[tuple[int, int, int]], triggering_indices: list[int]) -> None:
->>>>>>> 3097ca78
         previous_trigger_idx = 0
         logger.info("Handling triggers within batch.")
         self._update_pipeline_stage_and_enqueue_msg(PipelineStage.HANDLE_TRIGGERS_WITHIN_BATCH, MsgType.GENERAL)
@@ -320,22 +309,17 @@
 
             num_samples_in_trigger = self.grpc.get_number_of_samples(self.pipeline_id, trigger_id)
             if num_samples_in_trigger > 0:
-<<<<<<< HEAD
-                self.trigger.inform_previous_trigger_and_data_points(trigger_id, num_samples_in_trigger)
-=======
                 first_timestamp, last_timestamp = self._get_trigger_timespan(i == 0, triggering_data)
                 self.pipeline_log["supervisor"]["triggers"][trigger_id]["first_timestamp"] = first_timestamp
                 self.pipeline_log["supervisor"]["triggers"][trigger_id]["last_timestamp"] = last_timestamp
                 # reset the remaining data range since we have processed it now
                 self.remaining_data_range = None
->>>>>>> 3097ca78
                 self._run_training(trigger_id)  # Blocks until training is done.
                 self._update_pipeline_stage_and_enqueue_msg(
                     PipelineStage.HANDLE_TRIGGERS_WITHIN_BATCH, MsgType.ID, id_submsg(IdType.TRIGGER, trigger_id)
                 )
             else:
                 logger.info(f"Skipping training on empty trigger {trigger_id}]")
-<<<<<<< HEAD
             self.num_triggers = self.num_triggers + 1
             if self.maximum_triggers is not None and self.num_triggers >= self.maximum_triggers:
                 return num_triggers_in_batch
@@ -360,9 +344,6 @@
             self.pipeline_log["supervisor"]["selector_informs"].append(
                 {"total_selector_time": self._sw.stop(), "selector_log": selector_log}
             )
-=======
-            self._persist_pipeline_log()
->>>>>>> 3097ca78
 
         self._persist_pipeline_log()
         return num_triggers_in_batch
