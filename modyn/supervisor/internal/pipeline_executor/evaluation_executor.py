--- conflicted
+++ resolved
@@ -342,12 +342,7 @@
         supervisor_logs=SupervisorLogs(),
     )
 
-<<<<<<< HEAD
-    logs_.supervisor_logs = ex.run_post_pipeline_evaluations(eval_status_queue=Queue())
+    logs_.supervisor_logs = ex.run_post_pipeline_evaluations()
     logs_.materialize(snapshot_path, mode="final")
     logger.info("Done with manual evaluation!")
-    sys.exit(0)
-=======
-    logs_.supervisor_logs = ex.run_post_pipeline_evaluations()
-    logs_.materialize(snapshot_path, mode="final")
->>>>>>> b6284f8e
+    sys.exit(0)