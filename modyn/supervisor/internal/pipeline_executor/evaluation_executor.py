"""Coordinates the evaluation after the core pipeline execution."""

import datetime
import logging
import pickle
import sys
import time
from concurrent.futures import Future, ThreadPoolExecutor
from dataclasses import dataclass
from functools import partial
from pathlib import Path
from typing import Optional

import grpc
import pandas as pd
from modyn.config.schema.pipeline import ModynPipelineConfig
from modyn.config.schema.system import ModynConfig

# pylint: disable-next=no-name-in-module
from modyn.evaluator.internal.grpc.generated.evaluator_pb2 import EvaluateModelResponse, EvaluationAbortedReason
from modyn.supervisor.internal.eval.handler import EvalHandler, EvalRequest
from modyn.supervisor.internal.grpc.enums import PipelineStage
from modyn.supervisor.internal.grpc_handler import GRPCHandler
from modyn.supervisor.internal.pipeline_executor.models import (
    ConfigLogs,
    PipelineLogs,
    SingleEvaluationInfo,
    StageLog,
    SupervisorLogs,
)
from modyn.utils.utils import current_time_micros, dynamic_module_import
from pydantic import BaseModel
from tenacity import Retrying, stop_after_attempt, wait_random_exponential

eval_strategy_module = dynamic_module_import("modyn.supervisor.internal.eval.strategies")

logger = logging.getLogger(__name__)


class EvalStateConfig(BaseModel):
    pipeline_id: int
    eval_dir: Path
    config: ModynConfig
    pipeline: ModynPipelineConfig


@dataclass
class AfterPipelineEvalContext:
    tracking_dfs: dict[str, pd.DataFrame]


class EvaluationExecutor:
    def __init__(
        self,
        pipeline_id: int,
        pipeline_logdir: Path,
        config: ModynConfig,
        pipeline: ModynPipelineConfig,
        grpc_handler: GRPCHandler,
    ):
        self.pipeline_id = pipeline_id
        self.pipeline_logdir = pipeline_logdir
        self.config = config
        self.pipeline = pipeline
        self.grpc = grpc_handler
        self.context: AfterPipelineEvalContext | None = None
        self.eval_handlers = (
            [EvalHandler(eval_handler_config) for eval_handler_config in pipeline.evaluation.handlers]
            if pipeline.evaluation
            else []
        )

    def register_tracking_info(self, tracking_dfs: dict[str, pd.DataFrame]) -> None:
        assert tracking_dfs.get(PipelineStage.HANDLE_SINGLE_TRIGGER.name) is not None
        assert tracking_dfs.get(PipelineStage.STORE_TRAINED_MODEL.name) is not None
        self.context = AfterPipelineEvalContext(tracking_dfs=tracking_dfs)

    def create_snapshot(self) -> None:
        """Create a snapshot of the pipeline metadata before starting to evaluate."""
        if not self.pipeline.evaluation:
            return

        snapshot_dir = self.pipeline_logdir / "snapshot"

        # create tempdir if snapshot_dir is None:
        snapshot_dir.mkdir(parents=True, exist_ok=True)

        # write state: config, pipeline & context
        eval_state_config = EvalStateConfig(
            pipeline_id=self.pipeline_id, eval_dir=self.pipeline_logdir, config=self.config, pipeline=self.pipeline
        )
        (snapshot_dir / "eval_state.yaml").write_text(eval_state_config.model_dump_json(by_alias=True))
        (snapshot_dir / "context.pcl").write_bytes(pickle.dumps(self.context))

    @classmethod
    def init_from_path(cls, pipeline_logdir: Path) -> "EvaluationExecutor":
        snapshot_dir = pipeline_logdir / "snapshot"
        assert snapshot_dir.exists()

        # read state: config, pipeline & context
        eval_state_config = EvalStateConfig.model_validate_json((snapshot_dir / "eval_state.yaml").read_text())
        context = pickle.loads((snapshot_dir / "context.pcl").read_bytes())

        grpc_handler = GRPCHandler(eval_state_config.config.model_dump(by_alias=True))
        grpc_handler.init_cluster_connection()
        executor = EvaluationExecutor(
            eval_state_config.pipeline_id,
            eval_state_config.eval_dir,
            eval_state_config.config,
            eval_state_config.pipeline,
            grpc_handler,
        )
        executor.grpc.init_cluster_connection()
        executor.context = context
        return executor

    def run_pipeline_evaluations(
        self,
        log: StageLog,
        trigger_id: int,
        training_id: int,
        model_id: int,
        first_timestamp: int,
        last_timestamp: int,
    ) -> SupervisorLogs:
        """Run the evaluations as part of the core pipeline.

        Args:
            log: The stage log of the caller pipeline stage.
            pipeline_status_queue: The queue to communicate the pipeline status.
            trigger_id: The trigger id to evaluate.
            training_id: The training id to evaluate.
            model_id: The model id to evaluate.
            first_timestamp: Start of the training interval.
            last_timestamp: End of the training interval.

        Returns:
            The logs of the evaluations.
        """
        assert self.grpc.evaluator is not None, "Evaluator not initialized."
        assert self.pipeline.evaluation is not None, "Evaluation config not set."

        eval_requests: list[EvalRequest] = []

        for eval_handler in self.eval_handlers:
            if eval_handler.config.execution_time != "after_training":
                continue

            handler_eval_requests = eval_handler.get_eval_requests_after_training(
                trigger_id=trigger_id,
                training_id=training_id,
                model_id=model_id,
                training_interval=(first_timestamp, last_timestamp),
            )
            eval_requests += handler_eval_requests

        if len(eval_requests) == 0:
            return SupervisorLogs()
        num_workers = self.pipeline.evaluation.after_training_evaluation_workers
        logs = self._launch_evaluations_async(eval_requests, log, num_workers)
        return logs

    def run_post_pipeline_evaluations(self, manual_run: bool = False) -> SupervisorLogs:
        """Evaluate the trained models after the core pipeline and store the results."""
        if not self.pipeline.evaluation:
            return SupervisorLogs(stage_runs=[])

        assert self.context, "EvaluationExecutor not initialized"

        df_triggers = self.context.tracking_dfs.get(PipelineStage.HANDLE_SINGLE_TRIGGER.name)
        df_store_models = self.context.tracking_dfs.get(PipelineStage.STORE_TRAINED_MODEL.name)
        if df_triggers is None or df_store_models is None:
            logger.warning("Could not run evaluations as no training was found in the tracking info dataframes")
            return SupervisorLogs(stage_runs=[])
        df_trainings = df_triggers[["trigger_id", "first_timestamp", "last_timestamp"]].merge(
            df_store_models[["id_model", "training_id", "trigger_id"]], on="trigger_id"
        )

        eval_requests: list[EvalRequest] = []
        for eval_handler in self.eval_handlers:
            if (eval_handler.config.execution_time not in ("after_pipeline", "manual")) or (
                eval_handler.config.execution_time == "manual" and not manual_run
            ):
                continue

            handler_eval_requests = eval_handler.get_eval_requests_after_pipeline(df_trainings=df_trainings)
            eval_requests += handler_eval_requests

        if len(eval_requests) == 0:
            return SupervisorLogs()
        # self.Eval_handlers is not an empty list if and only if self.pipeline.evaluation is not None
        assert self.pipeline.evaluation is not None

        logs = self._launch_evaluations_async(
            eval_requests,
            # as we don't execute this during the training pipeline, we don't have a reference how
            # our current process is in terms of position in the dataset.
            parent_log=StageLog(
                id=PipelineStage.EVALUATE_SINGLE.name,
                id_seq_num=-1,
                start=datetime.datetime.now(),
                batch_idx=-1,
                sample_idx=-1,
                sample_time=-1,
                trigger_idx=-1,
            ),
            num_workers=self.pipeline.evaluation.after_pipeline_evaluation_workers,
        )
        return logs

    # -------------------------------------------------------------------------------- #
    #                                     Internal                                     #
    # -------------------------------------------------------------------------------- #

    def _launch_evaluations_async(
        self,
        eval_requests: list[EvalRequest],
        parent_log: StageLog,
        num_workers: int = 1,
    ) -> SupervisorLogs:
        """Creates a thread pool to launch evaluations asynchronously.

        Args:
            eval_requests: The evaluation requests to launch.
            num_workers: The number of workers to use.
        """

        tasks: list[Future[StageLog]] = []
        logs = SupervisorLogs()

        def worker_func(eval_req: EvalRequest) -> StageLog:
            single_log = StageLog(
                id=PipelineStage.EVALUATE_SINGLE.name,
                id_seq_num=-1,  # evaluation don't need sequence numbers, their order is not important
                start=datetime.datetime.now(),
                batch_idx=parent_log.batch_idx,
                sample_idx=parent_log.sample_idx,
                sample_time=parent_log.sample_time,
                trigger_idx=parent_log.trigger_idx,
            )
            epoch_micros_start = current_time_micros()
            single_log.info = SingleEvaluationInfo(eval_request=eval_req)
            optional_failure_reason, results = self._single_batched_evaluation(
                eval_req.interval_start, eval_req.interval_end, eval_req.id_model, eval_req.dataset_id
            )
            if optional_failure_reason:
                single_log.info.failure_reason = optional_failure_reason
            else:
                single_log.info.results = results
            single_log.end = datetime.datetime.now()
            single_log.duration = datetime.timedelta(microseconds=current_time_micros() - epoch_micros_start)
            return single_log

        # As we are io bound by the evaluator server, GIL locking isn't a concern, so we can use multithreading.
        with ThreadPoolExecutor(max_workers=num_workers) as pool:
            for eval_req in eval_requests:
                task = partial(worker_func, eval_req)
                tasks.append(pool.submit(task))

            # join threads
            for t in tasks:
                logs.stage_runs.append(t.result())

        return logs

    # pylint: disable-next=too-many-locals
    def _single_batched_evaluation(
        self,
        interval_start: int,
        interval_end: Optional[int],
        model_id_to_eval: int,
        dataset_id: str,
    ) -> tuple[Optional[str], dict]:
        assert self.grpc.evaluator is not None, "Evaluator not initialized."
        assert self.pipeline.evaluation
        logger.info(
            f"Evaluation Starts for model {model_id_to_eval} on split {interval_start} "
            f"to {interval_end} of dataset {dataset_id}."
        )
        dataset_config = next((d for d in self.pipeline.evaluation.datasets if d.dataset_id == dataset_id))

        request = GRPCHandler.prepare_evaluation_request(
            dataset_config.model_dump(by_alias=True),
            model_id_to_eval,
            self.pipeline.evaluation.device,
            intervals=[(interval_start, interval_end)],
        )
        for attempt in Retrying(
            stop=stop_after_attempt(5), wait=wait_random_exponential(multiplier=1, min=2, max=60), reraise=True
        ):
            with attempt:
                try:
                    response: EvaluateModelResponse = self.grpc.evaluator.evaluate_model(request)
                except grpc.RpcError as e:  # We catch and reraise to reconnect
                    logger.error(e)
                    logger.error("gRPC connection error, trying to reconnect...")
                    self.grpc.init_evaluator()
                    raise e

        def get_failure_reason(eval_aborted_reason: EvaluationAbortedReason) -> str:
            return EvaluationAbortedReason.DESCRIPTOR.values_by_number[eval_aborted_reason].name

        if not response.evaluation_started:
            failure_reason = get_failure_reason(response.interval_responses[0].eval_aborted_reason)
            logger.error(
                f"Evaluation for model {model_id_to_eval} on split {interval_start} to "
                f"{interval_end} not started with reason: {failure_reason}."
            )
            return failure_reason, {}

        logger.info(f"Evaluation started for model {model_id_to_eval} on split {interval_start} " f"to {interval_end}.")
        self.grpc.wait_for_evaluation_completion(response.evaluation_id)
        eval_data = self.grpc.get_evaluation_results(response.evaluation_id)
        self.grpc.cleanup_evaluations([response.evaluation_id])
        # here we assume only one interval is evaluated
        eval_results: dict = {"dataset_size": response.interval_responses[0].dataset_size, "metrics": []}

        assert len(eval_data) == 1, "The evaluation request only contains one interval so we expect only one result."
        assert eval_data[0].interval_index == 0
        for metric in eval_data[0].evaluation_data:
            eval_results["metrics"].append({"name": metric.metric, "result": metric.result})

        return None, eval_results


# ------------------------------------------------------------------------------------ #
#                                       DevTools                                       #
# ------------------------------------------------------------------------------------ #

def rerun_evaluations_from_path(snapshot_path: Path) -> None:
    # restart evaluation executor
    ex = EvaluationExecutor.init_from_path(snapshot_path)

    logs_ = PipelineLogs(
        pipeline_id=ex.pipeline_id,
        pipeline_stages={},
        config=ConfigLogs(system=ex.config, pipeline=ex.pipeline),
        experiment=True,
        supervisor_logs=SupervisorLogs(),
    )

<<<<<<< HEAD
    logs_.supervisor_logs = ex.run_post_pipeline_evaluations(eval_status_queue=Queue())
    logs_.materialize(snapshot_path, mode="final")


if __name__ == "__main__":
    snapshot_path = Path(input("Enter eval snapshot path to (re)run evaluation executor: "))
    if not snapshot_path.exists():
        print("Path not found")
        sys.exit(1)

    rerun_evaluations_from_path(snapshot_path)
=======
    logs_.supervisor_logs = ex.run_post_pipeline_evaluations()
    logs_.materialize(snapshot_path, mode="final")
>>>>>>> b6284f8e
<|MERGE_RESOLUTION|>--- conflicted
+++ resolved
@@ -339,8 +339,7 @@
         supervisor_logs=SupervisorLogs(),
     )
 
-<<<<<<< HEAD
-    logs_.supervisor_logs = ex.run_post_pipeline_evaluations(eval_status_queue=Queue())
+    logs_.supervisor_logs = ex.run_post_pipeline_evaluations()
     logs_.materialize(snapshot_path, mode="final")
 
 
@@ -350,8 +349,4 @@
         print("Path not found")
         sys.exit(1)
 
-    rerun_evaluations_from_path(snapshot_path)
-=======
-    logs_.supervisor_logs = ex.run_post_pipeline_evaluations()
-    logs_.materialize(snapshot_path, mode="final")
->>>>>>> b6284f8e
+    rerun_evaluations_from_path(snapshot_path)