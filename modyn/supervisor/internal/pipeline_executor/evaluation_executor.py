--- conflicted
+++ resolved
@@ -327,16 +327,7 @@
 #                                       DevTools                                       #
 # ------------------------------------------------------------------------------------ #
 
-<<<<<<< HEAD
 def rerun_evaluations_from_path(snapshot_path: Path) -> None:
-=======
-if __name__ == "__main__":
-    snapshot_path = Path(input("Enter pipeline log directory path to (re)run evaluation executor: "))
-    if not snapshot_path.exists():
-        print("Path not found")
-        sys.exit(1)
-
->>>>>>> 15c27725
     # restart evaluation executor
     ex = EvaluationExecutor.init_from_path(snapshot_path)
 
@@ -350,7 +341,6 @@
 
     logs_.supervisor_logs = ex.run_post_pipeline_evaluations()
     logs_.materialize(snapshot_path, mode="final")
-<<<<<<< HEAD
 
 
 if __name__ == "__main__":
@@ -360,7 +350,5 @@
         sys.exit(1)
 
     rerun_evaluations_from_path(snapshot_path)
-=======
     logger.info("Done with manual evaluation!")
-    sys.exit(0)
->>>>>>> 15c27725
+    sys.exit(0)