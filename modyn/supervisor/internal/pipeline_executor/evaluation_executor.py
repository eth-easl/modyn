--- conflicted
+++ resolved
@@ -275,28 +275,6 @@
             eval_req.interval_start,
             eval_req.interval_end,
         )
-<<<<<<< HEAD
-
-        # Fault tolerant starting of evaluation
-        max_retries = 5
-        retries = 0
-        backoff = 2
-        while retries < max_retries:
-            try:
-                response: EvaluateModelResponse = self.grpc.evaluator.evaluate_model(request)
-                break
-            except grpc.RpcError as e:
-                logger.error(e)
-                logger.error(f"Attempt {retries + 1}: gRPC connection error, trying to reconnect...")
-                self.grpc.init_evaluator()
-                retries += 1
-                if retries >= max_retries:
-                    raise RuntimeError(f"Failed to evaluate model after {max_retries} attempts.") from e
-                else:
-                    logger.error(f"Sleeping for {backoff} seconds before trying again.")
-                    time.sleep(backoff)
-                    backoff *= 2  # Exponential backoff
-=======
         for attempt in Retrying(
             stop=stop_after_attempt(5), wait=wait_random_exponential(multiplier=1, min=2, max=60), reraise=True
         ):
@@ -308,7 +286,6 @@
                     logger.error("gRPC connection error, trying to reconnect...")
                     self.grpc.init_evaluator()
                     raise e
->>>>>>> 0a511bb9
 
         if not response.evaluation_started:
             log.info.failure_reason = EvaluationAbortedReason.DESCRIPTOR.values_by_number[
