from __future__ import annotations

import logging

from typing_extensions import override

from modyn.config.schema.pipeline.trigger.performance.criterion import (
    DynamicPerformanceThresholdCriterion,
    StaticNumberAvoidableMisclassificationCriterion,
    StaticPerformanceThresholdCriterion,
)
from modyn.config.schema.pipeline.trigger.performance.performance import (
    PerformanceTriggerConfig,
)
from modyn.evaluator.internal.core_evaluation import perform_evaluation, setup_metrics
from modyn.evaluator.internal.metrics.accuracy import Accuracy
<<<<<<< HEAD
from modyn.supervisor.internal.triggers.batchedtrigger import BatchedTrigger
from modyn.supervisor.internal.triggers.models import (
    PerformanceTriggerEvalLog,
    TriggerPolicyEvaluationLog,
)
=======
>>>>>>> 364a56a7
from modyn.supervisor.internal.triggers.performance.data_density_tracker import (
    DataDensityTracker,
)
from modyn.supervisor.internal.triggers.performance.decision_policy import (
    DynamicPerformanceThresholdDecisionPolicy,
    PerformanceDecisionPolicy,
    StaticNumberAvoidableMisclassificationDecisionPolicy,
    StaticPerformanceThresholdDecisionPolicy,
)
from modyn.supervisor.internal.triggers.performance.performance_tracker import (
    PerformanceTracker,
)
from modyn.supervisor.internal.triggers.trigger import TriggerContext
from modyn.supervisor.internal.triggers.utils.datasets.dataloader_info import (
    DataLoaderInfo,
)
from modyn.supervisor.internal.triggers.utils.datasets.prepare_dataloader import (
    prepare_trigger_dataloader_fixed_keys,
)
from modyn.supervisor.internal.triggers.utils.model.downloader import ModelDownloader
from modyn.supervisor.internal.triggers.utils.model.stateful_model import StatefulModel
from modyn.supervisor.internal.triggers.utils.models import PerformanceTriggerEvalLog, TriggerPolicyEvaluationLog
from modyn.utils.utils import LABEL_TRANSFORMER_FUNC_NAME, deserialize_function

logger = logging.getLogger(__name__)


class PerformanceTrigger(BatchedTrigger):
    """Trigger based on the performance of the model.

    We support a simple performance drift approach that compares the
    most recent model performance with an expected performance value
    that can be static or dynamic through a rolling average.

    Additionally we support a regret based approach where the number of
    avoidable misclassifications (misclassifications that could have
    been avoided if we would have triggered) is compared to a threshold.
    """

    def __init__(self, config: PerformanceTriggerConfig) -> None:
        super().__init__(config)

        self.config = config
        self.context: TriggerContext | None = None
        self.most_recent_model_id: int | None = None

        self.dataloader_info: DataLoaderInfo | None = None
        self.model_downloader: ModelDownloader | None = None
        self.model: StatefulModel | None = None

        self.data_density = DataDensityTracker(config.data_density_window_size)
        self.performance_tracker = PerformanceTracker(config.performance_triggers_window_size)

        self.decision_policies = _setup_decision_policies(config)

        self._triggered_once = False
        self.model_refresh_needed = False
        self._metrics = setup_metrics(config.evaluation.dataset.metrics)
        self._last_detection_interval: list[tuple[int, int]] = []

        self._label_transformer_function = (
            deserialize_function(
                config.evaluation.label_transformer_function,
                LABEL_TRANSFORMER_FUNC_NAME,
            )
            if config.evaluation.label_transformer_function
            else None
        )

    def init_trigger(self, context: TriggerContext) -> None:
        self.context = context
        self._init_dataloader_info()
        self._init_model_downloader()

    @override
    def _evaluate_batch(
        self,
        batch: list[tuple[int, int]],
        trigger_candidate_idx: int,
        log: TriggerPolicyEvaluationLog | None = None,
    ) -> bool:
        # Run the evaluation (even if we don't use the result, e.g. for the first forced trigger)
        self._last_detection_interval = batch
        self.data_density.inform_data(batch)

        num_samples, num_misclassifications, evaluation_scores = self._run_evaluation(interval_data=batch)

<<<<<<< HEAD
        self.performance_tracker.inform_evaluation(
            num_samples=num_samples,
            num_misclassifications=num_misclassifications,
            evaluation_scores=evaluation_scores,
        )

        policy_decisions: dict[str, bool] = {}

        # The first ever detection will always trigger
        if not self._triggered_once:
            # If we've never triggered before, always trigger
            self._triggered_once = True
            triggered = True

            # in the first interval we don't evaluate the decision policies as they might require one trigger
            # to have happened before in order to derive forecasts

        else:
            # evaluate the decision policies
            triggered = False
            for policy_name, policy in self.decision_policies.items():
                policy_decisions[policy_name] = policy.evaluate_decision(
                    update_interval=self.config.evaluation_interval_data_points,
                    evaluation_scores=evaluation_scores,
                    data_density=self.data_density,
                    performance_tracker=self.performance_tracker,
                    mode=self.config.mode,
                    method=self.config.forecasting_method,
                )
                if policy_decisions[policy_name]:
                    triggered |= True

        if triggered:
            for policy in self.decision_policies.values():
                policy.inform_trigger()  # resets the internal state (e.g. misclassification counters)

        # -------------------------------------------------- Log ------------------------------------------------- #

        drift_eval_log = PerformanceTriggerEvalLog(
            triggered=triggered,
            trigger_index=trigger_candidate_idx,
            evaluation_interval=(
                batch[0][1],
                batch[-1][1],
            ),
            num_samples=num_samples,
            num_misclassifications=num_misclassifications,
            evaluation_scores=evaluation_scores,
            policy_decisions=policy_decisions,
        )
        if log:
            log.evaluations.append(drift_eval_log)

        return triggered
=======
            policy_decisions: dict[str, bool] = {}

            # The first ever detection will always trigger
            if not self._triggered_once:
                # If we've never triggered before, always trigger
                self._triggered_once = True
                triggered = True

                # in the first interval we don't evaluate the decision policies as they might require one trigger
                # to have happened before in order to derive forecasts

            else:
                # evaluate the decision policies
                triggered = False
                for policy_name, policy in self.decision_policies.items():
                    policy_decisions[policy_name] = policy.evaluate_decision(
                        update_interval=self.config.detection_interval_data_points,
                        evaluation_scores=evaluation_scores,
                        data_density=self.data_density,
                        performance_tracker=self.performance_tracker,
                        mode=self.config.mode,
                        method=self.config.forecasting_method,
                    )
                    if policy_decisions[policy_name]:
                        triggered |= True

            if triggered:
                for policy in self.decision_policies.values():
                    policy.inform_trigger()  # resets the internal state (e.g. misclassification counters)

            # we need to return an index in the `new_data`. Therefore, we need to subtract number of samples in the
            # leftover data from the processing head in batch; -1 is required as the head points to the first
            # unprocessed data point
            trigger_idx = min(
                max(processing_head_in_batch - len(self._leftover_data) - 1, 0),
                len(new_data) - 1,
            )

            # -------------------------------------------------- Log ------------------------------------------------- #

            drift_eval_log = PerformanceTriggerEvalLog(
                triggered=triggered,
                trigger_index=trigger_idx,
                evaluation_interval=(
                    next_detection_interval[0][1],
                    next_detection_interval[-1][1],
                ),
                num_samples=num_samples,
                num_misclassifications=num_misclassifications,
                evaluation_scores=evaluation_scores,
                policy_decisions=policy_decisions,
            )
            if log:
                log.evaluations.append(drift_eval_log)

            # ----------------------------------------------- Response ----------------------------------------------- #

            self._last_detection_interval = next_detection_interval
            if triggered:
                yield trigger_idx
>>>>>>> 364a56a7

    def inform_new_model(self, most_recent_model_id: int) -> None:
        self.most_recent_model_id = most_recent_model_id
        self.model_refresh_needed = True

        # Perform an evaluation of the NEW model on the last evaluation interval, we will derive expected performance
        # forecasts from these evaluations.
        num_samples, num_misclassifications, evaluation_scores = self._run_evaluation(
            interval_data=self._last_detection_interval
        )

        self.performance_tracker.inform_trigger(
            num_samples=num_samples,
            num_misclassifications=num_misclassifications,
            evaluation_scores=evaluation_scores,
        )

    # ---------------------------------------------------------------------------------------------------------------- #
    #                                                     Internal                                                     #
    # ---------------------------------------------------------------------------------------------------------------- #

    def _run_evaluation(self, interval_data: list[tuple[int, int]]) -> tuple[int, int, dict[str, float]]:
        """Run the evaluation on the given interval data."""
        assert self.most_recent_model_id is not None
        assert self.dataloader_info is not None
        assert self.model_downloader is not None
        assert self.context and self.context.pipeline_config is not None

        evaluation_dataloader = prepare_trigger_dataloader_fixed_keys(
            self.dataloader_info, [key for key, _ in interval_data]
        )

        # Download most recent model as stateful model
        if self.model_refresh_needed:
            self.model = self.model_downloader.setup_manager(
                self.most_recent_model_id, self.context.pipeline_config.training.device
            )
            self.model_refresh_needed = False

        # Run evaluation
        assert self.model is not None

        eval_results = perform_evaluation(
            model=self.model,
            dataloader=evaluation_dataloader,
            device=self.config.evaluation.device,
            metrics=self._metrics,
            label_transformer_function=self._label_transformer_function,
            amp=False,
        )

        evaluation_scores = {
            metric_name: metric.get_evaluation_result() for metric_name, metric in self._metrics.items()
        }

        accuracy_metric = eval_results.metrics_data["Accuracy"]
        assert isinstance(accuracy_metric, Accuracy)
        num_misclassifications = accuracy_metric.samples_seen - accuracy_metric.total_correct

        return (eval_results.num_samples, num_misclassifications, evaluation_scores)

    def _init_dataloader_info(self) -> None:
        assert self.context

        training_config = self.context.pipeline_config.training
        data_config = self.context.pipeline_config.data

        self.dataloader_info = DataLoaderInfo(
            self.context.pipeline_id,
            dataset_id=data_config.dataset_id,
            num_dataloaders=training_config.dataloader_workers,
            batch_size=training_config.batch_size,
            bytes_parser=data_config.bytes_parser_function,
            transform_list=data_config.transformations,
            storage_address=f"{self.context.modyn_config.storage.address}",
            selector_address=f"{self.context.modyn_config.selector.address}",
            num_prefetched_partitions=training_config.num_prefetched_partitions,
            parallel_prefetch_requests=training_config.parallel_prefetch_requests,
            shuffle=training_config.shuffle,
            tokenizer=data_config.tokenizer,
        )

    def _init_model_downloader(self) -> None:
        assert self.context is not None

        self.model_downloader = ModelDownloader(
            self.context.modyn_config,
            self.context.pipeline_id,
            self.context.base_dir,
            f"{self.context.modyn_config.modyn_model_storage.address}",
        )


def _setup_decision_policies(
    config: PerformanceTriggerConfig,
) -> dict[str, PerformanceDecisionPolicy]:
    """Policy factory that creates the decision policies based on the given
    configuration."""
    policies: dict[str, PerformanceDecisionPolicy] = {}
    for name, criterion in config.decision_criteria.items():
        if isinstance(criterion, StaticPerformanceThresholdCriterion):
            policies[name] = StaticPerformanceThresholdDecisionPolicy(criterion)
        elif isinstance(criterion, DynamicPerformanceThresholdCriterion):
            policies[name] = DynamicPerformanceThresholdDecisionPolicy(criterion)
        elif isinstance(criterion, StaticNumberAvoidableMisclassificationCriterion):
            policies[name] = StaticNumberAvoidableMisclassificationDecisionPolicy(criterion)
    return policies<|MERGE_RESOLUTION|>--- conflicted
+++ resolved
@@ -14,14 +14,7 @@
 )
 from modyn.evaluator.internal.core_evaluation import perform_evaluation, setup_metrics
 from modyn.evaluator.internal.metrics.accuracy import Accuracy
-<<<<<<< HEAD
 from modyn.supervisor.internal.triggers.batchedtrigger import BatchedTrigger
-from modyn.supervisor.internal.triggers.models import (
-    PerformanceTriggerEvalLog,
-    TriggerPolicyEvaluationLog,
-)
-=======
->>>>>>> 364a56a7
 from modyn.supervisor.internal.triggers.performance.data_density_tracker import (
     DataDensityTracker,
 )
@@ -43,7 +36,10 @@
 )
 from modyn.supervisor.internal.triggers.utils.model.downloader import ModelDownloader
 from modyn.supervisor.internal.triggers.utils.model.stateful_model import StatefulModel
-from modyn.supervisor.internal.triggers.utils.models import PerformanceTriggerEvalLog, TriggerPolicyEvaluationLog
+from modyn.supervisor.internal.triggers.utils.models import (
+    PerformanceTriggerEvalLog,
+    TriggerPolicyEvaluationLog,
+)
 from modyn.utils.utils import LABEL_TRANSFORMER_FUNC_NAME, deserialize_function
 
 logger = logging.getLogger(__name__)
@@ -109,7 +105,6 @@
 
         num_samples, num_misclassifications, evaluation_scores = self._run_evaluation(interval_data=batch)
 
-<<<<<<< HEAD
         self.performance_tracker.inform_evaluation(
             num_samples=num_samples,
             num_misclassifications=num_misclassifications,
@@ -164,68 +159,6 @@
             log.evaluations.append(drift_eval_log)
 
         return triggered
-=======
-            policy_decisions: dict[str, bool] = {}
-
-            # The first ever detection will always trigger
-            if not self._triggered_once:
-                # If we've never triggered before, always trigger
-                self._triggered_once = True
-                triggered = True
-
-                # in the first interval we don't evaluate the decision policies as they might require one trigger
-                # to have happened before in order to derive forecasts
-
-            else:
-                # evaluate the decision policies
-                triggered = False
-                for policy_name, policy in self.decision_policies.items():
-                    policy_decisions[policy_name] = policy.evaluate_decision(
-                        update_interval=self.config.detection_interval_data_points,
-                        evaluation_scores=evaluation_scores,
-                        data_density=self.data_density,
-                        performance_tracker=self.performance_tracker,
-                        mode=self.config.mode,
-                        method=self.config.forecasting_method,
-                    )
-                    if policy_decisions[policy_name]:
-                        triggered |= True
-
-            if triggered:
-                for policy in self.decision_policies.values():
-                    policy.inform_trigger()  # resets the internal state (e.g. misclassification counters)
-
-            # we need to return an index in the `new_data`. Therefore, we need to subtract number of samples in the
-            # leftover data from the processing head in batch; -1 is required as the head points to the first
-            # unprocessed data point
-            trigger_idx = min(
-                max(processing_head_in_batch - len(self._leftover_data) - 1, 0),
-                len(new_data) - 1,
-            )
-
-            # -------------------------------------------------- Log ------------------------------------------------- #
-
-            drift_eval_log = PerformanceTriggerEvalLog(
-                triggered=triggered,
-                trigger_index=trigger_idx,
-                evaluation_interval=(
-                    next_detection_interval[0][1],
-                    next_detection_interval[-1][1],
-                ),
-                num_samples=num_samples,
-                num_misclassifications=num_misclassifications,
-                evaluation_scores=evaluation_scores,
-                policy_decisions=policy_decisions,
-            )
-            if log:
-                log.evaluations.append(drift_eval_log)
-
-            # ----------------------------------------------- Response ----------------------------------------------- #
-
-            self._last_detection_interval = next_detection_interval
-            if triggered:
-                yield trigger_idx
->>>>>>> 364a56a7
 
     def inform_new_model(self, most_recent_model_id: int) -> None:
         self.most_recent_model_id = most_recent_model_id
