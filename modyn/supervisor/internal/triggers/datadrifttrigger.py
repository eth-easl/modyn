from __future__ import annotations

import gc
import logging
from collections.abc import Generator

from modyn.config.schema.pipeline import DataDriftTriggerConfig
from modyn.config.schema.pipeline.trigger.drift.criterion import (
    DynamicPercentileThresholdCriterion,
    DynamicRollingAverageThresholdCriterion,
    ThresholdDecisionCriterion,
)
from modyn.config.schema.pipeline.trigger.drift.detection_window import (
    AmountWindowingStrategy,
    DriftWindowingStrategy,
    TimeWindowingStrategy,
)
<<<<<<< HEAD
from modyn.config.schema.pipeline.trigger.drift.metric import (
    DynamicPercentileThresholdCriterion,
    DynamicRollingAverageThresholdCriterion,
    ThresholdDecisionCriterion,
)
=======
>>>>>>> 6faf8714
from modyn.config.schema.pipeline.trigger.drift.result import MetricResult
from modyn.supervisor.internal.triggers.drift.decision_policy import (
    DriftDecisionPolicy,
    DynamicPercentileThresholdPolicy,
    DynamicRollingAverageThresholdPolicy,
    ThresholdDecisionPolicy,
)
from modyn.supervisor.internal.triggers.drift.detection_window.amount import (
    AmountDetectionWindows,
)
from modyn.supervisor.internal.triggers.drift.detection_window.time_ import (
    TimeDetectionWindows,
)
from modyn.supervisor.internal.triggers.drift.detection_window.window import (
    DetectionWindows,
)
from modyn.supervisor.internal.triggers.drift.detector.alibi import AlibiDriftDetector
from modyn.supervisor.internal.triggers.drift.detector.evidently import (
    EvidentlyDriftDetector,
)
from modyn.supervisor.internal.triggers.drift.embedding.embeddings import get_embeddings
from modyn.supervisor.internal.triggers.drift.utils import convert_tensor_to_df
from modyn.supervisor.internal.triggers.models import (
    DriftTriggerEvalLog,
    TriggerPolicyEvaluationLog,
)
from modyn.supervisor.internal.triggers.trigger import Trigger, TriggerContext
from modyn.supervisor.internal.triggers.utils.datasets.dataloader_info import (
    DataLoaderInfo,
)
from modyn.supervisor.internal.triggers.utils.datasets.prepare_dataloader import (
    prepare_trigger_dataloader_fixed_keys,
)
from modyn.supervisor.internal.triggers.utils.factory import instantiate_trigger
from modyn.supervisor.internal.triggers.utils.model.downloader import ModelDownloader
from modyn.supervisor.internal.triggers.utils.model.stateful_model import StatefulModel

logger = logging.getLogger(__name__)


class DataDriftTrigger(Trigger):
    """Triggers when a certain number of data points have been used."""

    def __init__(self, config: DataDriftTriggerConfig):
        self.config = config
        self.context: TriggerContext | None = None

        self.most_recent_model_id: int | None = None
        self.model_refresh_needed: bool = False

        self.dataloader_info: DataLoaderInfo | None = None
        self.model_downloader: ModelDownloader | None = None
        self.model: StatefulModel | None = None

        self._sample_left_until_detection = (
            config.detection_interval_data_points
        )  # allows to detect drift in a fixed interval
        self._windows = _setup_detection_windows(config.windowing_strategy)
        self._triggered_once = False

        self.evidently_detector = EvidentlyDriftDetector(config.metrics)
        self.alibi_detector = AlibiDriftDetector(config.metrics)

        # Every decision policy wraps one metric and is responsible for making decisions based on the metric's results
        # and the metric's range of distance values
        self.decision_policies = _setup_decision_policies(config)

        # [WARMUP CONFIGURATION]
        self.warmup_completed = config.warmup_policy is None

        # warmup policy (used as drop in replacement for the yet uncalibrated drift policy)
        self.warmup_trigger = (
            instantiate_trigger(config.warmup_policy.id, config.warmup_policy) if config.warmup_policy else None
        )

        # list of reference windows for each warmup interval
        self.warmup_intervals: list[list[tuple[int, int]]] = []

    def init_trigger(self, context: TriggerContext) -> None:
        self.context = context
        self._init_dataloader_info()
        self._init_model_downloader()

    def inform(
        self,
        new_data: list[tuple[int, int, int]],
        log: TriggerPolicyEvaluationLog | None = None,
    ) -> Generator[int, None, None]:
        """Analyzes a batch of new data to determine if data drift has occurred
        and triggers retraining if necessary.

        This method maintains a reference window and a current window of data points. The reference window contains
        data points from the period before the last detected drift, while the current window accumulates incoming data
        points until a detection interval is reached. When the number of data points in the current window reaches the
        detection interval threshold, drift detection is performed. If drift is detected, the reference window is
        updated with the current window's data, and depending on the configuration, the current window is either reset
        or extended for the next round of detection.

        The method works as follows:
        1. Extract keys and timestamps from the incoming data points.
        2. Use the offset, which is the number of data points in the current window that have not yet contributed
        to a drift detection.
        3. If the sum of the offset and the length of the new data is less than the detection interval, update the
        current window with the new data and return without performing drift detection.
        4. If the detection interval is reached, update the current window up to the point of detection and perform
        drift detection.
        5. If drift is detected or if it's the first run (and thus always triggers), handle the drift result by
        updating the reference window and possibly resetting or extending the current window.
        6. Continue processing any remaining new data in batches according to the detection interval, performing
        drift detection on each batch.

        Note: The method is a generator and must be iterated over to execute its logic.
        Args:
            new_data: A list of new data points,
                where each data point is a tuple containing a key, a timestamp, and a label.
            log: An optional log object to store the results of the trigger policy evaluation.

        Yields:
            The index of the data point that triggered the drift detection. This is used to identify the point in the
            data stream where the model's performance may have started to degrade due to drift.
        """
        # pylint: disable=too-many-nested-blocks

        new_key_ts = [(key, timestamp) for key, timestamp, _ in new_data]

        # index of the first unprocessed data point in the batch
        processing_head_in_batch = 0

        # Go through remaining data in new data in batches of `detect_interval`
        while True:
            if self._sample_left_until_detection - len(new_key_ts) > 0:
                # No detection in this trigger because of too few data points to fill detection interval
                self._windows.inform_data(new_key_ts)  # update current window
                self._sample_left_until_detection -= len(new_key_ts)
                return

            # At least one detection, fill up window up to that detection
            next_detection_interval = new_key_ts[: self._sample_left_until_detection]
            self._windows.inform_data(next_detection_interval)

            # Update the remaining data
            processing_head_in_batch += len(next_detection_interval)
            new_key_ts = new_key_ts[len(next_detection_interval) :]

            # Reset for next detection
            self._sample_left_until_detection = self.config.detection_interval_data_points

            if (not self._triggered_once) or (
                not self.warmup_completed and len(self.warmup_intervals) < (self.config.warmup_intervals or 0)
            ):
                # Warmup trigger, evaluate warmup policy while storing the reference window
                # for later calibration with the drift policy.

                # delegate to the warmup policy
                delegated_trigger_results = (
                    next(
                        self.warmup_trigger.inform([(idx, time, 0) for (idx, time) in next_detection_interval]),
                        None,
                    )
                    if self.warmup_trigger
                    else None
                )
                triggered = (
                    delegated_trigger_results is not None
                    if self._triggered_once
                    else True  # first candidate always triggers
                )

                drift_results: dict[str, MetricResult] = {}
                if len(self.warmup_intervals) < (self.config.warmup_intervals or 0):
                    # for the first detection the reference window is empty, therefore adding the current window
                    self.warmup_intervals.append(
                        list(self._windows.reference if self._triggered_once else self._windows.current)
                    )

                self._triggered_once = True

            else:
                # Run the detection

                # if this is the first non warmup detection, we inform the metrics that use decision criteria
                # with calibration requirements about the warmup intervals so they can calibrate their thresholds
                if len(self.warmup_intervals) > 0 or not self.warmup_completed:
                    # we can ignore the results as the decision criteria will keep track of the warmup results
                    # internally
                    if self._any_metric_needs_calibration():
                        for warmup_interval in self.warmup_intervals:
                            # we generate the calibration with different reference windows, the latest model and
                            # the current window
                            _warmup_triggered, _warmup_results = self._run_detection(
                                warmup_interval,
                                list(self._windows.current),
                                is_warmup=True,
                            )
                            if log:
                                warmup_log = DriftTriggerEvalLog(
                                    detection_interval=(
                                        self._windows.current[0][1],
                                        self._windows.current[-1][1],
                                    ),
                                    reference_interval=(
                                        self._windows.reference[0][1],
                                        self._windows.reference[-1][1],
                                    ),
                                    triggered=_warmup_triggered,
                                    trigger_index=-1,
                                    drift_results=_warmup_results,
                                )
                                log.evaluations.append(warmup_log)

                    # free the memory, but keep filled
                    self.warmup_completed = True
                    self.warmup_intervals = []
                    gc.collect()

                triggered, drift_results = self._run_detection(
                    list(self._windows.reference),
                    list(self._windows.current),
                    is_warmup=False,
                )

            trigger_idx = processing_head_in_batch - 1
            yield from self._handle_drift_result(
                triggered,
                trigger_idx,
                drift_results,
                warmup=not self.warmup_completed,
                log=log,
            )

    def inform_new_model(self, most_recent_model_id: int) -> None:
        self.most_recent_model_id = most_recent_model_id
        self.model_refresh_needed = True

    # ---------------------------------------------------------------------------------------------------------------- #
    #                                                     INTERNAL                                                     #
    # ---------------------------------------------------------------------------------------------------------------- #

    def _handle_drift_result(
        self,
        triggered: bool,
        trigger_idx: int,
        drift_results: dict[str, MetricResult],
        warmup: bool = False,
        log: TriggerPolicyEvaluationLog | None = None,
    ) -> Generator[int, None, None]:
        drift_eval_log = DriftTriggerEvalLog(
            detection_interval=(
                self._windows.current[0][1],
                self._windows.current[-1][1],
            ),
            reference_interval=(
                (self._windows.reference[0][1], self._windows.reference[-1][1]) if self._windows.reference else (-1, -1)
            ),
            triggered=triggered,
            trigger_index=-1,
            drift_results=drift_results,
        )
        if log:
            log.evaluations.append(drift_eval_log)

        if triggered or warmup:
            # during the warmup phase we always want to reset the windows as if we detected drift
            self._windows.inform_trigger()

        if triggered:
            yield trigger_idx

    def _run_detection(
        self,
        reference: list[tuple[int, int]],
        current: list[tuple[int, int]],
        is_warmup: bool,
    ) -> tuple[bool, dict[str, MetricResult]]:
        """Compare current data against reference data.

        current data: all untriggered samples in the sliding window in inform().
        reference data: the training samples of the previous trigger.
        Get the dataloaders, download the stateful model if necessary,
        compute embeddings of current and reference data, then run detection on the embeddings.
        """
        assert self.most_recent_model_id is not None
        assert self.dataloader_info is not None
        assert self.model_downloader is not None
        assert self.context and self.context.pipeline_config is not None
        assert len(reference) > 0
        assert len(current) > 0

        reference_dataloader = prepare_trigger_dataloader_fixed_keys(
            self.dataloader_info, [key for key, _ in reference]
        )

        current_dataloader = prepare_trigger_dataloader_fixed_keys(self.dataloader_info, [key for key, _ in current])

        # Download most recent model as stateful model
        # TODO(417) Support custom model as stateful model
        if self.model_refresh_needed:
            self.model = self.model_downloader.setup_manager(
                self.most_recent_model_id, self.context.pipeline_config.training.device
            )
            self.model_refresh_needed = False

        # Compute embeddings
        assert self.model is not None

        # TODO(@robinholzi): reuse the embeddings as long as the reference window is not updated
        reference_embeddings = get_embeddings(self.model, reference_dataloader)
        current_embeddings = get_embeddings(self.model, current_dataloader)
        reference_embeddings_df = convert_tensor_to_df(reference_embeddings, "col_")
        current_embeddings_df = convert_tensor_to_df(current_embeddings, "col_")

        drift_results = {
            **self.evidently_detector.detect_drift(reference_embeddings_df, current_embeddings_df, is_warmup),
            **self.alibi_detector.detect_drift(reference_embeddings, current_embeddings, is_warmup),
        }

        # make the final decisions with the decision policies
        for metric_name, metric_result in drift_results.items():
            # overwrite the raw decision from the metric that is not of interest to us.
            drift_results[metric_name].is_drift = self.decision_policies[metric_name].evaluate_decision(
                metric_result.distance
            )

        logger.info(f"[DataDriftDetector][Dataset {self.dataloader_info.dataset_id}]" + f"[Result] {drift_results}")
        if is_warmup:
            return False, {}

        # aggregate the different drift detection results
        drift_detected = self.config.aggregation_strategy.aggregate_decision_func(drift_results)

        return drift_detected, drift_results

    def _init_dataloader_info(self) -> None:
        assert self.context

        training_config = self.context.pipeline_config.training
        data_config = self.context.pipeline_config.data

        self.dataloader_info = DataLoaderInfo(
            self.context.pipeline_id,
            dataset_id=data_config.dataset_id,
            num_dataloaders=training_config.dataloader_workers,
            batch_size=training_config.batch_size,
            bytes_parser=data_config.bytes_parser_function,
            transform_list=data_config.transformations,
            storage_address=f"{self.context.modyn_config.storage.address}",
            selector_address=f"{self.context.modyn_config.selector.address}",
            num_prefetched_partitions=training_config.num_prefetched_partitions,
            parallel_prefetch_requests=training_config.parallel_prefetch_requests,
            shuffle=training_config.shuffle,
            tokenizer=data_config.tokenizer,
        )

    def _init_model_downloader(self) -> None:
        assert self.context is not None

        self.model_downloader = ModelDownloader(
            self.context.modyn_config,
            self.context.pipeline_id,
            self.context.base_dir,
            f"{self.context.modyn_config.modyn_model_storage.address}",
        )

    def _any_metric_needs_calibration(self) -> bool:
        return any(metric.decision_criterion.needs_calibration for metric in self.config.metrics.values())


def _setup_detection_windows(
    windowing_strategy: DriftWindowingStrategy,
) -> DetectionWindows:
    if isinstance(windowing_strategy, AmountWindowingStrategy):
        return AmountDetectionWindows(windowing_strategy)
    if isinstance(windowing_strategy, TimeWindowingStrategy):
        return TimeDetectionWindows(windowing_strategy)
    raise ValueError(f"Unsupported windowing strategy: {windowing_strategy}")


def _setup_decision_policies(
    config: DataDriftTriggerConfig,
) -> dict[str, DriftDecisionPolicy]:
    policies: dict[str, DriftDecisionPolicy] = {}
    for metric_name, metric_config in config.metrics.items():
        criterion = metric_config.decision_criterion
        assert (
            metric_config.num_permutations is None
        ), "Modyn doesn't allow hypothesis testing, it doesn't work in our context"
        if isinstance(criterion, ThresholdDecisionCriterion):
            policies[metric_name] = ThresholdDecisionPolicy(criterion)
        elif isinstance(criterion, DynamicPercentileThresholdCriterion):
            policies[metric_name] = DynamicPercentileThresholdPolicy(criterion)
        elif isinstance(criterion, DynamicRollingAverageThresholdCriterion):
            policies[metric_name] = DynamicRollingAverageThresholdPolicy(criterion)
    return policies<|MERGE_RESOLUTION|>--- conflicted
+++ resolved
@@ -15,14 +15,6 @@
     DriftWindowingStrategy,
     TimeWindowingStrategy,
 )
-<<<<<<< HEAD
-from modyn.config.schema.pipeline.trigger.drift.metric import (
-    DynamicPercentileThresholdCriterion,
-    DynamicRollingAverageThresholdCriterion,
-    ThresholdDecisionCriterion,
-)
-=======
->>>>>>> 6faf8714
 from modyn.config.schema.pipeline.trigger.drift.result import MetricResult
 from modyn.supervisor.internal.triggers.drift.decision_policy import (
     DriftDecisionPolicy,
