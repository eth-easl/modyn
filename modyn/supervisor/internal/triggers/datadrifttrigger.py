--- conflicted
+++ resolved
@@ -12,22 +12,6 @@
 )
 from modyn.config.schema.pipeline.trigger.drift.metric import ThresholdDecisionCriterion
 from modyn.config.schema.pipeline.trigger.drift.result import MetricResult
-<<<<<<< HEAD
-from modyn.supervisor.internal.triggers.drift.alibi_detector import AlibiDriftDetector
-from modyn.supervisor.internal.triggers.drift.embedding.embeddings import get_embeddings
-from modyn.supervisor.internal.triggers.drift.embedding.model.downloader import (
-    ModelDownloader,
-)
-from modyn.supervisor.internal.triggers.drift.embedding.model.manager import (
-    ModelManager,
-)
-from modyn.supervisor.internal.triggers.drift.evidently_detector import (
-    EvidentlyDriftDetector,
-)
-
-# pylint: disable-next=no-name-in-module
-from modyn.supervisor.internal.triggers.drift.utils import convert_tensor_to_df
-=======
 from modyn.supervisor.internal.triggers.drift.decision_policy import (
     DriftDecisionPolicy,
     DynamicDecisionPolicy,
@@ -46,27 +30,24 @@
 from modyn.supervisor.internal.triggers.drift.detector.evidently import (
     EvidentlyDriftDetector,
 )
-from modyn.supervisor.internal.triggers.embedding_encoder_utils import (
-    EmbeddingEncoder,
-    EmbeddingEncoderDownloader,
-)
->>>>>>> ec161fa2
+from modyn.supervisor.internal.triggers.drift.embedding.embeddings import get_embeddings
+from modyn.supervisor.internal.triggers.drift.embedding.model.downloader import (
+    ModelDownloader,
+)
+from modyn.supervisor.internal.triggers.drift.embedding.model.manager import (
+    ModelManager,
+)
+from modyn.supervisor.internal.triggers.drift.utils import convert_tensor_to_df
 from modyn.supervisor.internal.triggers.models import (
     DriftTriggerEvalLog,
     TriggerPolicyEvaluationLog,
 )
 from modyn.supervisor.internal.triggers.trigger import Trigger, TriggerContext
 from modyn.supervisor.internal.triggers.trigger_datasets import DataLoaderInfo
-<<<<<<< HEAD
 from modyn.supervisor.internal.triggers.trigger_datasets.prepare_dataloader import (
-=======
+    prepare_trigger_dataloader_fixed_keys,
+)
 from modyn.supervisor.internal.triggers.utils.factory import instantiate_trigger
-from modyn.supervisor.internal.triggers.utils.utils import (
-    convert_tensor_to_df,
-    get_embeddings,
->>>>>>> ec161fa2
-    prepare_trigger_dataloader_fixed_keys,
-)
 
 logger = logging.getLogger(__name__)
 
@@ -94,32 +75,25 @@
         self.evidently_detector = EvidentlyDriftDetector(config.metrics)
         self.alibi_detector = AlibiDriftDetector(config.metrics)
 
-<<<<<<< HEAD
+        # Every decision policy wraps one metric and is responsible for making decisions based on the metric's results
+        # and the metric's range of distance values
+        self.decision_policies = _setup_decision_policies(config)
+
+        # [WARMUP CONFIGURATION]
+        self.warmup_completed = config.warmup_policy is None
+
+        # warmup policy (used as drop in replacement for the yet uncalibrated drift policy)
+        self.warmup_trigger = (
+            instantiate_trigger(config.warmup_policy.id, config.warmup_policy) if config.warmup_policy else None
+        )
+
+        # list of reference windows for each warmup interval
+        self.warmup_intervals: list[list[tuple[int, int]]] = []
+
     def init_trigger(self, context: TriggerContext) -> None:
         self.context = context
         self._init_dataloader_info()
         self._init_model_downloader()
-=======
-        # Every decision policy wraps one metric and is responsible for making decisions based on the metric's results
-        # and the metric's range of distance values
-        self.decision_policies = _setup_decision_policies(config)
->>>>>>> ec161fa2
-
-        # [WARMUP CONFIGURATION]
-        self.warmup_completed = config.warmup_policy is None
-
-        # warmup policy (used as drop in replacement for the yet uncalibrated drift policy)
-        self.warmup_trigger = (
-            instantiate_trigger(config.warmup_policy.id, config.warmup_policy) if config.warmup_policy else None
-        )
-
-        # list of reference windows for each warmup interval
-        self.warmup_intervals: list[list[tuple[int, int]]] = []
-
-    def init_trigger(self, context: TriggerContext) -> None:
-        self.context = context
-        self._init_dataloader_info()
-        self._init_encoder_downloader()
 
     def inform(
         self,
@@ -341,17 +315,11 @@
             self.model_updated = False
 
         # Compute embeddings
-<<<<<<< HEAD
-        assert self.model_manager is not None
-        reference_embeddings = get_embeddings(self.model_manager, reference_dataloader)
-        current_embeddings = get_embeddings(self.model_manager, current_dataloader)
-=======
         assert self.embedding_encoder is not None
 
         # TODO(@robinholzi): reuse the embeddings as long as the reference window is not updated
         reference_embeddings = get_embeddings(self.embedding_encoder, reference_dataloader)
         current_embeddings = get_embeddings(self.embedding_encoder, current_dataloader)
->>>>>>> ec161fa2
         reference_embeddings_df = convert_tensor_to_df(reference_embeddings, "col_")
         current_embeddings_df = convert_tensor_to_df(current_embeddings, "col_")
 
