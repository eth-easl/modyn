from __future__ import annotations

import logging
from collections.abc import Generator

from modyn.config.schema.pipeline import DataDriftTriggerConfig
from modyn.config.schema.pipeline.trigger.drift.result import MetricResult
from modyn.supervisor.internal.triggers.drift.alibi_detector import AlibiDriftDetector
from modyn.supervisor.internal.triggers.drift.embedding.embeddings import get_embeddings
from modyn.supervisor.internal.triggers.drift.embedding.model.downloader import (
    ModelDownloader,
)
from modyn.supervisor.internal.triggers.drift.embedding.model.manager import (
    ModelManager,
)
from modyn.supervisor.internal.triggers.drift.evidently_detector import (
    EvidentlyDriftDetector,
)

# pylint: disable-next=no-name-in-module
from modyn.supervisor.internal.triggers.drift.utils import convert_tensor_to_df
from modyn.supervisor.internal.triggers.models import (
    DriftTriggerEvalLog,
    TriggerPolicyEvaluationLog,
)
from modyn.supervisor.internal.triggers.trigger import Trigger, TriggerContext
from modyn.supervisor.internal.triggers.trigger_datasets import DataLoaderInfo
from modyn.supervisor.internal.triggers.trigger_datasets.prepare_dataloader import (
    prepare_trigger_dataloader_fixed_keys,
)

logger = logging.getLogger(__name__)


class DataDriftTrigger(Trigger):
    """Triggers when a certain number of data points have been used."""

    def __init__(self, config: DataDriftTriggerConfig):
        self.config = config
        self.context: TriggerContext | None = None

        self.previous_model_id: int | None = None
        self.model_updated: bool = False

<<<<<<< HEAD
        self.dataloader_info: Optional[DataLoaderInfo] = None
        self.model_downloader: Optional[ModelDownloader] = None
        self.model_manager: Optional[ModelManager] = None
=======
        self.dataloader_info: DataLoaderInfo | None = None
        self.encoder_downloader: EmbeddingEncoderDownloader | None = None
        self.embedding_encoder: EmbeddingEncoder | None = None
>>>>>>> fad4ea05

        self._reference_window: list[tuple[int, int]] = []
        self._current_window: list[tuple[int, int]] = []
        self._total_items_in_current_window = 0
        self._triggered_once = False

        self.evidently_detector = EvidentlyDriftDetector(config.metrics)
        self.alibi_detector = AlibiDriftDetector(config.metrics)

    def init_trigger(self, context: TriggerContext) -> None:
        self.context = context
        self._init_dataloader_info()
        self._init_model_downloader()

    def _update_curr_window(self, new_data: list[tuple[int, int]]) -> None:
        self._current_window.extend(new_data)
        self._total_items_in_current_window += len(new_data)

        if self.config.windowing_strategy.id == "AmountWindowingStrategy":
            if len(self._current_window) > self.config.windowing_strategy.amount:
                items_to_remove = len(self._current_window) - self.config.windowing_strategy.amount
                self._current_window = self._current_window[items_to_remove:]
        elif self.config.windowing_strategy.id == "TimeWindowingStrategy":
            highest_timestamp = new_data[-1][1]
            cutoff = highest_timestamp - self.config.windowing_strategy.limit_seconds
            self._current_window = [(key, timestamp) for key, timestamp in self._current_window if timestamp >= cutoff]
        else:
            raise NotImplementedError(f"{self.config.windowing_strategy.id} is not implemented!")

    def _handle_drift_result(
        self,
        triggered: bool,
        trigger_idx: int,
        drift_results: dict[str, MetricResult],
        log: TriggerPolicyEvaluationLog | None = None,
    ) -> Generator[int, None, None]:
        drift_eval_log = DriftTriggerEvalLog(
            detection_idx_start=self._current_window[0][1],
            detection_idx_end=self._current_window[-1][1],
            triggered=triggered,
            trigger_index=-1,
            drift_results=drift_results,
        )

        if triggered:
            self._reference_window = self._current_window  # Current assumption: same windowing strategy on both
            self._current_window = [] if self.config.reset_current_window_on_trigger else self._current_window
            self._total_items_in_current_window = (
                0 if self.config.reset_current_window_on_trigger else self._total_items_in_current_window
            )

            if log:
                log.evaluations.append(drift_eval_log)

            yield trigger_idx

    def inform(
        self,
        new_data: list[tuple[int, int, int]],
        log: TriggerPolicyEvaluationLog | None = None,
    ) -> Generator[int, None, None]:
        """Analyzes a batch of new data to determine if data drift has occurred
        and triggers retraining if necessary.

        This method maintains a reference window and a current window of data points. The reference window contains
        data points from the period before the last detected drift, while the current window accumulates incoming data
        points until a detection interval is reached. When the number of data points in the current window reaches the
        detection interval threshold, drift detection is performed. If drift is detected, the reference window is
        updated with the current window's data, and depending on the configuration, the current window is either reset
        or extended for the next round of detection.

        The method works as follows:
        1. Extract keys and timestamps from the incoming data points.
        2. Determine the offset, which is the number of data points in the current window that have not yet contributed
        to a drift detection.
        3. If the sum of the offset and the length of the new data is less than the detection interval, update the
        current window with the new data and return without performing drift detection.
        4. If the detection interval is reached, update the current window up to the point of detection and perform
        drift detection.
        5. If drift is detected or if it's the first run (and thus always triggers), handle the drift result by
        updating the reference window and possibly resetting or extending the current window.
        6. Continue processing any remaining new data in batches according to the detection interval, performing
        drift detection on each batch.

        Note: The method is a generator and must be iterated over to execute its logic.
        Args:
            new_data: A list of new data points,
                where each data point is a tuple containing a key, a timestamp, and a label.
            log: An optional log object to store the results of the trigger policy evaluation.

        Yields:
            The index of the data point that triggered the drift detection. This is used to identify the point in the
            data stream where the model's performance may have started to degrade due to drift.
        """

        new_key_ts = [(key, timestamp) for key, timestamp, _ in new_data]
        detect_interval = self.config.detection_interval_data_points
        offset = self._total_items_in_current_window % detect_interval

        if offset + len(new_key_ts) < detect_interval:
            # No detection in this trigger
            self._update_curr_window(new_key_ts)
            return

        # At least one detection, fill up window up to that detection
        self._update_curr_window(new_key_ts[: detect_interval - offset])
        new_key_ts = new_key_ts[detect_interval - offset :]
        trigger_idx = detect_interval - offset - 1  # If we trigger, it will be on this index

        if not self._triggered_once:
            # If we've never triggered before, always trigger
            self._triggered_once = True
            triggered = True
            drift_results: dict[str, MetricResult] = {}
        else:
            # Run the detection
            triggered, drift_results = self._run_detection()

        yield from self._handle_drift_result(triggered, trigger_idx, drift_results, log=log)

        # Go through remaining data in new data in batches of `detect_interval`
        for i in range(0, len(new_key_ts), detect_interval):
            batch = new_key_ts[i : i + detect_interval]
            trigger_idx += detect_interval
            self._update_curr_window(batch)

            if len(batch) == detect_interval:
                # Regular batch, in this case run detection
                triggered, drift_results = self._run_detection()
                yield from self._handle_drift_result(triggered, trigger_idx, drift_results, log=log)

    def inform_previous_model(self, previous_model_id: int) -> None:
        self.previous_model_id = previous_model_id
        self.model_updated = True

    # --------------------------------------------------- INTERNAL --------------------------------------------------- #

    def _run_detection(self) -> tuple[bool, dict[str, MetricResult]]:
        """Compare current data against reference data.

        current data: all untriggered samples in the sliding window in inform().
        reference data: the training samples of the previous trigger.
        Get the dataloaders, download the embedding encoder model if necessary,
        compute embeddings of current and reference data, then run detection on the embeddings.
        """
        assert self.previous_model_id is not None
        assert self.dataloader_info is not None
        assert self.model_downloader is not None
        assert self.context and self.context.pipeline_config is not None
        assert len(self._reference_window) > 0
        assert len(self._current_window) > 0

        reference_dataloader = prepare_trigger_dataloader_fixed_keys(
            self.dataloader_info, [key for key, _ in self._reference_window]
        )

        current_dataloader = prepare_trigger_dataloader_fixed_keys(
            self.dataloader_info, [key for key, _ in self._current_window]
        )

        # Download previous model as embedding encoder
        # TODO(417) Support custom model as embedding encoder
        if self.model_updated:
            self.model_manager = self.model_downloader.setup_encoder(
                self.previous_model_id, self.context.pipeline_config.training.device
            )
            self.model_updated = False

        # Compute embeddings
        assert self.model_manager is not None
        reference_embeddings = get_embeddings(self.model_manager, reference_dataloader)
        current_embeddings = get_embeddings(self.model_manager, current_dataloader)
        reference_embeddings_df = convert_tensor_to_df(reference_embeddings, "col_")
        current_embeddings_df = convert_tensor_to_df(current_embeddings, "col_")

        drift_results = {
            **self.evidently_detector.detect_drift(reference_embeddings_df, current_embeddings_df),
            **self.alibi_detector.detect_drift(reference_embeddings, current_embeddings),
        }
        logger.info(f"[DataDriftDetector][Dataset {self.dataloader_info.dataset_id}]" + f"[Result] {drift_results}")

        # aggregate the different drift detection results
        drift_detected = self.config.aggregation_strategy.aggregate_decision_func(drift_results)

        return drift_detected, drift_results

    def _init_dataloader_info(self) -> None:
        assert self.context

        training_config = self.context.pipeline_config.training
        data_config = self.context.pipeline_config.data

        self.dataloader_info = DataLoaderInfo(
            self.context.pipeline_id,
            dataset_id=data_config.dataset_id,
            num_dataloaders=training_config.dataloader_workers,
            batch_size=training_config.batch_size,
            bytes_parser=data_config.bytes_parser_function,
            transform_list=data_config.transformations,
            storage_address=f"{self.context.modyn_config.storage.address}",
            selector_address=f"{self.context.modyn_config.selector.address}",
            num_prefetched_partitions=training_config.num_prefetched_partitions,
            parallel_prefetch_requests=training_config.parallel_prefetch_requests,
            shuffle=training_config.shuffle,
            tokenizer=data_config.tokenizer,
        )

    def _init_model_downloader(self) -> None:
        assert self.context is not None

        self.model_downloader = ModelDownloader(
            self.context.modyn_config,
            self.context.pipeline_id,
            self.context.base_dir,
            f"{self.context.modyn_config.modyn_model_storage.address}",
        )<|MERGE_RESOLUTION|>--- conflicted
+++ resolved
@@ -42,15 +42,9 @@
         self.previous_model_id: int | None = None
         self.model_updated: bool = False
 
-<<<<<<< HEAD
-        self.dataloader_info: Optional[DataLoaderInfo] = None
-        self.model_downloader: Optional[ModelDownloader] = None
-        self.model_manager: Optional[ModelManager] = None
-=======
         self.dataloader_info: DataLoaderInfo | None = None
-        self.encoder_downloader: EmbeddingEncoderDownloader | None = None
-        self.embedding_encoder: EmbeddingEncoder | None = None
->>>>>>> fad4ea05
+        self.model_downloader: ModelDownloader | None = None
+        self.model_manager: ModelManager | None = None
 
         self._reference_window: list[tuple[int, int]] = []
         self._current_window: list[tuple[int, int]] = []
