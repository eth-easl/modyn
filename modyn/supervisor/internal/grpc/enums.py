from enum import Enum


class StrEnum(str, Enum):
    def __str__(self) -> str:
        return self.value

    def __eq__(self, other: object) -> bool:
        return str(self) == str(other)

    def __hash__(self) -> int:
        return hash(str(self))


class PipelineStatus(StrEnum):
    RUNNING = "running"
    EXIT = "exit"
    NOTFOUND = "not found"


class PipelineStage(StrEnum):
    """For a state transition graph checkout the `PIPELINE.md` file."""

    MAIN = "Pipeline entrypoint"

    # Setup
    INIT = "Initialize pipeline executor"
    INIT_CLUSTER_CONNECTION = "Initialize cluster connection"

    # Replay Data
    REPLAY_DATA = "Replay data"
    REPLAY_DATA_DONE = "Replay data done"

    # Wait for new data
    SERVE_ONLINE_DATA = "Serve online data"
    FETCH_NEW_DATA = "Fetch new data"
    WAIT_FOR_NEW_DATA = "Wait for new data"

    # Process new data
    PROCESS_NEW_DATA = "Process new data"
    PROCESS_NEW_DATA_BATCH = "Process new data batch"
    EVALUATE_TRIGGER_POLICY = "Evaluate trigger on batch"

    # Trigger
    HANDLE_TRIGGERS = "Handle triggers within batch"
    HANDLE_SINGLE_TRIGGER = "Handle single trigger"
    INFORM_SELECTOR_ABOUT_TRIGGER = "Inform selector and trigger"
    INFORM_SELECTOR_REMAINING_DATA = "Inform selector about remaining data"

    NEW_DATA_HANDLED = "New data handled"

    # Training
    TRAIN_AND_STORE_MODEL = "Train and store model"
    TRAIN = "Run training"

    WAIT_FOR_TRAINING_COMPLETION = "Wait for training completion"
<<<<<<< HEAD
    """Implements busy waiting for training completion (not a PipelineExecutor stage)."""
=======
    """Implements busy waiting for training completion (not a PipelineExecutor
    stage)."""
>>>>>>> 112dca37

    TRAINING_COMPLETED = "Training completed 🚀"
    STORE_TRAINED_MODEL = "Store trained model"

    # Evaluation
    EVALUATE = "Run evaluation"
    EVALUATE_MULTI = "Run multiple interval evaluations for one model"
    WAIT_FOR_EVALUATION_COMPLETION = "Wait for evaluation completion (not a PipelineExecutor stage)"
    POST_EVALUATION_CHECKPOINT = "Save pipeline metadata as checkpoint"
    POST_EVALUATION = "Post pipeline evaluation"

    # Teardown
    DONE = "Pipeline done"
    EXIT = "Exit"


class MsgType(StrEnum):
    GENERAL = "general_msg"
    DATASET = "dataset_msg"
    COUNTER = "counter_msg"
    ID = "id_msg"
    EXIT = "exit_msg"


class IdType(StrEnum):
    TRIGGER = "trigger"
    TRAINING = "training"


class CounterAction(StrEnum):
    CREATE = "create"
    UPDATE = "update"
    CLOSE = "close"<|MERGE_RESOLUTION|>--- conflicted
+++ resolved
@@ -54,12 +54,8 @@
     TRAIN = "Run training"
 
     WAIT_FOR_TRAINING_COMPLETION = "Wait for training completion"
-<<<<<<< HEAD
-    """Implements busy waiting for training completion (not a PipelineExecutor stage)."""
-=======
     """Implements busy waiting for training completion (not a PipelineExecutor
     stage)."""
->>>>>>> 112dca37
 
     TRAINING_COMPLETED = "Training completed 🚀"
     STORE_TRAINED_MODEL = "Store trained model"
