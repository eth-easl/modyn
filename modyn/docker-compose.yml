--- conflicted
+++ resolved
@@ -1,57 +1,39 @@
-version: '3.8'
-
-services:
-  db:
-    image: postgres:14.1-alpine
-    restart: always
-    environment:
-      POSTGRES_USER: postgres
-      POSTGRES_PASSWORD: postgres
-      POSTGRES_DB: default_database
-    ports:
-      - '5431:5431'
-    volumes:
-      - ./postgres-data:/var/lib/postgresql/data
-
-  storage:
-    image: storage
-    depends_on:
-      - db
-    build:
-      context: ../
-      dockerfile: modyn/storage/Dockerfile
-    ports:
-      - '50051:50051'
-    volumes:
-      - ./modyn/storage:/app
-
-  backend:
-    image: backend
-    depends_on:
-      - db
-      - storage
-    build:
-      context: ../
-      dockerfile: modyn/backend/Dockerfile
-    ports:
-      - '5124:5124'
-    volumes:
-<<<<<<< HEAD
-      - ./backend:/app
-
-  # frontend:
-  #   image: frontend
-  #   depends_on:
-  #     - backend
-  #   build:
-  #     context: ./
-  #     dockerfile: ./frontend/Dockerfile
-  #   ports:
-  #     - '3001:3001'
-  #   volumes:
-  #     - ./frontend:/app
-  #   command: tail -F anything
-
-=======
-      - ./backend:/app
->>>>>>> a7062aaa
+version: '3.8'
+
+services:
+  db:
+    image: postgres:14.1-alpine
+    restart: always
+    environment:
+      POSTGRES_USER: postgres
+      POSTGRES_PASSWORD: postgres
+      POSTGRES_DB: default_database
+    ports:
+      - '5431:5431'
+    volumes:
+      - ./postgres-data:/var/lib/postgresql/data
+
+  storage:
+    image: storage
+    depends_on:
+      - db
+    build:
+      context: ../
+      dockerfile: modyn/storage/Dockerfile
+    ports:
+      - '50051:50051'
+    volumes:
+      - ./modyn/storage:/app
+
+  backend:
+    image: backend
+    depends_on:
+      - db
+      - storage
+    build:
+      context: ../
+      dockerfile: modyn/backend/Dockerfile
+    ports:
+      - '5124:5124'
+    volumes:
+      - ./backend:/app