--- conflicted
+++ resolved
@@ -29,7 +29,7 @@
 
 
 def get_config():
-    return {"reset_after_trigger": False, "presampling_ratio": 50, "limit": -1, "downsampled_batch_size": 10}
+    return {"reset_after_trigger": False, "presampling_ratio": 50, "limit": -1, "downsampled_batch_size": 10, "sample_before_batch": False}
 
 
 @pytest.fixture(scope="function", autouse=True)
@@ -43,16 +43,6 @@
     shutil.rmtree(TMP_DIR)
 
 
-<<<<<<< HEAD
-def get_config():
-    return {
-        "reset_after_trigger": False,
-        "presampling_ratio": 50,
-        "limit": -1,
-        "downsampled_batch_size": 10,
-        "sample_before_batch": False,
-    }
-
 
 def get_config_tail():
     return {
@@ -61,7 +51,7 @@
         "limit": -1,
         "downsampled_batch_size": 10,
         "tail_triggers": 1,
-        "sample_before_batch": False,
+        "sample_before_batch": False
     }
 
 
@@ -70,20 +60,18 @@
     assert strat.presampling_ratio >= 0
 
 
-=======
->>>>>>> abd51905
 def test_constructor_throws_on_invalid_config():
-    conf = {"reset_after_trigger": False, "presampling_ratio": 50, "limit": -1}
+    conf = {"reset_after_trigger": False, "presampling_ratio": 50, "limit": -1, "sample_before_batch": False}
 
     with pytest.raises(ValueError):
         AbstractDownsampleStrategy(conf, get_minimal_modyn_config(), 0, 1000)
 
-    conf = {"reset_after_trigger": False, "presampling_ratio": 50, "limit": -1, "downsampled_batch_size": 0.10}
+    conf = {"reset_after_trigger": False, "presampling_ratio": 50, "limit": -1, "downsampled_batch_size": 0.10, "sample_before_batch": False}
 
     with pytest.raises(ValueError):
         AbstractDownsampleStrategy(conf, get_minimal_modyn_config(), 0, 1000)
 
-    conf = {"reset_after_trigger": False, "presampling_ratio": 50, "limit": -1, "downsampled_batch_size": 10}
+    conf = {"reset_after_trigger": False, "presampling_ratio": 50, "limit": -1, "downsampled_batch_size": 10, "sample_before_batch": False}
     ads = AbstractDownsampleStrategy(conf, get_minimal_modyn_config(), 0, 1000)
 
     assert ads._requires_remote_computation
