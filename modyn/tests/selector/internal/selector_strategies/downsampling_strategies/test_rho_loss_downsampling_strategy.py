--- conflicted
+++ resolved
@@ -7,19 +7,12 @@
 from unittest.mock import ANY, patch
 
 import pytest
-<<<<<<< HEAD
-from modyn.config.schema.data.data_config import DataConfig
+
 from modyn.config.schema.optimizer.optimizer_config import OptimizationCriterion, OptimizerConfig, OptimizerParamGroup
-from modyn.config.schema.sampling.downsampling_config import ILTrainingConfig, RHOLossDownsamplingConfig
-from modyn.metadata_database.metadata_database_connection import MetadataDatabaseConnection
-from modyn.metadata_database.models import SelectorStateMetadata
-from modyn.metadata_database.models.auxiliary_pipelines import AuxiliaryPipeline, Pipeline
-=======
 from modyn.config import DataConfig
 from modyn.config.schema.sampling.downsampling_config import ILTrainingConfig, RHOLossDownsamplingConfig
 from modyn.metadata_database.metadata_database_connection import MetadataDatabaseConnection
 from modyn.metadata_database.models import Pipeline, SelectorStateMetadata
->>>>>>> ac66eafc
 from modyn.metadata_database.utils import ModelStorageStrategyConfig
 from modyn.selector.internal.selector_strategies import AbstractSelectionStrategy
 from modyn.selector.internal.selector_strategies.downsampling_strategies.rho_loss_downsampling_strategy import (
@@ -63,7 +56,6 @@
         num_workers=1,
         il_model_id="ResNet18",
         il_model_config={"num_classes": 2},
-<<<<<<< HEAD
         amp=False,
         device="cpu",
         batch_size=16,
@@ -77,17 +69,11 @@
             )
         ],
         optimization_criterion=OptimizationCriterion(name="CrossEntropyLoss"),
-=======
->>>>>>> ac66eafc
     )
 
 
 @pytest.fixture
-<<<<<<< HEAD
-def il_data_config():
-=======
 def data_config():
->>>>>>> ac66eafc
     return DataConfig(
         dataset_id="test",
         bytes_parser_function="def bytes_parser_function(x):\n\treturn x",
@@ -134,11 +120,7 @@
     mock_get_trigger_dataset_size,
     mock_store_training_set,
     il_training_config: ILTrainingConfig,
-<<<<<<< HEAD
-    il_data_config: DataConfig,
-=======
     data_config: DataConfig,
->>>>>>> ac66eafc
 ):
     pipeline_id = register_pipeline(None, data_config)
 
@@ -148,10 +130,6 @@
         ratio=60,
         holdout_set_ratio=50,
         il_training_config=il_training_config,
-<<<<<<< HEAD
-        il_data_config=il_data_config,
-=======
->>>>>>> ac66eafc
     )
     maximum_keys_in_memory = 4
     trigger_id2dataset_size = [13, 24, 5]
@@ -220,34 +198,6 @@
         validate_training_set_producer(training_set_producer, trigger_id)
 
 
-<<<<<<< HEAD
-def register_pipeline() -> int:
-    with MetadataDatabaseConnection(get_minimal_modyn_config()) as database:
-        pipeline_id = database.register_pipeline(
-            num_workers=1,
-            model_class_name="ResNet18",
-            model_config=json.dumps({"num_classes": 2}),
-            amp=False,
-            selection_strategy="{}",
-            full_model_strategy=ModelStorageStrategyConfig(name="PyTorchFullModel"),
-        )
-        database.session.commit()
-    return pipeline_id
-
-
-def test__get_or_create_rho_pipeline_id_when_present(
-    il_training_config: ILTrainingConfig,
-    il_data_config: DataConfig,
-):
-    # we create the main pipeline and rho pipeline and their link in db in advance
-    pipeline_id = register_pipeline()
-    rho_pipeline_id = register_pipeline()
-
-    modyn_config = get_minimal_modyn_config()
-    with MetadataDatabaseConnection(modyn_config) as database:
-        database.session.add(AuxiliaryPipeline(pipeline_id=pipeline_id, auxiliary_pipeline_id=rho_pipeline_id))
-        database.session.commit()
-=======
 def test__get_or_create_rho_pipeline_id_and_get_data_config_when_present(
     il_training_config: ILTrainingConfig, data_config: DataConfig
 ):
@@ -256,28 +206,11 @@
     main_pipeline_id = register_pipeline(rho_pipeline_id, data_config)
 
     modyn_config = get_minimal_modyn_config()
->>>>>>> ac66eafc
 
     downsampling_config = RHOLossDownsamplingConfig(
         ratio=60,
         holdout_set_ratio=50,
         il_training_config=il_training_config,
-<<<<<<< HEAD
-        il_data_config=il_data_config,
-    )
-
-    with patch.object(RHOLossDownsamplingStrategy, "_create_rho_pipeline_id") as mock_create_rho_pipeline_id:
-        strategy = RHOLossDownsamplingStrategy(downsampling_config, modyn_config, pipeline_id, 4)
-        mock_create_rho_pipeline_id.assert_not_called()
-        assert strategy.rho_pipeline_id == rho_pipeline_id
-
-
-def test__get_or_create_rho_pipeline_id_when_absent(
-    il_training_config: ILTrainingConfig,
-    il_data_config: DataConfig,
-):
-    pipeline_id = register_pipeline()
-=======
     )
 
     with patch.object(RHOLossDownsamplingStrategy, "_create_rho_pipeline_id") as mock_create_rho_pipeline_id:
@@ -289,30 +222,12 @@
 
 def test__get_or_create_rho_pipeline_id_when_absent(il_training_config: ILTrainingConfig, data_config: DataConfig):
     pipeline_id = register_pipeline(None, data_config)
->>>>>>> ac66eafc
 
     modyn_config = get_minimal_modyn_config()
     downsampling_config = RHOLossDownsamplingConfig(
         ratio=60,
         holdout_set_ratio=50,
         il_training_config=il_training_config,
-<<<<<<< HEAD
-        il_data_config=il_data_config,
-    )
-
-    strategy = RHOLossDownsamplingStrategy(downsampling_config, modyn_config, pipeline_id, 4)
-
-    # check that the created rho pipeline id is stored in the database
-    with MetadataDatabaseConnection(modyn_config) as database:
-        stored_rho_pipeline_id = (
-            database.session.query(AuxiliaryPipeline.auxiliary_pipeline_id)
-            .filter(AuxiliaryPipeline.pipeline_id == pipeline_id)
-            .scalar()
-        )
-        assert stored_rho_pipeline_id == strategy.rho_pipeline_id
-
-        rho_pipeline = database.session.query(Pipeline).filter(Pipeline.pipeline_id == strategy.rho_pipeline_id).first()
-=======
     )
 
     strategy = RHOLossDownsamplingStrategy(downsampling_config, modyn_config, pipeline_id, 4)
@@ -323,15 +238,11 @@
         assert main_pipeline.auxiliary_pipeline_id == strategy.rho_pipeline_id
 
         rho_pipeline = database.session.get(Pipeline, strategy.rho_pipeline_id)
->>>>>>> ac66eafc
 
         assert rho_pipeline.num_workers == il_training_config.num_workers
         assert rho_pipeline.model_class_name == il_training_config.il_model_id
         assert json.loads(rho_pipeline.model_config) == il_training_config.il_model_config
-<<<<<<< HEAD
-=======
         assert DataConfig.model_validate_json(rho_pipeline.data_config) == data_config
->>>>>>> ac66eafc
         assert rho_pipeline.amp == il_training_config.amp
         assert rho_pipeline.selection_strategy == strategy.IL_MODEL_DUMMY_SELECTION_STRATEGY
         assert rho_pipeline.full_model_strategy_name == strategy.IL_MODEL_STORAGE_STRATEGY.name
