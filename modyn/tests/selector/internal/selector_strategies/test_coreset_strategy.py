--- conflicted
+++ resolved
@@ -426,11 +426,7 @@
     assert strat._next_trigger_id == 1
     assert trigger_num_keys == 0
 
-<<<<<<< HEAD
-    test_inform.assert_called_once_with(1, strat._storage_backend)
-    test__on_trigger.assert_called_once()
-=======
-    test_inform.assert_called_once_with(0)
+    test_inform.assert_called_once_with(0, strat._storage_backend)
     test__on_trigger.assert_called_once()
 
 
@@ -470,5 +466,4 @@
         for i in range(3, 5):
             trigger_id, *_ = strat.trigger()
             assert trigger_id == i
-            assert strat.downsampling_strategy == "RemoteGradNormDownsampling"
->>>>>>> 1cd2d875
+            assert strat.downsampling_strategy == "RemoteGradNormDownsampling"