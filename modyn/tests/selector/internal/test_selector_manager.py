# pylint: disable=no-value-for-parameter,redefined-outer-name
import os
import tempfile
from typing import Optional
from unittest.mock import MagicMock, patch

import pytest
from modyn.metadata_database.utils import ModelStorageStrategyConfig
from modyn.selector.internal.selector_manager import SelectorManager
from modyn.selector.internal.selector_strategies.abstract_selection_strategy import AbstractSelectionStrategy
from modyn.selector.selector import Selector


def get_modyn_config():
    return {
        "metadata_database": {
            "drivername": "sqlite",
            "username": "user",
            "password": "pw",
            "database": "db",
            "host": "derhorst",
            "port": "1337",
        },
        "selector": {"keys_in_selector_cache": 1000, "trigger_sample_directory": "/does/not/exist"},
    }


class MockStrategy(AbstractSelectionStrategy):
    def __init__(self):  # pylint: disable=super-init-not-called
        pass

    def _on_trigger(self) -> list[tuple[str, float]]:  # pylint: disable=unused-argument
        return []

    def inform_data(
        self, keys: list[str], timestamps: list[int], labels: list[int]
    ) -> None:  # pylint: disable=unused-argument
        pass

    def _reset_state(self) -> None:  # pylint: disable=unused-argument
        pass


class MockDatabaseConnection:
    def __init__(self, modyn_config: dict):  # pylint: disable=super-init-not-called,unused-argument
        self.current_pipeline_id = 0
        self.session = MockSession()

<<<<<<< HEAD
    # pylint: disable=unused-argument
    def register_pipeline(
        self,
        number_of_workers: int,
        model_id: int,
        model_config: dict,
        amp: bool,
        full_model_strategy: ModelStorageStrategyConfig,
        incremental_model_strategy: Optional[ModelStorageStrategyConfig] = None,
        full_model_interval: Optional[int] = None,
=======
    def register_pipeline(
        self, number_of_workers: int, selection_strategy: str  # pylint: disable=unused-argument
>>>>>>> 7d736bed
    ) -> Optional[int]:
        pid = self.current_pipeline_id
        self.current_pipeline_id += 1
        return pid

    def __enter__(self):
        return self

    def __exit__(self, exc_type: type, exc_val: Exception, exc_tb: Exception):
        pass


class MockSession:
    def get(self, some_type, pipeline_id):  # pylint: disable=unused-argument
        return None


def noop_init_metadata_db(self):  # pylint: disable=unused-argument
    pass


@patch("modyn.selector.internal.selector_manager.MetadataDatabaseConnection", MockDatabaseConnection)
@patch.object(SelectorManager, "init_metadata_db", noop_init_metadata_db)
def test_init():
    with tempfile.TemporaryDirectory() as tmp_dir:
        config = get_modyn_config()
        config["selector"]["trigger_sample_directory"] = tmp_dir
        SelectorManager(config)


@patch("modyn.selector.internal.selector_manager.MetadataDatabaseConnection", MockDatabaseConnection)
@patch.object(SelectorManager, "init_metadata_db", noop_init_metadata_db)
def test_init_throws_non_existing_dir():
    with pytest.raises(ValueError):
        SelectorManager(get_modyn_config())


@patch("modyn.selector.internal.selector_manager.MetadataDatabaseConnection", MockDatabaseConnection)
@patch.object(SelectorManager, "init_metadata_db", noop_init_metadata_db)
@patch.object(SelectorManager, "_instantiate_strategy")
def test_register_pipeline(test__instantiate_strategy: MagicMock):
    with tempfile.TemporaryDirectory() as tmp_dir:
        config = get_modyn_config()
        config["selector"]["trigger_sample_directory"] = tmp_dir
        selec = SelectorManager(config)

        test__instantiate_strategy.return_value = MockStrategy()

        assert len(selec._selectors) == 0

        assert (
            selec.register_pipeline(
                42, "{}", "RestNet18", "{}", True, ModelStorageStrategyConfig(name="PyTorchFullModel")
            )
            == 0
        )
        assert len(selec._selectors) == 1

        assert isinstance(selec._selectors[0]._strategy, MockStrategy)

        with pytest.raises(ValueError):
            selec.register_pipeline(
                0, "strat", "RestNet18", "{}", False, ModelStorageStrategyConfig(name="PyTorchFullModel")
            )


@patch("modyn.selector.internal.selector_manager.MetadataDatabaseConnection", MockDatabaseConnection)
@patch.object(SelectorManager, "init_metadata_db", noop_init_metadata_db)
@patch.object(SelectorManager, "_instantiate_strategy")
@patch.object(Selector, "get_sample_keys_and_weights")
def test_get_sample_keys_and_weights(
    selector_get_sample_keys_and_weight: MagicMock, test__instantiate_strategy: MagicMock
):
    with tempfile.TemporaryDirectory() as tmp_dir:
        config = get_modyn_config()
        config["selector"]["trigger_sample_directory"] = tmp_dir
        selec = SelectorManager(config)

        test__instantiate_strategy.return_value = MockStrategy()
        pipe_id = selec.register_pipeline(
            2, "{}", "RestNet18", "{}", True, ModelStorageStrategyConfig(name="PyTorchFullModel")
        )

        with pytest.raises(ValueError):
            # Non existing pipeline
            selec.get_sample_keys_and_weights(pipe_id + 1, 0, 0, 0)

        with pytest.raises(ValueError):
            # Too many workers
            selec.get_sample_keys_and_weights(pipe_id, 0, 2, 0)

        selector_get_sample_keys_and_weight.return_value = [(10, 1.0), (11, 1.0)]

        assert selec.get_sample_keys_and_weights(0, 0, 0, 0) == [(10, 1.0), (11, 1.0)]

        selector_get_sample_keys_and_weight.assert_called_once_with(0, 0, 0)


@patch("modyn.selector.internal.selector_manager.MetadataDatabaseConnection", MockDatabaseConnection)
@patch.object(SelectorManager, "init_metadata_db", noop_init_metadata_db)
@patch.object(SelectorManager, "_instantiate_strategy")
@patch.object(Selector, "inform_data")
def test_inform_data(selector_inform_data: MagicMock, test__instantiate_strategy: MagicMock):
    with tempfile.TemporaryDirectory() as tmp_dir:
        config = get_modyn_config()
        config["selector"]["trigger_sample_directory"] = tmp_dir
        selec = SelectorManager(config)
        test__instantiate_strategy.return_value = MockStrategy()

        with pytest.raises(ValueError):
            selec.inform_data(0, [10], [0], [0])

        pipe_id = selec.register_pipeline(
            2, "{}", "RestNet18", "{}", False, ModelStorageStrategyConfig(name="PyTorchFullModel")
        )
        selector_inform_data.return_value = None

        selec.inform_data(pipe_id, [10], [0], [0])

        selector_inform_data.assert_called_once_with([10], [0], [0])


@patch("modyn.selector.internal.selector_manager.MetadataDatabaseConnection", MockDatabaseConnection)
@patch.object(SelectorManager, "init_metadata_db", noop_init_metadata_db)
@patch.object(SelectorManager, "_instantiate_strategy")
@patch.object(Selector, "inform_data_and_trigger")
def test_inform_data_and_trigger(selector_inform_data_and_trigger: MagicMock, test__instantiate_strategy: MagicMock):
    with tempfile.TemporaryDirectory() as tmp_dir:
        config = get_modyn_config()
        config["selector"]["trigger_sample_directory"] = tmp_dir
        selec = SelectorManager(config)
        test__instantiate_strategy.return_value = MockStrategy()

        with pytest.raises(ValueError):
            selec.inform_data_and_trigger(0, [10], [0], [0])

        pipe_id = selec.register_pipeline(
            2, "{}", "RestNet18", "{}", True, ModelStorageStrategyConfig(name="PyTorchFullModel")
        )
        selector_inform_data_and_trigger.return_value = None

        selec.inform_data_and_trigger(pipe_id, [10], [0], [0])

        selector_inform_data_and_trigger.assert_called_once_with([10], [0], [0])


@patch("modyn.selector.internal.selector_manager.MetadataDatabaseConnection", MockDatabaseConnection)
@patch.object(SelectorManager, "init_metadata_db", noop_init_metadata_db)
@patch.object(SelectorManager, "_instantiate_strategy")
@patch.object(Selector, "get_available_labels")
def test_get_available_labels(selector_get_available_labels: MagicMock, test__instantiate_strategy: MagicMock):
    with tempfile.TemporaryDirectory() as tmp_dir:
        config = get_modyn_config()
        config["selector"]["trigger_sample_directory"] = tmp_dir
        selector = SelectorManager(config)
        test__instantiate_strategy.return_value = MockStrategy()

        pipe_id = selector.register_pipeline(
            2, "{}", "RestNet18", "{}", False, ModelStorageStrategyConfig(name="PyTorchFullModel")
        )
        selector_get_available_labels.return_value = None

        selector.get_available_labels(pipe_id)
        selector_get_available_labels.assert_called_once_with()

        with pytest.raises(ValueError):
            selector.get_available_labels(pipe_id + 1)


@patch("modyn.selector.internal.selector_manager.MetadataDatabaseConnection", MockDatabaseConnection)
@patch.object(SelectorManager, "init_metadata_db", noop_init_metadata_db)
def test_init_selector_manager_with_existing_trigger_dir():
    with tempfile.TemporaryDirectory() as tmp_dir:
        with open(os.path.join(tmp_dir, "test"), "w", encoding="utf-8") as file:
            file.write("test")

        config = get_modyn_config()
        config["selector"]["trigger_sample_directory"] = tmp_dir

        with pytest.raises(ValueError):
            SelectorManager(config)


@patch("modyn.selector.internal.selector_manager.MetadataDatabaseConnection", MockDatabaseConnection)
@patch.object(SelectorManager, "init_metadata_db", noop_init_metadata_db)
def test__instantiate_strategy():
    pass  # TODO(MaxiBoether): Implement this at a later point


@patch("modyn.selector.internal.selector_manager.MetadataDatabaseConnection", MockDatabaseConnection)
@patch.object(SelectorManager, "init_metadata_db", noop_init_metadata_db)
@patch.object(SelectorManager, "_instantiate_strategy")
@patch.object(Selector, "get_number_of_samples")
def test_get_number_of_samples(selector_get_number_of_samples: MagicMock, test__instantiate_strategy: MagicMock):
    with tempfile.TemporaryDirectory() as tmp_dir:
        config = get_modyn_config()
        config["selector"]["trigger_sample_directory"] = tmp_dir
        selec = SelectorManager(config)
        test__instantiate_strategy.return_value = MockStrategy()

        with pytest.raises(ValueError):
            selec.get_number_of_samples(0, 0)

        pipe_id = selec.register_pipeline(
            2, "{}", "RestNet18", "{}", True, ModelStorageStrategyConfig(name="PyTorchFullModel")
        )
        selector_get_number_of_samples.return_value = 12

        assert selec.get_number_of_samples(pipe_id, 21) == 12

        selector_get_number_of_samples.assert_called_once_with(21)<|MERGE_RESOLUTION|>--- conflicted
+++ resolved
@@ -46,7 +46,6 @@
         self.current_pipeline_id = 0
         self.session = MockSession()
 
-<<<<<<< HEAD
     # pylint: disable=unused-argument
     def register_pipeline(
         self,
@@ -54,13 +53,10 @@
         model_id: int,
         model_config: dict,
         amp: bool,
+        selection_strategy: str,
         full_model_strategy: ModelStorageStrategyConfig,
         incremental_model_strategy: Optional[ModelStorageStrategyConfig] = None,
         full_model_interval: Optional[int] = None,
-=======
-    def register_pipeline(
-        self, number_of_workers: int, selection_strategy: str  # pylint: disable=unused-argument
->>>>>>> 7d736bed
     ) -> Optional[int]:
         pid = self.current_pipeline_id
         self.current_pipeline_id += 1
