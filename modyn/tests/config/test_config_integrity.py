from pathlib import Path

import pytest
from modyn.config import read_modyn_config, read_pipeline
from modynclient.config import read_client_config

"""Directories can either be file paths or directories.
If they are directories, all yaml files in the directory will be used."""

PROJECT_ROOT = Path(__file__).parents[3]

MODYN_PIPELINE_CONFIG_PATHS: list[str] = [
    "benchmark/mnist",
    "benchmark/wildtime_benchmarks",
<<<<<<< HEAD
=======
    "modynclient/config/examples/dummy.yaml",
    "modynclient/config/examples/mnist.yaml",
>>>>>>> 8f53ab8e
    "modyn/config/examples/example-pipeline.yaml",
]

MODYN_SYSTEM_CONFIG_PATHS = ["modyn/config/examples/modyn_config.yaml"]

MODYN_CLIENT_CONFIG_PATHS = [
    "modynclient/config/examples/modyn_client_config.yaml",
    "modynclient/config/examples/modyn_client_config_container.yaml",
]


def _discover_files(paths: list[str]) -> list[str]:
    files = []
    for path in paths:
        p = Path(path)
        if not p.exists():
            continue
        if p.is_dir():
            files.extend([str(f.absolute()) for f in p.rglob("*.yaml")])
            files.extend([str(f.absolute()) for f in p.rglob("*.yml")])
        else:
            if p.suffix == ".yaml" or p.suffix == ".yml":
                files.append(str(p.absolute()))
    return files


@pytest.mark.parametrize("config_path", _discover_files(MODYN_PIPELINE_CONFIG_PATHS))
def test_pipeline_config_integrity(config_path: str) -> None:
    file = PROJECT_ROOT / config_path
    assert file.exists(), f"Pipeline config file {config_path} does not exist."
    read_pipeline(file)


@pytest.mark.parametrize("config_path", _discover_files(MODYN_SYSTEM_CONFIG_PATHS))
def test_system_config_integrity(config_path: str) -> None:
    file = PROJECT_ROOT / config_path
    assert file.exists(), f"System config file {config_path} does not exist."
    read_modyn_config(file)


@pytest.mark.parametrize("config_path", _discover_files(MODYN_CLIENT_CONFIG_PATHS))
def test_client_config_integrity(config_path: str) -> None:
    file = PROJECT_ROOT / config_path
    assert file.exists(), f"Client config file {config_path} does not exist."
    read_client_config(file)<|MERGE_RESOLUTION|>--- conflicted
+++ resolved
@@ -12,11 +12,8 @@
 MODYN_PIPELINE_CONFIG_PATHS: list[str] = [
     "benchmark/mnist",
     "benchmark/wildtime_benchmarks",
-<<<<<<< HEAD
-=======
     "modynclient/config/examples/dummy.yaml",
     "modynclient/config/examples/mnist.yaml",
->>>>>>> 8f53ab8e
     "modyn/config/examples/example-pipeline.yaml",
 ]
 
