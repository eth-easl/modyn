--- conflicted
+++ resolved
@@ -63,10 +63,6 @@
     read_client_config(file)
 
 
-<<<<<<< HEAD
-def test_dynamic_yearbook_pipelines() -> None:
-    yearbook_construct_pipelines()
-=======
 # As we cannot tests with imports outside of /modyn (e.g. /experiments) via docker,
 # we only test those in non docker mode.
 # we skip the test if the MODYN_DOCKER environment variable is set
@@ -74,5 +70,4 @@
 def test_dynamic_huffpost_pipelines() -> None:
     from experiments.huffpost.compare_trigger_policies.run import construct_pipelines as huffpost_construct_pipelines
 
-    huffpost_construct_pipelines()
->>>>>>> 97a2b5f9
+    huffpost_construct_pipelines()