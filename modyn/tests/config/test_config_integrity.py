--- conflicted
+++ resolved
@@ -2,7 +2,6 @@
 from pathlib import Path
 
 import pytest
-from experiments.arxiv.compare_trigger_policies.run import construct_pipelines as arxiv_construct_pipelines
 from modyn.config import read_modyn_config, read_pipeline
 from modynclient.config import read_client_config
 
@@ -63,16 +62,18 @@
     read_client_config(file)
 
 
-<<<<<<< HEAD
-def test_dynamic_pipelines() -> None:
-    arxiv_construct_pipelines()
-=======
 # As we cannot tests with imports outside of /modyn (e.g. /experiments) via docker,
 # we only test those in non docker mode.
 # we skip the test if the MODYN_DOCKER environment variable is set
 @pytest.mark.skipif("MODYN_DOCKER" in os.environ, reason="Cannot run in docker environment")
+def test_dynamic_arxiv_pipelines() -> None:
+    from experiments.arxiv.compare_trigger_policies.run import construct_pipelines as arxiv_construct_pipelines
+
+    arxiv_construct_pipelines()
+
+
+@pytest.mark.skipif("MODYN_DOCKER" in os.environ, reason="Cannot run in docker environment")
 def test_dynamic_huffpost_pipelines() -> None:
     from experiments.huffpost.compare_trigger_policies.run import construct_pipelines as huffpost_construct_pipelines
 
-    huffpost_construct_pipelines()
->>>>>>> 97a2b5f9
+    huffpost_construct_pipelines()