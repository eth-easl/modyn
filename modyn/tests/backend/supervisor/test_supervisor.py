# pylint: disable=unused-argument,redefined-outer-name
import pathlib
import typing
from unittest.mock import MagicMock, call, patch

import pytest
from modyn.backend.supervisor import Supervisor
from modyn.backend.supervisor.internal.grpc_handler import GRPCHandler


def get_minimal_pipeline_config() -> dict:
    return {
        "pipeline": {"name": "Test"},
        "model": {"id": "ResNet18"},
        "training": {
            "gpus": 1,
            "device": "cpu",
            "dataloader_workers": 1,
            "use_previous_model": True,
            "initial_model": "random",
            "initial_pass": {"activated": False},
            "learning_rate": 0.1,
            "batch_size": 42,
            "optimizers": [
                {"name": "default1", "algorithm": "SGD", "source": "PyTorch", "param_groups": [{"module": "model"}]},
            ],
            "optimization_criterion": {"name": "CrossEntropyLoss"},
            "checkpointing": {"activated": False},
            "selection_strategy": {"name": "NewDataStrategy", "maximum_keys_in_memory": 10},
        },
        "data": {"dataset_id": "test", "bytes_parser_function": "def bytes_parser_function(x):\n\treturn x"},
        "trigger": {"id": "DataAmountTrigger", "trigger_config": {"data_points_for_trigger": 1}},
    }


def get_minimal_system_config() -> dict:
    return {}


def noop_constructor_mock(self, pipeline_config: dict, modyn_config: dict, replay_at: typing.Optional[int]) -> None:
    pass


def sleep_mock(duration: int):
    raise KeyboardInterrupt


@patch.object(GRPCHandler, "init_selector", return_value=None)
@patch.object(GRPCHandler, "init_storage", return_value=None)
@patch.object(GRPCHandler, "init_trainer_server", return_value=None)
@patch("modyn.utils.grpc_connection_established", return_value=True)
@patch.object(GRPCHandler, "dataset_available", return_value=True)
@patch.object(GRPCHandler, "trainer_server_available", return_value=True)
def get_non_connecting_supervisor(
    test_trainer_server_available,
    test_dataset_available,
    test_connection_established,
    test_init_trainer_server,
    test_init_storage,
    test_init_selector,
) -> Supervisor:
    supervisor = Supervisor(get_minimal_pipeline_config(), get_minimal_system_config(), None)

    return supervisor


def test_initialization() -> None:
    get_non_connecting_supervisor()  # pylint: disable=no-value-for-parameter


@patch.object(GRPCHandler, "init_selector", return_value=None)
@patch.object(GRPCHandler, "init_trainer_server", return_value=None)
@patch.object(GRPCHandler, "init_storage", return_value=None)
@patch("modyn.utils.grpc_connection_established", return_value=True)
@patch.object(GRPCHandler, "dataset_available", return_value=False)
@patch.object(GRPCHandler, "trainer_server_available", return_value=True)
def test_constructor_throws_on_invalid_system_config(
    test_trainer_server_available,
    test_dataset_available,
    test_connection_established,
    test_init_storage,
    test_init_trainer_server,
    test_init_selector,
) -> None:
    with pytest.raises(ValueError, match="Invalid system configuration"):
        Supervisor(get_minimal_pipeline_config(), {}, None)


@patch.object(GRPCHandler, "init_selector", return_value=None)
@patch.object(GRPCHandler, "init_trainer_server", return_value=None)
@patch.object(GRPCHandler, "init_storage", return_value=None)
@patch("modyn.utils.grpc_connection_established", return_value=True)
@patch.object(GRPCHandler, "dataset_available", return_value=True)
@patch.object(GRPCHandler, "trainer_server_available", return_value=True)
def test_constructor_throws_on_invalid_pipeline_config(
    test_trainer_server_available,
    test_dataset_available,
    test_connection_established,
    test_init_storage,
    test_init_trainer_server,
    test_init_selector,
) -> None:
    with pytest.raises(ValueError, match="Invalid pipeline configuration"):
        Supervisor({}, get_minimal_system_config(), None)


@patch.object(Supervisor, "__init__", noop_constructor_mock)
def test_validate_pipeline_config_schema():
    sup = Supervisor(get_minimal_pipeline_config(), get_minimal_system_config(), None)

    # Check that our minimal pipeline config gets accepted
    sup.pipeline_config = get_minimal_pipeline_config()
    assert sup.validate_pipeline_config_schema()

    # Check that an empty pipeline config gets rejected
    sup.pipeline_config = {}
    assert not sup.validate_pipeline_config_schema()

    # Check that an unknown model gets accepted because it has the correct schema
    # Semantic validation is done in another method
    sup.pipeline_config = get_minimal_pipeline_config()
    sup.pipeline_config["model"]["id"] = "UnknownModel"
    assert sup.validate_pipeline_config_schema()


@patch.object(Supervisor, "__init__", noop_constructor_mock)
def test__validate_training_options():
    sup = Supervisor(get_minimal_pipeline_config(), get_minimal_system_config(), None)

    # Check that our minimal pipeline config gets accepted
    sup.pipeline_config = get_minimal_pipeline_config()
    assert sup._validate_training_options()

    # Check that training without GPUs gets rejected
    sup.pipeline_config = get_minimal_pipeline_config()
    sup.pipeline_config["training"]["gpus"] = 0
    assert not sup._validate_training_options()

    # Check that training with an invalid batch size gets rejected
    sup.pipeline_config = get_minimal_pipeline_config()
    sup.pipeline_config["training"]["batch_size"] = -1
    assert not sup._validate_training_options()

    # Check that training with an invalid strategy gets rejected
    sup.pipeline_config = get_minimal_pipeline_config()
    sup.pipeline_config["training"]["selection_strategy"]["name"] = "UnknownStrategy"
    assert not sup._validate_training_options()

    # Check that training with an invalid initial model gets rejected
    sup.pipeline_config = get_minimal_pipeline_config()
    sup.pipeline_config["training"]["initial_model"] = "UnknownInitialModel"
    assert not sup._validate_training_options()

    # Check that training with an invalid reference for initial pass gets rejected
    sup.pipeline_config = get_minimal_pipeline_config()
    sup.pipeline_config["training"]["initial_pass"]["activated"] = True
    sup.pipeline_config["training"]["initial_pass"]["reference"] = "UnknownRef"
    assert not sup._validate_training_options()

    # Check that training with an invalid amount for initial pass gets rejected
    sup.pipeline_config = get_minimal_pipeline_config()
    sup.pipeline_config["training"]["initial_pass"]["activated"] = True
    sup.pipeline_config["training"]["initial_pass"]["reference"] = "amount"
    sup.pipeline_config["training"]["initial_pass"]["amount"] = 2
    assert not sup._validate_training_options()

    # Check that training with an valid amount for initial pass gets accepted
    sup.pipeline_config = get_minimal_pipeline_config()
    sup.pipeline_config["training"]["initial_pass"]["activated"] = True
    sup.pipeline_config["training"]["initial_pass"]["reference"] = "amount"
    sup.pipeline_config["training"]["initial_pass"]["amount"] = 0.5
    assert sup._validate_training_options()


@patch.object(Supervisor, "__init__", noop_constructor_mock)
def test_validate_pipeline_config_content():
    sup = Supervisor(get_minimal_pipeline_config(), get_minimal_system_config(), None)

    # Check that our minimal pipeline config gets accepted
    sup.pipeline_config = get_minimal_pipeline_config()
    assert sup.validate_pipeline_config_content()

    # Check that an empty pipeline config throws an exception
    # because there is no model defined
    with pytest.raises(KeyError):
        sup.pipeline_config = {}
        assert not sup.validate_pipeline_config_content()

    # Check that an unknown model gets rejected
    sup.pipeline_config = get_minimal_pipeline_config()
    sup.pipeline_config["model"]["id"] = "UnknownModel"
    assert not sup.validate_pipeline_config_content()

    # Check that an unknown trigger gets rejected
    sup.pipeline_config = get_minimal_pipeline_config()
    sup.pipeline_config["trigger"]["id"] = "UnknownTrigger"
    assert not sup.validate_pipeline_config_content()

    # Check that training without GPUs gets rejected
    # (testing that _validate_training_options gets called)
    sup.pipeline_config = get_minimal_pipeline_config()
    sup.pipeline_config["training"]["gpus"] = 0
    assert not sup.validate_pipeline_config_content()


@patch.object(Supervisor, "__init__", noop_constructor_mock)
def test_validate_pipeline_config():
    sup = Supervisor(get_minimal_pipeline_config(), get_minimal_system_config(), None)

    # Check that our minimal pipeline config gets accepted
    sup.pipeline_config = get_minimal_pipeline_config()
    assert sup.validate_pipeline_config()

    # Check that an empty pipeline config gets rejected
    sup.pipeline_config = {}
    assert not sup.validate_pipeline_config()

    # Check that an unknown model gets rejected
    sup.pipeline_config = get_minimal_pipeline_config()
    sup.pipeline_config["model"]["id"] = "UnknownModel"
    assert not sup.validate_pipeline_config()


@patch.object(GRPCHandler, "dataset_available", lambda self, did: did == "existing")
def test_dataset_available():
    sup = get_non_connecting_supervisor()  # pylint: disable=no-value-for-parameter

    sup.pipeline_config = get_minimal_pipeline_config()
    sup.pipeline_config["data"]["dataset_id"] = "existing"
    assert sup.dataset_available()

    sup.pipeline_config["data"]["dataset_id"] = "nonexisting"
    assert not sup.dataset_available()


@patch.object(GRPCHandler, "dataset_available", lambda self, did: did == "existing")
@patch.object(GRPCHandler, "trainer_server_available", return_value=True)
def test_validate_system(test_trainer_server_available):
    sup = get_non_connecting_supervisor()  # pylint: disable=no-value-for-parameter

    sup.pipeline_config = get_minimal_pipeline_config()
    sup.pipeline_config["data"]["dataset_id"] = "existing"
    assert sup.validate_system()

    sup.pipeline_config["data"]["dataset_id"] = "nonexisting"
    assert not sup.validate_system()


def test_get_dataset_selector_batch_size_given():
    sup = get_non_connecting_supervisor()  # pylint: disable=no-value-for-parameter

    sup.pipeline_config = get_minimal_pipeline_config()
    sup.modyn_config = {
        "storage": {
            "datasets": [{"name": "test", "selector_batch_size": 2048}, {"name": "test1", "selector_batch_size": 128}]
        }
    }
    sup.get_dataset_selector_batch_size()
    assert sup._selector_batch_size == 2048

def test_get_dataset_selector_batch_size_not_given():
    sup = get_non_connecting_supervisor()  # pylint: disable=no-value-for-parameter

    sup.pipeline_config = get_minimal_pipeline_config()
    sup.modyn_config = {"storage": {"datasets": [{"name": "test"}]}}
    sup.get_dataset_selector_batch_size()
    assert sup._selector_batch_size == 128


def test_shutdown_trainer():
    # TODO(MaxiBoether): implement
    pass


@patch.object(GRPCHandler, "get_new_data_since", return_value=[[(10, 42, 0), (11, 43, 1)]])
@patch.object(Supervisor, "_handle_new_data", return_value=False, side_effect=KeyboardInterrupt)
def test_wait_for_new_data(test__handle_new_data: MagicMock, test_get_new_data_since: MagicMock):
    # This is a simple test and does not the inclusivity filtering!
    sup = get_non_connecting_supervisor()  # pylint: disable=no-value-for-parameter

    sup.wait_for_new_data(21)
    test_get_new_data_since.assert_called_once_with("test", 21)
    test__handle_new_data.assert_called_once_with([(10, 42, 0), (11, 43, 1)])


@patch.object(GRPCHandler, "get_new_data_since", return_value=[[(10, 42, 0)], [(11, 43, 1)]])
@patch.object(Supervisor, "_handle_new_data", return_value=False, side_effect=[None, KeyboardInterrupt])
def test_wait_for_new_data_batched(test__handle_new_data: MagicMock, test_get_new_data_since: MagicMock):
    # This is a simple test and does not the inclusivity filtering!
    sup = get_non_connecting_supervisor()  # pylint: disable=no-value-for-parameter

    sup.wait_for_new_data(21)
    test_get_new_data_since.assert_called_once_with("test", 21)

    expected_calls = [
        call([(10, 42, 0)]),
        call([(11, 43, 1)]),
    ]

    assert test__handle_new_data.call_args_list == expected_calls


def test_wait_for_new_data_filtering():
    sup = get_non_connecting_supervisor()  # pylint: disable=no-value-for-parameter

    mocked__handle_new_data_return_vals = [True, True, KeyboardInterrupt]
    mocked_get_new_data_since = [
        [[(10, 42, 0), (11, 43, 0), (12, 43, 1)]],
        [[(11, 43, 0), (12, 43, 1), (13, 43, 2), (14, 45, 3)]],
        [[]],
        ValueError,
    ]

    handle_mock: MagicMock
    with patch.object(sup, "_handle_new_data", side_effect=mocked__handle_new_data_return_vals) as handle_mock:
        get_new_data_mock: MagicMock
        with patch.object(sup.grpc, "get_new_data_since", side_effect=mocked_get_new_data_since) as get_new_data_mock:
            sup.wait_for_new_data(21)

            assert handle_mock.call_count == 3
            assert get_new_data_mock.call_count == 3

            expected_handle_mock_arg_list = [
                call([(10, 42, 0), (11, 43, 0), (12, 43, 1)]),
                call([(13, 43, 2), (14, 45, 3)]),
                call([]),
            ]
            assert handle_mock.call_args_list == expected_handle_mock_arg_list

            expected_get_new_data_arg_list = [call("test", 21), call("test", 43), call("test", 45)]
            assert get_new_data_mock.call_args_list == expected_get_new_data_arg_list


def test_wait_for_new_data_filtering_batched():
    sup = get_non_connecting_supervisor()  # pylint: disable=no-value-for-parameter

    mocked__handle_new_data_return_vals = [True, True, True, True, True, KeyboardInterrupt]
    mocked_get_new_data_since = [
        [[(10, 42, 0), (11, 43, 0)], [(12, 43, 1)]],
        [[(11, 43, 0)], [(12, 43, 1), (13, 43, 2)], [(14, 45, 3)]],
        [[]],
        ValueError,
    ]

    handle_mock: MagicMock
    with patch.object(sup, "_handle_new_data", side_effect=mocked__handle_new_data_return_vals) as handle_mock:
        get_new_data_mock: MagicMock
        with patch.object(sup.grpc, "get_new_data_since", side_effect=mocked_get_new_data_since) as get_new_data_mock:
            sup.wait_for_new_data(21)

            assert handle_mock.call_count == 6
            assert get_new_data_mock.call_count == 3

            expected_handle_mock_arg_list = [
                call([(10, 42, 0), (11, 43, 0)]),
                call([(12, 43, 1)]),
                call([]),
                call([(13, 43, 2)]),
                call([(14, 45, 3)]),
                call([]),
            ]
            assert handle_mock.call_args_list == expected_handle_mock_arg_list

            expected_get_new_data_arg_list = [call("test", 21), call("test", 43), call("test", 45)]
            assert get_new_data_mock.call_args_list == expected_get_new_data_arg_list


def test__handle_new_data_with_batch():
    sup = get_non_connecting_supervisor()
    sup._selector_batch_size = 3
    new_data = [("a", 1), ("b", 2), ("c", 3), ("d", 4), ("e", 5), ("f", 6), ("g", 7), ("h", 8)]

    batch_mock: MagicMock
    with patch.object(sup, "_handle_new_data_batch") as batch_mock:
        sup._handle_new_data(new_data)
        expected_handle_new_data_batch_arg_list = [
            call([("a", 1), ("b", 2), ("c", 3)]),
            call([("d", 4), ("e", 5), ("f", 6)]),
            call([("g", 7), ("h", 8)]),
        ]
        assert batch_mock.call_args_list == expected_handle_new_data_batch_arg_list


def test__handle_new_data():
    sup = get_non_connecting_supervisor()  # pylint: disable=no-value-for-parameter

    sup._selector_batch_size = 2
    batching_return_vals = [False, True, False]
<<<<<<< HEAD
    new_data = [("a", 1), ("b", 2), ("c", 3), ("d", 4), ("e", 5)]
=======
    batch_size = 2
    new_data = [(10, 1), (11, 2), (12, 3), (13, 4), (14, 5)]
>>>>>>> 1f9d0c6b

    batch_mock: MagicMock
    with patch.object(sup, "_handle_new_data_batch", side_effect=batching_return_vals) as batch_mock:
        result = sup._handle_new_data(new_data)
        assert result

        expected_handle_new_data_batch_arg_list = [
            call([(10, 1), (11, 2)]),
            call([(12, 3), (13, 4)]),
            call([(14, 5)]),
        ]
        assert batch_mock.call_count == 3
        assert batch_mock.call_args_list == expected_handle_new_data_batch_arg_list


@patch.object(GRPCHandler, "inform_selector")
def test__handle_new_data_batch_no_triggers(test_inform_selector: MagicMock):
    sup = get_non_connecting_supervisor()  # pylint: disable=no-value-for-parameter
    sup.pipeline_id = 42
    batch = [(10, 1), (11, 2)]

    with patch.object(sup.trigger, "inform", return_value=[]) as inform_mock:
        assert not sup._handle_new_data_batch(batch)

        inform_mock.assert_called_once_with(batch)
        test_inform_selector.assert_called_once_with(42, batch)


@patch.object(Supervisor, "_run_training")
@patch.object(GRPCHandler, "inform_selector_and_trigger")
@patch.object(GRPCHandler, "inform_selector")
def test__handle_triggers_within_batch(
    test_inform_selector: MagicMock, test_inform_selector_and_trigger: MagicMock, test__run_training: MagicMock
):
    sup = get_non_connecting_supervisor()  # pylint: disable=no-value-for-parameter
    sup.pipeline_id = 42
    batch = [(10, 1), (11, 2), (12, 3), (13, 4), (14, 5), (15, 6), (16, 7)]
    triggering_indices = [1, 3, 5]
    trigger_ids = [0, 1, 2]
    test_inform_selector_and_trigger.side_effect = trigger_ids

    sup._handle_triggers_within_batch(batch, triggering_indices)

    inform_selector_and_trigger_expected_args = [
        call(42, [(10, 1), (11, 2)]),
        call(42, [(12, 3), (13, 4)]),
        call(42, [(14, 5), (15, 6)]),
    ]
    assert test_inform_selector_and_trigger.call_count == 3
    assert test_inform_selector_and_trigger.call_args_list == inform_selector_and_trigger_expected_args

    run_training_expected_args = [call(0), call(1), call(2)]
    assert test__run_training.call_count == 3
    assert test__run_training.call_args_list == run_training_expected_args

    assert test_inform_selector.call_count == 1
    test_inform_selector.assert_called_once_with(42, [(16, 7)])


@patch.object(Supervisor, "_run_training")
@patch.object(GRPCHandler, "inform_selector_and_trigger")
@patch.object(GRPCHandler, "inform_selector")
def test__handle_triggers_within_batch_empty_triggers(
    test_inform_selector: MagicMock, test_inform_selector_and_trigger: MagicMock, test__run_training: MagicMock
):
    sup = get_non_connecting_supervisor()  # pylint: disable=no-value-for-parameter
    sup.pipeline_id = 42
    batch = [(10, 1), (11, 2), (12, 3), (13, 4), (14, 5), (15, 6), (16, 7)]
    triggering_indices = [-1, -1, 3]
    trigger_ids = [0, 1, 2]
    test_inform_selector_and_trigger.side_effect = trigger_ids

    sup._handle_triggers_within_batch(batch, triggering_indices)

    inform_selector_and_trigger_expected_args = [
        call(42, []),
        call(42, []),
        call(42, [(10, 1), (11, 2), (12, 3), (13, 4)]),
    ]
    assert test_inform_selector_and_trigger.call_count == 3
    assert test_inform_selector_and_trigger.call_args_list == inform_selector_and_trigger_expected_args

    run_training_expected_args = [call(0), call(1), call(2)]
    assert test__run_training.call_count == 3
    assert test__run_training.call_args_list == run_training_expected_args

    assert test_inform_selector.call_count == 1
    test_inform_selector.assert_called_once_with(42, [(14, 5), (15, 6), (16, 7)])


@patch.object(GRPCHandler, "fetch_trained_model", return_value=pathlib.Path("/"))
@patch.object(GRPCHandler, "start_training", return_value=1337)
@patch.object(GRPCHandler, "wait_for_training_completion")
def test__run_training(
    test_wait_for_training_completion: MagicMock, test_start_training: MagicMock, test_fetch_trained_model: MagicMock
):
    sup = get_non_connecting_supervisor()  # pylint: disable=no-value-for-parameter
    sup.pipeline_id = 42

    sup._run_training(21)

    assert sup.current_training_id == 1337

    test_wait_for_training_completion.assert_called_once_with(1337, 42, 21)
    test_start_training.assert_called_once_with(42, 21, get_minimal_pipeline_config(), None)
    test_fetch_trained_model.assert_called_once()


@patch.object(Supervisor, "__init__", noop_constructor_mock)
def test_initial_pass():
    sup = Supervisor(get_minimal_pipeline_config(), get_minimal_system_config(), None)

    # TODO(#10): implement a real test when func is implemented.
    sup.initial_pass()


@patch.object(GRPCHandler, "get_data_in_interval", return_value=[[(10, 1), (11, 2)]])
@patch.object(Supervisor, "_handle_new_data")
def test_replay_data_closed_interval(test__handle_new_data: MagicMock, test_get_data_in_interval: MagicMock):
    sup = get_non_connecting_supervisor()  # pylint: disable=no-value-for-parameter
    sup.start_replay_at = 0
    sup.stop_replay_at = 42
    sup.replay_data()

    test_get_data_in_interval.assert_called_once_with("test", 0, 42)
    test__handle_new_data.assert_called_once_with([(10, 1), (11, 2)])


@patch.object(GRPCHandler, "get_data_in_interval", return_value=[[(10, 1)], [(11, 2)]])
@patch.object(Supervisor, "_handle_new_data")
def test_replay_data_closed_interval_batched(test__handle_new_data: MagicMock, test_get_data_in_interval: MagicMock):
    sup = get_non_connecting_supervisor()  # pylint: disable=no-value-for-parameter
    sup.start_replay_at = 0
    sup.stop_replay_at = 42
    sup.replay_data()

    test_get_data_in_interval.assert_called_once_with("test", 0, 42)
    assert test__handle_new_data.call_count == 2
    assert test__handle_new_data.call_args_list == [call([(10, 1)]), call([(11, 2)])]


@patch.object(GRPCHandler, "get_new_data_since", return_value=[[(10, 1), (11, 2)]])
@patch.object(Supervisor, "_handle_new_data")
def test_replay_data_open_interval(test__handle_new_data: MagicMock, test_get_new_data_since: MagicMock):
    sup = get_non_connecting_supervisor()  # pylint: disable=no-value-for-parameter
    sup.start_replay_at = 0
    sup.stop_replay_at = None
    sup.replay_data()

    test_get_new_data_since.assert_called_once_with("test", 0)
    test__handle_new_data.assert_called_once_with([(10, 1), (11, 2)])


@patch.object(GRPCHandler, "get_new_data_since", return_value=[[(10, 1)], [(11, 2)]])
@patch.object(Supervisor, "_handle_new_data")
def test_replay_data_open_interval_batched(test__handle_new_data: MagicMock, test_get_new_data_since: MagicMock):
    sup = get_non_connecting_supervisor()  # pylint: disable=no-value-for-parameter
    sup.start_replay_at = 0
    sup.stop_replay_at = None
    sup.replay_data()

    test_get_new_data_since.assert_called_once_with("test", 0)
    assert test__handle_new_data.call_count == 2
    assert test__handle_new_data.call_args_list == [call([(10, 1)]), call([(11, 2)])]


@patch.object(GRPCHandler, "get_time_at_storage", return_value=21)
@patch.object(GRPCHandler, "register_pipeline_at_selector", return_value=42)
@patch.object(Supervisor, "get_dataset_selector_batch_size")
@patch.object(Supervisor, "initial_pass")
@patch.object(Supervisor, "replay_data")
@patch.object(Supervisor, "wait_for_new_data")
@patch.object(GRPCHandler, "unregister_pipeline_at_selector")
def test_non_experiment_pipeline(
    test_unregister_pipeline_at_selector: MagicMock,
    test_wait_for_new_data: MagicMock,
    test_replay_data: MagicMock,
    test_initial_pass: MagicMock,
    test_get_dataset_selector_batch_size: MagicMock,
    test_register_pipeline_at_selector: MagicMock,
    test_get_time_at_storage: MagicMock,
):
    sup = get_non_connecting_supervisor()  # pylint: disable=no-value-for-parameter
    sup.experiment_mode = False
    sup.pipeline()

    test_get_time_at_storage.assert_called_once()
    test_register_pipeline_at_selector.assert_called_once()
    test_initial_pass.assert_called_once()
    test_get_dataset_selector_batch_size.assert_called_once()
    test_wait_for_new_data.assert_called_once_with(21)
    test_replay_data.assert_not_called()
    test_unregister_pipeline_at_selector.assert_called_once_with(42)


@patch.object(GRPCHandler, "get_time_at_storage", return_value=21)
@patch.object(GRPCHandler, "register_pipeline_at_selector", return_value=42)
@patch.object(Supervisor, "get_dataset_selector_batch_size")
@patch.object(Supervisor, "initial_pass")
@patch.object(Supervisor, "replay_data")
@patch.object(Supervisor, "wait_for_new_data")
@patch.object(GRPCHandler, "unregister_pipeline_at_selector")
def test_experiment_pipeline(
    test_unregister_pipeline_at_selector: MagicMock,
    test_wait_for_new_data: MagicMock,
    test_replay_data: MagicMock,
    test_initial_pass: MagicMock,
    test_get_dataset_selector_batch_size: MagicMock,
    test_register_pipeline_at_selector: MagicMock,
    test_get_time_at_storage: MagicMock,
):
    sup = get_non_connecting_supervisor()  # pylint: disable=no-value-for-parameter
    sup.experiment_mode = True
    sup.pipeline()

    test_get_time_at_storage.assert_called_once()
    test_register_pipeline_at_selector.assert_called_once()
    test_initial_pass.assert_called_once()
    test_get_dataset_selector_batch_size.assert_called_once()
    test_wait_for_new_data.assert_not_called()
    test_replay_data.assert_called_once()
    test_unregister_pipeline_at_selector.assert_called_once_with(42)<|MERGE_RESOLUTION|>--- conflicted
+++ resolved
@@ -368,15 +368,15 @@
 def test__handle_new_data_with_batch():
     sup = get_non_connecting_supervisor()
     sup._selector_batch_size = 3
-    new_data = [("a", 1), ("b", 2), ("c", 3), ("d", 4), ("e", 5), ("f", 6), ("g", 7), ("h", 8)]
+    new_data = [(10, 1), (11, 2), (12, 3), (13, 4), (14, 5), (15, 6), (16, 7), (17, 8)]
 
     batch_mock: MagicMock
     with patch.object(sup, "_handle_new_data_batch") as batch_mock:
         sup._handle_new_data(new_data)
         expected_handle_new_data_batch_arg_list = [
-            call([("a", 1), ("b", 2), ("c", 3)]),
-            call([("d", 4), ("e", 5), ("f", 6)]),
-            call([("g", 7), ("h", 8)]),
+            call([(10, 1), (11, 2), (12, 3)]),
+            call([(13, 4), (14, 5), (15, 6)]),
+            call([(16, 7), (17, 8)]),
         ]
         assert batch_mock.call_args_list == expected_handle_new_data_batch_arg_list
 
@@ -386,12 +386,8 @@
 
     sup._selector_batch_size = 2
     batching_return_vals = [False, True, False]
-<<<<<<< HEAD
-    new_data = [("a", 1), ("b", 2), ("c", 3), ("d", 4), ("e", 5)]
-=======
     batch_size = 2
     new_data = [(10, 1), (11, 2), (12, 3), (13, 4), (14, 5)]
->>>>>>> 1f9d0c6b
 
     batch_mock: MagicMock
     with patch.object(sup, "_handle_new_data_batch", side_effect=batching_return_vals) as batch_mock:
