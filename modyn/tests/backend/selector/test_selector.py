# pylint: disable=no-value-for-parameter
from unittest.mock import patch

import pytest
from modyn.backend.selector.internal.selector_strategies.abstract_selection_strategy import AbstractSelectionStrategy
from modyn.backend.selector.selector import Selector


class MockGRPCHandler:
    def __init__(self, metadata_response):
        self.metadata_response = metadata_response

    def register_training(self, training_set_size, num_workers):  # pylint: disable=unused-argument
        return 5

    def get_samples_by_metadata_query(self, query):  # pylint: disable=unused-argument
        return self.metadata_response

    def get_info_for_training(self, training_id):  # pylint: disable=unused-argument
        return tuple([10, 3])


class MockStrategy:
    def __init__(self, desired_result):
        self.result = desired_result
        self.times_called = 0

    def select_new_training_samples(self, training_id, training_set_size):  # pylint: disable=unused-argument
        self.times_called += 1
        return self.result


def noop_constructor_mock(self, config=None, opt=None):  # pylint: disable=unused-argument
    pass


@patch.multiple(AbstractSelectionStrategy, __abstractmethods__=set())
@patch.object(AbstractSelectionStrategy, "__init__", noop_constructor_mock)
@patch.object(Selector, "__init__", noop_constructor_mock)
@patch.object(Selector, "_select_new_training_samples")
def test_prepare_training_set(test__select_new_training_samples):
    test__select_new_training_samples.return_value = ["a", "b"]

    selector = Selector(None)
    strategy = AbstractSelectionStrategy(None)  # pylint: disable=abstract-class-instantiated
    selector._strategy = strategy
    selector._training_samples_cache = {}
    assert selector._prepare_training_set(0, 0, 0) == ["a", "b"]

    test__select_new_training_samples.return_value = []
    with pytest.raises(ValueError):
        selector._prepare_training_set(0, 0, 3)


@patch.multiple(AbstractSelectionStrategy, __abstractmethods__=set())
@patch.object(Selector, "__init__", noop_constructor_mock)
@patch.object(AbstractSelectionStrategy, "__init__", noop_constructor_mock)
def test_get_training_set_partition():
    selector = Selector(None)
    strategy = AbstractSelectionStrategy(None)  # pylint: disable=abstract-class-instantiated
    selector._strategy = strategy
    selector.grpc = MockGRPCHandler(None)
    strategy._grpc = MockGRPCHandler(None)

    training_samples = ["a", "b", "c", "d", "e", "f", "g", "h", "i", "j"]
    assert selector._get_training_set_partition(0, training_samples, 0) == [
        "a",
        "b",
        "c",
        "d",
    ]
    assert selector._get_training_set_partition(0, training_samples, 1) == [
        "e",
        "f",
        "g",
        "h",
    ]
    assert selector._get_training_set_partition(0, training_samples, 2) == ["i", "j"]

    with pytest.raises(Exception):
        selector._get_training_set_partition(0, training_samples, 3)
    with pytest.raises(Exception):
        selector._get_training_set_partition(0, training_samples, -1)


@patch.multiple(AbstractSelectionStrategy, __abstractmethods__=set())
@patch.object(AbstractSelectionStrategy, "__init__", noop_constructor_mock)
@patch.object(Selector, "__init__", noop_constructor_mock)
@patch.object(Selector, "_prepare_training_set")
def test_get_sample_keys(test__prepare_training_set):
    training_samples = ["a", "b", "c", "d", "e", "f", "g", "h", "i", "j"]
    training_weights = [1.0] * len(training_samples)
    test__prepare_training_set.return_value = list(zip(training_samples, training_weights))

    selector = Selector()
    strategy = AbstractSelectionStrategy(None)  # pylint: disable=abstract-class-instantiated
    selector._strategy = strategy
    selector.grpc = MockGRPCHandler(None)
    strategy._grpc = MockGRPCHandler(None)

    assert selector.get_sample_keys_and_weight(0, 0, 0) == [("a", 1.0), ("b", 1.0), ("c", 1.0), ("d", 1.0)]
    assert selector.get_sample_keys_and_weight(0, 0, 1) == [("e", 1.0), ("f", 1.0), ("g", 1.0), ("h", 1.0)]
    assert selector.get_sample_keys_and_weight(0, 0, 2) == [("i", 1.0), ("j", 1.0)]
    with pytest.raises(ValueError):
        selector.get_sample_keys_and_weight(0, 0, -1)
    with pytest.raises(ValueError):
<<<<<<< HEAD
        selector.get_sample_keys_and_metadata(0, 0, 10)
=======
        selector.get_sample_keys_and_weight(0, 0, 10)
    with pytest.raises(NotImplementedError):
        selector.select_new_training_samples(0, 0)
>>>>>>> 091b967d


@patch.multiple(AbstractSelectionStrategy, __abstractmethods__=set())
@patch.object(AbstractSelectionStrategy, "__init__", noop_constructor_mock)
@patch.object(Selector, "__init__", noop_constructor_mock)
def test_register_training():
    selector = Selector()
    strategy = AbstractSelectionStrategy(None)  # pylint: disable=abstract-class-instantiated
    selector._strategy = strategy
    selector.grpc = MockGRPCHandler(None)
    strategy._grpc = MockGRPCHandler(None)

    assert selector.register_training(1000, 1) == 5
    with pytest.raises(Exception):
        selector.register_training(1000, 0)
    with pytest.raises(Exception):
        selector.register_training(0, 1)
    with pytest.raises(Exception):
        selector.register_training(-1000, 1)


@patch.object(Selector, "__init__", noop_constructor_mock)
def test_select_new_training_samples_caching():
    samples_1 = [("a", 1.0), ("b", 1.0)]
    samples_2 = [("c", 1.0), ("d", 1.0)]

    selector = Selector()
    selector._training_samples_cache = {}
    selector._strategy = MockStrategy(desired_result=samples_1)

    # I want to test the following. First call it twice with training set number 0.
    # Assert that you get the right answer each time, and _strategy is called only once.
    # Then, switch it to a next set, training set number 1. Repeat the process.
    assert selector._strategy.times_called == 0
    assert selector._select_new_training_samples(0, 0, 2) == samples_1
    assert selector._strategy.times_called == 1
    assert selector._select_new_training_samples(0, 0, 2) == samples_1
    assert selector._strategy.times_called == 1

    selector._strategy = MockStrategy(desired_result=samples_2)

    assert selector._select_new_training_samples(0, 1, 2) == samples_2
    assert len(selector._training_samples_cache.keys()) == 1
    assert selector._strategy.times_called == 1
    assert selector._select_new_training_samples(0, 1, 2) == samples_2
    assert selector._strategy.times_called == 1<|MERGE_RESOLUTION|>--- conflicted
+++ resolved
@@ -104,13 +104,9 @@
     with pytest.raises(ValueError):
         selector.get_sample_keys_and_weight(0, 0, -1)
     with pytest.raises(ValueError):
-<<<<<<< HEAD
-        selector.get_sample_keys_and_metadata(0, 0, 10)
-=======
         selector.get_sample_keys_and_weight(0, 0, 10)
     with pytest.raises(NotImplementedError):
         selector.select_new_training_samples(0, 0)
->>>>>>> 091b967d
 
 
 @patch.multiple(AbstractSelectionStrategy, __abstractmethods__=set())
