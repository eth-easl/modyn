# pylint: disable=no-value-for-parameter
import os
import pathlib
from unittest.mock import patch

import pytest
from modyn.backend.metadata_database.metadata_database_connection import MetadataDatabaseConnection
from modyn.backend.selector.internal.selector_strategies.abstract_selection_strategy import AbstractSelectionStrategy
from modyn.backend.selector.selector import Selector

database_path = pathlib.Path(os.path.abspath(__file__)).parent / "test_storage.db"


<<<<<<< HEAD
    def register_training(self, num_workers):  # pylint: disable=unused-argument
        return 5
=======
def get_minimal_modyn_config():
    return {
        "metadata_database": {
            "drivername": "sqlite",
            "username": "",
            "password": "",
            "host": "",
            "port": "0",
            "database": f"{database_path}",
        },
    }
>>>>>>> 96387db7


<<<<<<< HEAD
    def get_info_for_training(self, training_id):  # pylint: disable=unused-argument
        return 3  # Number of workers


class MockStrategy:
    def __init__(self, desired_result):
        self.result = desired_result
        self.times_called = 0

    def select_new_training_samples(self, training_id):  # pylint: disable=unused-argument
        self.times_called += 1
        return self.result
=======
def noop_constructor_mock(self, config=None, opt=None):  # pylint: disable=unused-argument
    self._modyn_config = get_minimal_modyn_config()
>>>>>>> 96387db7


def setup():
    with MetadataDatabaseConnection(get_minimal_modyn_config()) as database:
        database.create_tables()

        database.register_training(3, 10)


def teardown():
    os.remove(database_path)


@patch.multiple(AbstractSelectionStrategy, __abstractmethods__=set())
@patch.object(AbstractSelectionStrategy, "__init__", noop_constructor_mock)
@patch.object(Selector, "__init__", noop_constructor_mock)
@patch.object(Selector, "_select_new_training_samples")
def test_get_training_set(test__select_new_training_samples):
    test__select_new_training_samples.return_value = ["a", "b"]

    selector = Selector(None)
    strategy = AbstractSelectionStrategy(None)  # pylint: disable=abstract-class-instantiated
    selector._strategy = strategy
    selector._training_samples_cache = {}
    assert selector._get_training_set(0, 0) == ["a", "b"]

    test__select_new_training_samples.return_value = []
    with pytest.raises(ValueError):
        selector._get_training_set(0, 3)


@patch.multiple(AbstractSelectionStrategy, __abstractmethods__=set())
@patch.object(Selector, "__init__", noop_constructor_mock)
@patch.object(AbstractSelectionStrategy, "__init__", noop_constructor_mock)
def test_get_training_set_partition():
    selector = Selector(None)
    strategy = AbstractSelectionStrategy(None)  # pylint: disable=abstract-class-instantiated
    selector._strategy = strategy

    training_samples = ["a", "b", "c", "d", "e", "f", "g", "h", "i", "j"]
    assert selector._get_training_set_partition(1, training_samples, 0) == [
        "a",
        "b",
        "c",
        "d",
    ]
    assert selector._get_training_set_partition(1, training_samples, 1) == [
        "e",
        "f",
        "g",
        "h",
    ]
    assert selector._get_training_set_partition(1, training_samples, 2) == ["i", "j"]

    with pytest.raises(Exception):
        selector._get_training_set_partition(1, training_samples, 3)
    with pytest.raises(Exception):
        selector._get_training_set_partition(1, training_samples, -1)


@patch.multiple(AbstractSelectionStrategy, __abstractmethods__=set())
@patch.object(AbstractSelectionStrategy, "__init__", noop_constructor_mock)
@patch.object(Selector, "__init__", noop_constructor_mock)
@patch.object(Selector, "_get_training_set")
def test_get_sample_keys(test__get_training_set):
    training_samples = ["a", "b", "c", "d", "e", "f", "g", "h", "i", "j"]
    training_weights = [1.0] * len(training_samples)
    test__get_training_set.return_value = list(zip(training_samples, training_weights))

    selector = Selector()
    strategy = AbstractSelectionStrategy(None)  # pylint: disable=abstract-class-instantiated
    selector._strategy = strategy

    assert selector.get_sample_keys_and_weight(1, 0, 0) == [("a", 1.0), ("b", 1.0), ("c", 1.0), ("d", 1.0)]
    assert selector.get_sample_keys_and_weight(1, 0, 1) == [("e", 1.0), ("f", 1.0), ("g", 1.0), ("h", 1.0)]
    assert selector.get_sample_keys_and_weight(1, 0, 2) == [("i", 1.0), ("j", 1.0)]
    with pytest.raises(ValueError):
        selector.get_sample_keys_and_weight(1, 0, -1)
    with pytest.raises(ValueError):
<<<<<<< HEAD
        selector.get_sample_keys_and_weight(0, 0, 10)
=======
        selector.get_sample_keys_and_weight(1, 0, 10)
    with pytest.raises(NotImplementedError):
        selector.select_new_training_samples(1, 0)
>>>>>>> 96387db7


@patch.multiple(AbstractSelectionStrategy, __abstractmethods__=set())
@patch.object(AbstractSelectionStrategy, "__init__", noop_constructor_mock)
@patch.object(Selector, "__init__", noop_constructor_mock)
def test_register_training():
    selector = Selector()
    strategy = AbstractSelectionStrategy(None)  # pylint: disable=abstract-class-instantiated
    selector._strategy = strategy

<<<<<<< HEAD
    assert selector.register_training(1) == 5
=======
    assert selector.register_training(1000, 1) == 2
>>>>>>> 96387db7
    with pytest.raises(Exception):
        selector.register_training(0)
    with pytest.raises(Exception):
        selector.register_training(-1)


@patch.object(Selector, "__init__", noop_constructor_mock)
def test_select_new_training_samples_caching():
    samples_1 = [("a", 1.0), ("b", 1.0)]
    samples_2 = [("c", 1.0), ("d", 1.0)]

    selector = Selector()
    selector._training_samples_cache = {}
    selector._strategy = MockStrategy(desired_result=samples_1)

    # I want to test the following. First call it twice with training set number 0.
    # Assert that you get the right answer each time, and _strategy is called only once.
    # Then, switch it to a next set, training set number 1. Repeat the process.
    assert selector._strategy.times_called == 0
    assert selector._get_training_set(0, 0) == samples_1
    assert selector._strategy.times_called == 1
    assert selector._get_training_set(0, 0) == samples_1
    assert selector._strategy.times_called == 1

    selector._strategy = MockStrategy(desired_result=samples_2)

    assert selector._get_training_set(0, 1) == samples_2
    assert len(selector._training_samples_cache.keys()) == 2
    assert selector._strategy.times_called == 1
    assert selector._get_training_set(0, 1) == samples_2
    assert selector._strategy.times_called == 1<|MERGE_RESOLUTION|>--- conflicted
+++ resolved
@@ -11,10 +11,6 @@
 database_path = pathlib.Path(os.path.abspath(__file__)).parent / "test_storage.db"
 
 
-<<<<<<< HEAD
-    def register_training(self, num_workers):  # pylint: disable=unused-argument
-        return 5
-=======
 def get_minimal_modyn_config():
     return {
         "metadata_database": {
@@ -26,12 +22,6 @@
             "database": f"{database_path}",
         },
     }
->>>>>>> 96387db7
-
-
-<<<<<<< HEAD
-    def get_info_for_training(self, training_id):  # pylint: disable=unused-argument
-        return 3  # Number of workers
 
 
 class MockStrategy:
@@ -42,17 +32,16 @@
     def select_new_training_samples(self, training_id):  # pylint: disable=unused-argument
         self.times_called += 1
         return self.result
-=======
+
+
 def noop_constructor_mock(self, config=None, opt=None):  # pylint: disable=unused-argument
     self._modyn_config = get_minimal_modyn_config()
->>>>>>> 96387db7
 
 
 def setup():
     with MetadataDatabaseConnection(get_minimal_modyn_config()) as database:
         database.create_tables()
-
-        database.register_training(3, 10)
+        database.register_training(3)
 
 
 def teardown():
@@ -125,13 +114,7 @@
     with pytest.raises(ValueError):
         selector.get_sample_keys_and_weight(1, 0, -1)
     with pytest.raises(ValueError):
-<<<<<<< HEAD
-        selector.get_sample_keys_and_weight(0, 0, 10)
-=======
         selector.get_sample_keys_and_weight(1, 0, 10)
-    with pytest.raises(NotImplementedError):
-        selector.select_new_training_samples(1, 0)
->>>>>>> 96387db7
 
 
 @patch.multiple(AbstractSelectionStrategy, __abstractmethods__=set())
@@ -142,11 +125,7 @@
     strategy = AbstractSelectionStrategy(None)  # pylint: disable=abstract-class-instantiated
     selector._strategy = strategy
 
-<<<<<<< HEAD
-    assert selector.register_training(1) == 5
-=======
-    assert selector.register_training(1000, 1) == 2
->>>>>>> 96387db7
+    assert selector.register_training(1) == 2
     with pytest.raises(Exception):
         selector.register_training(0)
     with pytest.raises(Exception):
