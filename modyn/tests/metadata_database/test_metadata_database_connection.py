--- conflicted
+++ resolved
@@ -27,32 +27,22 @@
 def test_register_pipeline():
     with MetadataDatabaseConnection(get_minimal_modyn_config()) as database:
         database.create_tables()
-<<<<<<< HEAD
         pipeline_id = database.register_pipeline(
-            1, "ResNet18", "{}", True, ModelStorageStrategyConfig(name="PyTorchFullModel")
+            1, "ResNet18", "{}", True, "{}", ModelStorageStrategyConfig(name="PyTorchFullModel")
         )
         assert pipeline_id == 1
         pipeline_id = database.register_pipeline(
-            1, "ResNet18", "{}", False, ModelStorageStrategyConfig(name="PyTorchFullModel")
+            1, "ResNet18", "{}", False, "{}", ModelStorageStrategyConfig(name="PyTorchFullModel")
         )
-=======
-        pipeline_id = database.register_pipeline(1, "{}")
-        assert pipeline_id == 1
-        pipeline_id = database.register_pipeline(1, "{}")
->>>>>>> 7d736bed
         assert pipeline_id == 2
 
 
 def test_add_trained_model():
     with MetadataDatabaseConnection(get_minimal_modyn_config()) as database:
         database.create_tables()
-<<<<<<< HEAD
         pipeline_id = database.register_pipeline(
-            1, "ResNet18", "{}", True, ModelStorageStrategyConfig(name="PyTorchFullModel")
+            1, "ResNet18", "{}", True, "{}", ModelStorageStrategyConfig(name="PyTorchFullModel")
         )
-=======
-        pipeline_id = database.register_pipeline(1, "{}")
->>>>>>> 7d736bed
         trigger = Trigger(pipeline_id=pipeline_id, trigger_id=5)
 
         database.session.add(trigger)
