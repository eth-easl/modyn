--- conflicted
+++ resolved
@@ -21,17 +21,14 @@
 
 
 def test_add_pipeline(session):
-<<<<<<< HEAD
     pipeline = Pipeline(
         num_workers=10,
         model_class_name="ResNet18",
         model_config=json.dumps({"num_classes": 10}),
         amp=True,
+        selection_strategy="{}",
         full_model_strategy_name="PyTorchFullModel",
     )
-=======
-    pipeline = Pipeline(num_workers=10, selection_strategy="{}")
->>>>>>> 7d736bed
     session.add(pipeline)
     session.commit()
 
@@ -49,17 +46,14 @@
 
 
 def test_update_pipeline(session):
-<<<<<<< HEAD
     pipeline = Pipeline(
         num_workers=10,
         model_class_name="ResNet18",
         model_config="{}",
         amp=True,
+        selection_strategy="{}",
         full_model_strategy_name="PyTorchFullModel",
     )
-=======
-    pipeline = Pipeline(num_workers=10, selection_strategy="{}")
->>>>>>> 7d736bed
     session.add(pipeline)
     session.commit()
 
@@ -69,7 +63,7 @@
 
     assert session.query(Pipeline).filter(Pipeline.pipeline_id == 1).first() is not None
     assert session.query(Pipeline).filter(Pipeline.pipeline_id == 1).first().num_workers == 20
-<<<<<<< HEAD
+    assert session.query(Pipeline).filter(Pipeline.pipeline_id == 1).first().selection_strategy == "{}"
     assert not session.query(Pipeline).filter(Pipeline.pipeline_id == 1).first().amp
 
     pipeline.model_class_name = "test_model"
@@ -84,15 +78,9 @@
         model_class_name="ResNet18",
         model_config="{}",
         amp=False,
+        selection_strategy="{}",
         full_model_strategy_name="PyTorchFullModel",
     )
-=======
-    assert session.query(Pipeline).filter(Pipeline.pipeline_id == 1).first().selection_strategy == "{}"
-
-
-def test_delete_pipeline(session):
-    pipeline = Pipeline(num_workers=10, selection_strategy="{}")
->>>>>>> 7d736bed
     session.add(pipeline)
     session.commit()
 
