--- conflicted
+++ resolved
@@ -49,18 +49,13 @@
             )
 
 
-<<<<<<< HEAD
-def test_invalid_bytes_parser():
-    with pytest.raises(AssertionError):
-=======
 @patch(
     "modyn.trainer_server.internal.dataset.key_sources.selector_key_source.grpc_connection_established",
     return_value=True,
 )
 @patch.object(SelectorKeySource, "uses_weights", return_value=False)
 def test_invalid_bytes_parser(test_weights, test_grpc_connection_established):
-    with pytest.raises(ValueError, match="Missing function bytes_parser_function from training invocation"):
->>>>>>> 66c8fdce
+    with pytest.raises(AssertionError):
         OnlineDataset(
             pipeline_id=1,
             trigger_id=1,
