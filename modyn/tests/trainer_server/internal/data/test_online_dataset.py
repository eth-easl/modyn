--- conflicted
+++ resolved
@@ -49,16 +49,12 @@
             )
 
 
-<<<<<<< HEAD
-def test_invalid_bytes_parser():
-=======
 @patch(
     "modyn.trainer_server.internal.dataset.key_sources.selector_key_source.grpc_connection_established",
     return_value=True,
 )
 @patch.object(SelectorKeySource, "uses_weights", return_value=False)
 def test_invalid_bytes_parser(test_weights, test_grpc_connection_established):
->>>>>>> 113f65ed
     with pytest.raises(AssertionError):
         OnlineDataset(
             pipeline_id=1,
