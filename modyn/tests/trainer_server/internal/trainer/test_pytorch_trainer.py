--- conflicted
+++ resolved
@@ -795,19 +795,15 @@
     elapsed = 0
     while query_status_queue.empty():
         sleep(0.1)
-        elapsed += 1
+        elapsed += 0.1
 
         if elapsed >= timeout:
             raise TimeoutError("Did not reach desired queue state within timelimit.")
 
     with tempfile.NamedTemporaryFile() as temp:
-<<<<<<< HEAD
-        train(training_info, "cpu", pathlib.Path(temp.name), exception_queue, query_status_queue, status_queue)
-=======
         train(
-            training_info, "cpu", temp.name, exception_queue, query_status_queue, status_queue, mp.Queue(), mp.Queue()
+            training_info, "cpu", pathlib.Path(temp.name), exception_queue, query_status_queue, status_queue, mp.Queue(), mp.Queue()
         )
->>>>>>> 66c8fdce
         elapsed = 0
         while not (query_status_queue.empty() and status_queue.empty()):
             sleep(0.1)
