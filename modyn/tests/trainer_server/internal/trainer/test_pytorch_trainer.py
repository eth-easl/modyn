# pylint: disable=unused-argument, no-name-in-module, no-value-for-parameter
import io
import json
import logging
import multiprocessing as mp
import os
import pathlib
import platform
import tempfile
from collections import OrderedDict
from io import BytesIO
from time import sleep
from typing import Any
from unittest.mock import MagicMock, patch

import grpc
import pytest
import torch
from modyn.backend.selector.internal.grpc.generated.selector_pb2_grpc import SelectorStub
from modyn.storage.internal.grpc.generated.storage_pb2_grpc import StorageStub
from modyn.trainer_server.internal.grpc.generated.trainer_server_pb2 import (
    CheckpointInfo,
    Data,
    JsonString,
    PythonString,
    StartTrainingRequest,
)
from modyn.trainer_server.internal.metadata_collector.metadata_collector import MetadataCollector
from modyn.trainer_server.internal.trainer.metadata_pytorch_callbacks.base_callback import BaseCallback
from modyn.trainer_server.internal.trainer.pytorch_trainer import PytorchTrainer, train
from modyn.trainer_server.internal.utils.trainer_messages import TrainerMessages
from modyn.trainer_server.internal.utils.training_info import TrainingInfo


class MockModule:
    def __init__(self, num_optimizers) -> None:
        if num_optimizers == 1:
            self.model = MockModelWrapper
        else:
            self.model = MockSuperModelWrapper

    def train(self) -> None:
        pass

class MockModelWrapper:
    def __init__(self, model_configuration=None) -> None:
        self.model = MockModel()


class MockSuperModelWrapper:
    def __init__(self, model_configuration=None) -> None:
        self.model = MockSuperModel()


class MockModel(torch.nn.Module):
    def __init__(self) -> None:
        super().__init__()
        self._weight = torch.nn.Parameter(torch.ones(1))

    def forward(self, data):
        return data

class MockSuperModel(torch.nn.Module):
    def __init__(self) -> None:
        super().__init__()
        self.moda = MockModel()
        self.modb = MockModel()
        self.modc = MockModel()

    def forward(self, data):
        return self.moda(self.modb(data))


class MockDataset(torch.utils.data.IterableDataset):
    # pylint: disable=abstract-method, useless-parent-delegation
    def __init__(self) -> None:
        super().__init__()

    def __iter__(self):
        return iter(range(100))


class MockLRSchedulerModule():
    def __init__(self) -> None:
        self.custom_scheduler = CustomLRScheduler

class CustomLRScheduler():
    def __init__(self, optimizers, config={}) -> None:
        pass

    def step(self):
        pass

def get_mock_bytes_parser():
    return "def bytes_parser_function(x):\n\treturn x"


def mock_get_dataloaders(
    pipeline_id,
    trigger_id,
    dataset_id,
    num_dataloaders,
    batch_size,
    bytes_parser,
    transform,
    storage_address,
    selector_address,
    training_id,
):
    mock_train_dataloader = iter(
        [(("1",) * 8, torch.ones(8, 10, requires_grad=True), torch.ones(8, dtype=int)) for _ in range(100)]
    )
    return mock_train_dataloader, None


def noop_constructor_mock(self, channel):
    pass


@patch("modyn.trainer_server.internal.utils.training_info.dynamic_module_import")
def get_training_info(
    training_id: int,
    use_pretrained: bool,
    load_optimizer_state: bool,
    pretrained_model: Any,
    storage_address: str,
    selector_address: str,
    num_optimizers: int,
    lr_scheduler: str,
    model_dynamic_module_patch: MagicMock,
):
    print(num_optimizers)
    if num_optimizers == 1:
        torch_optimizers_configuration={
            "default" : {
                "algorithm": "SGD",
                "source": "PyTorch",
                "param_groups": [
                    {
                        "module": "model",
                        "config": {"lr": 0.1}
                    }
                ]
            }
        }
    else:
        torch_optimizers_configuration={
            "opt1" : {
                "algorithm": "SGD",
                "source": "PyTorch",
                "param_groups": [
                    {
                        "module": "model.moda",
                        "config": {"lr": 0.1}
                    }
                ]
            },
            "opt2" : {
                "algorithm": "Adam",
                "source": "PyTorch",
                "param_groups": [
                    {
                        "module": "model.modb",
                        "config": {"lr": 0.5}
                    },
                    {
                        "module": "model.modc",
                        "config": {"lr": 0.8}
                    }
                ]
            }
        }

    if lr_scheduler == "torch":
        lr_scheduler_config = {
            "name": "StepLR",
            "custom": False,
            "optimizers": ["default"] if num_optimizers == 1 else ["opt1"],
            "config": {"step_size": 10}
        }
    elif lr_scheduler == "custom":
        lr_scheduler_config = {
            "name": "custom_scheduler",
            "custom": True,
            "optimizers": ["default"] if num_optimizers == 1 else ["opt1", "opt2"],
            "config": {}
        }
    else:
        lr_scheduler_config = {}

    with tempfile.TemporaryDirectory() as tmpdirname:
        with tempfile.TemporaryDirectory() as final_tmpdirname:
            model_dynamic_module_patch.return_value = MockModule(num_optimizers)
            request = StartTrainingRequest(
                pipeline_id=1,
                trigger_id=1,
                device="cpu",
                data_info=Data(dataset_id="MNIST", num_dataloaders=2),
                torch_optimizers_configuration=JsonString(value=json.dumps(torch_optimizers_configuration)),
                model_configuration=JsonString(value=json.dumps({})),
                criterion_parameters=JsonString(value=json.dumps({})),
                model_id="model",
                batch_size=32,
                torch_criterion="CrossEntropyLoss",
                checkpoint_info=CheckpointInfo(checkpoint_interval=10, checkpoint_path=tmpdirname),
                bytes_parser=PythonString(value=get_mock_bytes_parser()),
                transform_list=[],
                use_pretrained_model=use_pretrained,
                load_optimizer_state=load_optimizer_state,
                pretrained_model=pretrained_model,
                lr_scheduler=JsonString(value=json.dumps(lr_scheduler_config)),
            )
            training_info = TrainingInfo(
                request, training_id, storage_address, selector_address, pathlib.Path(final_tmpdirname)
            )
            return training_info


@patch.object(StorageStub, "__init__", noop_constructor_mock)
@patch.object(SelectorStub, "__init__", noop_constructor_mock)
@patch("modyn.trainer_server.internal.dataset.online_dataset.grpc_connection_established", return_value=True)
@patch.object(grpc, "insecure_channel", return_value=None)
@patch("modyn.trainer_server.internal.utils.training_info.dynamic_module_import")
@patch("modyn.trainer_server.internal.trainer.pytorch_trainer.dynamic_module_import")
def get_mock_trainer(
    query_queue: mp.Queue(),
    response_queue: mp.Queue(),
    use_pretrained: bool,
    load_optimizer_state: bool,
    pretrained_model: Any,
    num_optimizers: int,
    lr_scheduler: str,
    lr_scheduler_dynamic_module_patch: MagicMock,
    model_dynamic_module_patch: MagicMock,
    test_insecure_channel: MagicMock,
    test_grpc_connection_established: MagicMock,
):
<<<<<<< HEAD
    model_dynamic_module_patch.return_value = MockModule(num_optimizers)
    lr_scheduler_dynamic_module_patch.return_value = MockLRSchedulerModule()
    training_info = get_training_info(0, use_pretrained, load_optimizer_state, pretrained_model, "", "", num_optimizers, lr_scheduler)
    trainer = PytorchTrainer(training_info, "cpu", query_queue, response_queue)
=======
    dynamic_module_patch.return_value = MockModule()
    training_info = get_training_info(0, use_pretrained, load_optimizer_state, pretrained_model, "", "")
    trainer = PytorchTrainer(training_info, "cpu", query_queue, response_queue, logging.getLogger(__name__))
>>>>>>> 93ea295f
    return trainer


def test_trainer_init():
    trainer = get_mock_trainer(mp.Queue(), mp.Queue(), False, False, None, 1, "")
    assert isinstance(trainer._model, MockModelWrapper)
    assert len(trainer._optimizers) == 1
    assert isinstance(trainer._optimizers['default'], torch.optim.SGD)
    assert isinstance(trainer._criterion, torch.nn.CrossEntropyLoss)
    assert not trainer._lr_scheduler
    assert trainer._device == "cpu"
    assert trainer._num_samples == 0
    assert trainer._checkpoint_interval == 10
    assert os.path.isdir(trainer._checkpoint_path)


def test_trainer_init_multi_optimizers():
    trainer = get_mock_trainer(mp.Queue(), mp.Queue(), False, False, b"state", 2, "")
    assert isinstance(trainer._model, MockSuperModelWrapper)
    assert len(trainer._optimizers) == 2
    assert isinstance(trainer._optimizers['opt1'], torch.optim.SGD)
    assert isinstance(trainer._optimizers['opt2'], torch.optim.Adam)
    assert isinstance(trainer._criterion, torch.nn.CrossEntropyLoss)
    assert not trainer._lr_scheduler
    assert trainer._device == "cpu"
    assert trainer._num_samples == 0
    assert trainer._checkpoint_interval == 10
    assert os.path.isdir(trainer._checkpoint_path)


def test_trainer_init_torch_lr_scheduler():
    trainer = get_mock_trainer(mp.Queue(), mp.Queue(), False, False, None, 1, "torch")
    assert isinstance(trainer._model, MockModelWrapper)
    assert len(trainer._optimizers) == 1
    assert isinstance(trainer._optimizers['default'], torch.optim.SGD)
    assert isinstance(trainer._criterion, torch.nn.CrossEntropyLoss)
    assert isinstance(trainer._lr_scheduler, torch.optim.lr_scheduler.StepLR)
    assert trainer._device == "cpu"
    assert trainer._num_samples == 0
    assert trainer._checkpoint_interval == 10
    assert os.path.isdir(trainer._checkpoint_path)


def test_trainer_init_custom_lr_scheduler():
    trainer = get_mock_trainer(mp.Queue(), mp.Queue(), False, False, None, 1, "custom")
    assert isinstance(trainer._model, MockModelWrapper)
    assert len(trainer._optimizers) == 1
    assert isinstance(trainer._optimizers['default'], torch.optim.SGD)
    assert isinstance(trainer._criterion, torch.nn.CrossEntropyLoss)
    assert isinstance(trainer._lr_scheduler, CustomLRScheduler)
    assert trainer._device == "cpu"
    assert trainer._num_samples == 0
    assert trainer._checkpoint_interval == 10
    assert os.path.isdir(trainer._checkpoint_path)


@patch.object(PytorchTrainer, "load_state_if_given")
def test_trainer_init_from_pretrained_model(load_state_if_given_mock):
    trainer = get_mock_trainer(mp.Queue(), mp.Queue(), True, False, b"state", 1, "")
    assert isinstance(trainer._model, MockModelWrapper)
    assert isinstance(trainer._optimizers['default'], torch.optim.SGD)
    assert isinstance(trainer._criterion, torch.nn.CrossEntropyLoss)
    assert trainer._device == "cpu"
    assert trainer._num_samples == 0
    assert trainer._checkpoint_interval == 10
    assert os.path.isdir(trainer._checkpoint_path)
    load_state_if_given_mock.assert_called_once_with(b"state", False)


def test_save_state_to_file():
    trainer = get_mock_trainer(mp.Queue(), mp.Queue(), False, False, None, 2, "")
    with tempfile.NamedTemporaryFile() as temp:
        trainer.save_state(temp.name, 10)
        assert os.path.exists(temp.name)
        saved_dict = torch.load(temp.name)

    assert saved_dict == {
        "model": OrderedDict([("moda._weight", torch.tensor([1.0])), ("modb._weight", torch.tensor([1.0])), ("modc._weight", torch.tensor([1.0]))]),
        "optimizer-opt1": {
            "state": {},
            "param_groups": [
                {
                    "lr": 0.1,
                    "momentum": 0,
                    "dampening": 0,
                    "weight_decay": 0,
                    "nesterov": False,
                    "maximize": False,
                    "foreach": None,
                    "differentiable": False,
                    "params": [0],
                }
            ],
        },
        "optimizer-opt2": {
            "state": {},
            "param_groups": [
                {
                    "lr": 0.5,
                    "betas": (0.9, 0.999),
                    "eps": 1e-08,
                    "weight_decay": 0,
                    "amsgrad": False,
                    "maximize": False,
                    "foreach": None,
                    "capturable": False,
                    "differentiable": False,
                    "fused": False,
                    "params": [0]
                },
                {
                    "lr": 0.8,
                    "betas": (0.9, 0.999),
                    "eps": 1e-08,
                    "weight_decay": 0,
                    "amsgrad": False,
                    "maximize": False,
                    "foreach": None,
                    "capturable": False,
                    "differentiable": False,
                    "fused": False,
                    "params": [1]
                },
            ],
        },
        "iteration": 10,
    }


def test_save_state_to_buffer():
    trainer = get_mock_trainer(mp.Queue(), mp.Queue(), False, False, None, 1, "")
    buffer = io.BytesIO()
    trainer.save_state(buffer)
    buffer.seek(0)
    saved_dict = torch.load(buffer)
    assert saved_dict == {
        "model": OrderedDict([("_weight", torch.tensor([1.0]))]),
        "optimizer-default": {
            "state": {},
            "param_groups": [
                {
                    "lr": 0.1,
                    "momentum": 0,
                    "dampening": 0,
                    "weight_decay": 0,
                    "nesterov": False,
                    "maximize": False,
                    "foreach": None,
                    "differentiable": False,
                    "params": [0],
                }
            ],
        },
    }


def test_load_state_if_given():
    dict_to_save = {
        "model": OrderedDict([("moda._weight", torch.tensor([1.0])), ("modb._weight", torch.tensor([1.0])), ("modc._weight", torch.tensor([1.0]))]),
        "optimizer-opt1": {
            "state": {},
            "param_groups": [
                {
                    "lr": 1.0,
                    "momentum": 0,
                    "dampening": 0,
                    "weight_decay": 0,
                    "nesterov": False,
                    "maximize": False,
                    "foreach": None,
                    "differentiable": False,
                    "params": [0],
                }
            ],
        },
        "optimizer-opt2": {
            "state": {},
            "param_groups": [
                {
                    "lr": 1.5,
                    "betas": (0.9, 0.999),
                    "eps": 1e-08,
                    "weight_decay": 0,
                    "amsgrad": False,
                    "maximize": False,
                    "foreach": None,
                    "capturable": False,
                    "differentiable": False,
                    "fused": False,
                    "params": [0]
                },
                {
                    "lr": 1.8,
                    "betas": (0.9, 0.999),
                    "eps": 1e-08,
                    "weight_decay": 0,
                    "amsgrad": False,
                    "maximize": False,
                    "foreach": None,
                    "capturable": False,
                    "differentiable": False,
                    "fused": False,
                    "params": [1]
                },
            ],
        },
    }
    initial_state_buffer = io.BytesIO()
    torch.save(dict_to_save, initial_state_buffer)
    initial_state_buffer.seek(0)
    initial_state = initial_state_buffer.read()
    trainer = get_mock_trainer(mp.Queue(), mp.Queue(), True, True, initial_state, 2, "")
    assert trainer._model.model.state_dict() == dict_to_save["model"]
    assert trainer._optimizers["opt1"].state_dict() == dict_to_save["optimizer-opt1"]
    assert trainer._optimizers["opt2"].state_dict() == dict_to_save["optimizer-opt2"]

    new_trainer = get_mock_trainer(mp.Queue(), mp.Queue(), True, False, initial_state, 2, "")
    assert new_trainer._model.model.state_dict() == dict_to_save["model"]


def test_send_state_to_server():
    response_queue = mp.Queue()
    query_queue = mp.Queue()
    trainer = get_mock_trainer(query_queue, response_queue, False, False, None, 1, "")
    trainer.send_state_to_server(20)
    response = response_queue.get()
    assert response["num_batches"] == 20
    file_like = BytesIO(response["state"])
    assert torch.load(file_like) == {
        "model": OrderedDict([("_weight", torch.tensor([1.0]))]),
        "optimizer-default": {
            "state": {},
            "param_groups": [
                {
                    "lr": 0.1,
                    "momentum": 0,
                    "dampening": 0,
                    "weight_decay": 0,
                    "nesterov": False,
                    "maximize": False,
                    "foreach": None,
                    "differentiable": False,
                    "params": [0],
                }
            ],
        },
    }


@patch(
    "modyn.trainer_server.internal.trainer.pytorch_trainer.prepare_dataloaders",
    mock_get_dataloaders,
)
def test_train_invalid_query_message():
    query_status_queue = mp.Queue()
    status_queue = mp.Queue()
    trainer = get_mock_trainer(query_status_queue, status_queue, False, False, None, 1, "")
    query_status_queue.put("INVALID MESSAGE")
    timeout = 5
    elapsed = 0
    while query_status_queue.empty():
        sleep(1)
        elapsed += 1

        if elapsed >= timeout:
            raise TimeoutError("Did not reach desired queue state within timelimit.")

    with pytest.raises(ValueError, match="Unknown message in the status query queue"):
        trainer.train()

    elapsed = 0
    while not (query_status_queue.empty() and status_queue.empty()):
        sleep(1)
        elapsed += 1

        if elapsed >= timeout:
            raise TimeoutError("Did not reach desired queue state within timelimit.")


# # pylint: disable=too-many-locals


@patch(
    "modyn.trainer_server.internal.trainer.pytorch_trainer.prepare_dataloaders",
    mock_get_dataloaders,
)
@patch.object(BaseCallback, "on_train_begin", return_value=None)
@patch.object(BaseCallback, "on_train_end", return_value=None)
@patch.object(BaseCallback, "on_batch_begin", return_value=None)
@patch.object(BaseCallback, "on_batch_end", return_value=None)
@patch.object(BaseCallback, "on_batch_before_update", return_value=None)
@patch.object(MetadataCollector, "send_metadata", return_value=None)
@patch.object(MetadataCollector, "cleanup", return_value=None)
@patch.object(CustomLRScheduler, "step", return_value=None)
def test_train(
    test_step,
    test_cleanup,
    test_send_metadata,
    test_on_batch_before_update,
    test_on_batch_end,
    test_on_batch_begin,
    test_on_train_end,
    test_on_train_begin,
):
    query_status_queue = mp.Queue()
    status_queue = mp.Queue()
    trainer = get_mock_trainer(query_status_queue, status_queue, False, False, None, 2, "custom")
    query_status_queue.put(TrainerMessages.STATUS_QUERY_MESSAGE)
    timeout = 2
    elapsed = 0

    while query_status_queue.empty():
        sleep(0.1)
        elapsed += 0.1

        if elapsed >= timeout:
            raise TimeoutError("Did not reach desired queue state within timelimit.")

    trainer.train()
    assert trainer._num_samples == 800
    elapsed = 0
    while not query_status_queue.empty():
        sleep(0.1)
        elapsed += 0.1

<<<<<<< HEAD
        assert test_on_train_begin.call_count == len(trainer._callbacks)
        assert test_on_train_end.call_count == len(trainer._callbacks)
        assert test_on_batch_begin.call_count == len(trainer._callbacks) * 100
        assert test_on_batch_end.call_count == len(trainer._callbacks) * 100
        assert test_on_batch_before_update.call_count == len(trainer._callbacks) * 100
        assert test_send_metadata.call_count == len(trainer._callbacks)
        assert test_step.call_count == 100
        test_cleanup.assert_called_once()
=======
        if elapsed >= timeout:
            raise TimeoutError("Did not reach desired queue state within timelimit.")
>>>>>>> 93ea295f

    assert test_on_train_begin.call_count == len(trainer._callbacks)
    assert test_on_train_end.call_count == len(trainer._callbacks)
    assert test_on_batch_begin.call_count == len(trainer._callbacks) * 100
    assert test_on_batch_end.call_count == len(trainer._callbacks) * 100
    assert test_on_batch_before_update.call_count == len(trainer._callbacks) * 100
    assert test_send_metadata.call_count == len(trainer._callbacks)
    test_cleanup.assert_called_once()

    if not platform.system() == "Darwin":
        assert status_queue.qsize() == 1
    else:
        assert not status_queue.empty()
    elapsed = 0
    while True:
        if not platform.system() == "Darwin":
            if status_queue.qsize() == 1:
                break
        else:
            if not status_queue.empty():
                break

        sleep(0.1)
        elapsed += 0.1

        if elapsed >= timeout:
            raise AssertionError("Did not reach desired queue state after 5 seconds.")

<<<<<<< HEAD
        status = status_queue.get()
        assert status["num_batches"] == 0
        assert status["num_samples"] == 0
        status_state = torch.load(io.BytesIO(status["state"]))
        checkpointed_state = {
            "model": OrderedDict([("moda._weight", torch.tensor([1.0])), ("modb._weight", torch.tensor([1.0])), ("modc._weight", torch.tensor([1.0]))]),
            "optimizer-opt1": {
                "state": {},
                "param_groups": [
                    {
                        "lr": 0.1,
                        "momentum": 0,
                        "dampening": 0,
                        "weight_decay": 0,
                        "nesterov": False,
                        "maximize": False,
                        "foreach": None,
                        "differentiable": False,
                        "params": [0],
                    }
                ],
            },
            "optimizer-opt2": {
                "state": {},
                "param_groups": [
                    {
                        "lr": 0.5,
                        "betas": (0.9, 0.999),
                        "eps": 1e-08,
                        "weight_decay": 0,
                        "amsgrad": False,
                        "maximize": False,
                        "foreach": None,
                        "capturable": False,
                        "differentiable": False,
                        "fused": False,
                        "params": [0]
                    },
                    {
                        "lr": 0.8,
                        "betas": (0.9, 0.999),
                        "eps": 1e-08,
                        "weight_decay": 0,
                        "amsgrad": False,
                        "maximize": False,
                        "foreach": None,
                        "capturable": False,
                        "differentiable": False,
                        "fused": False,
                        "params": [1]
                    },
                ],
            },
        }
        print(status_state)
        assert status_state == checkpointed_state
        assert os.path.exists(trainer._final_checkpoint_path / "model_final.modyn")
        final_state = torch.load(trainer._final_checkpoint_path / "model_final.modyn")
        assert final_state == checkpointed_state
=======
    status = status_queue.get()
    assert status["num_batches"] == 0
    assert status["num_samples"] == 0
    status_state = torch.load(io.BytesIO(status["state"]))
    checkpointed_state = {
        "model": OrderedDict([("_weight", torch.tensor([1.0]))]),
        "optimizer": {
            "state": {},
            "param_groups": [
                {
                    "lr": 0.1,
                    "momentum": 0,
                    "dampening": 0,
                    "weight_decay": 0,
                    "nesterov": False,
                    "maximize": False,
                    "foreach": None,
                    "differentiable": False,
                    "params": [0],
                }
            ],
        },
    }
    assert status_state == checkpointed_state
    assert os.path.exists(trainer._final_checkpoint_path / "model_final.modyn")
    final_state = torch.load(trainer._final_checkpoint_path / "model_final.modyn")
    assert final_state == checkpointed_state
>>>>>>> 93ea295f


@patch.object(StorageStub, "__init__", noop_constructor_mock)
@patch.object(SelectorStub, "__init__", noop_constructor_mock)
@patch("modyn.trainer_server.internal.dataset.online_dataset.grpc_connection_established", return_value=True)
@patch.object(grpc, "insecure_channel", return_value=None)
@patch("modyn.trainer_server.internal.utils.training_info.dynamic_module_import")
@patch(
    "modyn.trainer_server.internal.trainer.pytorch_trainer.prepare_dataloaders",
    mock_get_dataloaders,
)
def test_create_trainer_with_exception(
    test_dynamic_module_import, test_insecure_channel, test_grpc_connection_established
):
    test_dynamic_module_import.return_value = MockModule(1)
    query_status_queue = mp.Queue()
    status_queue = mp.Queue()
    exception_queue = mp.Queue()
    training_info = get_training_info(0, False, False, None, "", "", 1, "")
    query_status_queue.put("INVALID MESSAGE")
    timeout = 5
    elapsed = 0
    while query_status_queue.empty():
        sleep(1)
        elapsed += 1

        if elapsed >= timeout:
            raise TimeoutError("Did not reach desired queue state within timelimit.")

    with tempfile.NamedTemporaryFile() as temp:
        train(
            training_info,
            "cpu",
            temp.name,
            exception_queue,
            query_status_queue,
            status_queue,
        )
        elapsed = 0
        while not (query_status_queue.empty() and status_queue.empty()):
            sleep(1)
            elapsed += 1

            if elapsed >= timeout:
                raise TimeoutError("Did not reach desired queue state within timelimit.")

        elapsed = 0

        while True:
            if not platform.system() == "Darwin":
                if exception_queue.qsize() == 1:
                    break
            else:
                if not exception_queue.empty():
                    break

            sleep(1)
            elapsed += 1

            if elapsed >= timeout:
                raise AssertionError("Did not reach desired queue state after 5 seconds.")

        exception = exception_queue.get()
        assert "ValueError: Unknown message in the status query queue" in exception

        assert pathlib.Path(temp.name).exists()<|MERGE_RESOLUTION|>--- conflicted
+++ resolved
@@ -235,16 +235,10 @@
     test_insecure_channel: MagicMock,
     test_grpc_connection_established: MagicMock,
 ):
-<<<<<<< HEAD
     model_dynamic_module_patch.return_value = MockModule(num_optimizers)
     lr_scheduler_dynamic_module_patch.return_value = MockLRSchedulerModule()
     training_info = get_training_info(0, use_pretrained, load_optimizer_state, pretrained_model, "", "", num_optimizers, lr_scheduler)
-    trainer = PytorchTrainer(training_info, "cpu", query_queue, response_queue)
-=======
-    dynamic_module_patch.return_value = MockModule()
-    training_info = get_training_info(0, use_pretrained, load_optimizer_state, pretrained_model, "", "")
     trainer = PytorchTrainer(training_info, "cpu", query_queue, response_queue, logging.getLogger(__name__))
->>>>>>> 93ea295f
     return trainer
 
 
@@ -570,19 +564,8 @@
         sleep(0.1)
         elapsed += 0.1
 
-<<<<<<< HEAD
-        assert test_on_train_begin.call_count == len(trainer._callbacks)
-        assert test_on_train_end.call_count == len(trainer._callbacks)
-        assert test_on_batch_begin.call_count == len(trainer._callbacks) * 100
-        assert test_on_batch_end.call_count == len(trainer._callbacks) * 100
-        assert test_on_batch_before_update.call_count == len(trainer._callbacks) * 100
-        assert test_send_metadata.call_count == len(trainer._callbacks)
-        assert test_step.call_count == 100
-        test_cleanup.assert_called_once()
-=======
         if elapsed >= timeout:
             raise TimeoutError("Did not reach desired queue state within timelimit.")
->>>>>>> 93ea295f
 
     assert test_on_train_begin.call_count == len(trainer._callbacks)
     assert test_on_train_end.call_count == len(trainer._callbacks)
@@ -611,7 +594,6 @@
         if elapsed >= timeout:
             raise AssertionError("Did not reach desired queue state after 5 seconds.")
 
-<<<<<<< HEAD
         status = status_queue.get()
         assert status["num_batches"] == 0
         assert status["num_samples"] == 0
@@ -671,35 +653,6 @@
         assert os.path.exists(trainer._final_checkpoint_path / "model_final.modyn")
         final_state = torch.load(trainer._final_checkpoint_path / "model_final.modyn")
         assert final_state == checkpointed_state
-=======
-    status = status_queue.get()
-    assert status["num_batches"] == 0
-    assert status["num_samples"] == 0
-    status_state = torch.load(io.BytesIO(status["state"]))
-    checkpointed_state = {
-        "model": OrderedDict([("_weight", torch.tensor([1.0]))]),
-        "optimizer": {
-            "state": {},
-            "param_groups": [
-                {
-                    "lr": 0.1,
-                    "momentum": 0,
-                    "dampening": 0,
-                    "weight_decay": 0,
-                    "nesterov": False,
-                    "maximize": False,
-                    "foreach": None,
-                    "differentiable": False,
-                    "params": [0],
-                }
-            ],
-        },
-    }
-    assert status_state == checkpointed_state
-    assert os.path.exists(trainer._final_checkpoint_path / "model_final.modyn")
-    final_state = torch.load(trainer._final_checkpoint_path / "model_final.modyn")
-    assert final_state == checkpointed_state
->>>>>>> 93ea295f
 
 
 @patch.object(StorageStub, "__init__", noop_constructor_mock)
