# pylint: disable=too-many-locals

import numpy as np
import torch
from modyn.config import ModynConfig
from modyn.tests.trainer_server.internal.trainer.remote_downsamplers.deepcore_comparison_tests_utils import DummyModel
from modyn.trainer_server.internal.trainer.remote_downsamplers.remote_grad_match_downsampling_strategy import (
    RemoteGradMatchDownsamplingStrategy,
)
from torch.nn import BCEWithLogitsLoss


def get_sampler_config(modyn_config: ModynConfig, balance=False):
    downsampling_ratio = 50
    per_sample_loss_fct = torch.nn.CrossEntropyLoss(reduction="none")

    params_from_selector = {
        "downsampling_ratio": downsampling_ratio,
        "sample_then_batch": False,
        "args": {},
        "balance": balance,
<<<<<<< HEAD
        "full_grad_approximation": "LastLayerWithEmbedding",
=======
        "ratio_max": 100,
>>>>>>> 97a2b5f9
    }
    return 0, 0, 0, params_from_selector, modyn_config.model_dump(by_alias=True), per_sample_loss_fct, "cpu"


def test_select(dummy_system_config: ModynConfig):
    sampler = RemoteGradMatchDownsamplingStrategy(*get_sampler_config(dummy_system_config))
    with torch.inference_mode(mode=(not sampler.requires_grad)):
        sample_ids = [1, 2, 3]
        forward_input = torch.randn(3, 5)  # 3 samples, 5 input features
        forward_output = torch.randn(3, 5)  # 3 samples, 5 output classes
        forward_output.requires_grad = True
        target = torch.tensor([1, 1, 1])
        embedding = torch.randn(3, 10)

        sampler.inform_samples(sample_ids, forward_input, forward_output, target, embedding)

        assert len(sampler.matrix_elements) == 1
        assert sampler.matrix_elements[0].shape == (3, 55)

        sample_ids = [10, 11, 12, 13]
        forward_input = torch.randn(4, 5)  # 4 samples, 5 input features
        forward_output = torch.randn(4, 5)  # 4 samples, 5 output classes
        forward_output.requires_grad = True
        target = torch.tensor([1, 1, 1, 1])  # 4 target labels
        embedding = torch.randn(4, 10)  # 4 samples, embedding dimension 10

        sampler.inform_samples(sample_ids, forward_input, forward_output, target, embedding)

        assert len(sampler.matrix_elements) == 2
        assert sampler.matrix_elements[0].shape == (3, 55)
        assert sampler.matrix_elements[1].shape == (4, 55)
        assert sampler.index_sampleid_map == [1, 2, 3, 10, 11, 12, 13]

        selected_points, selected_weights = sampler.select_points()

        assert len(selected_points) == 3
        assert len(selected_weights) == 3
        assert all(weight > 0 for weight in selected_weights)
        assert all(id in [1, 2, 3, 10, 11, 12, 13] for id in selected_points)


def test_select_balanced(dummy_system_config: ModynConfig):
    sampler = RemoteGradMatchDownsamplingStrategy(*get_sampler_config(dummy_system_config, True))
    with torch.inference_mode(mode=(not sampler.requires_grad)):

        sample_ids = [1, 2, 3]
        forward_input = torch.randn(3, 5)  # 3 samples, 5 input features
        forward_output = torch.randn(3, 5)  # 3 samples, 5 output classes
        forward_output.requires_grad = True
        target = torch.tensor([1, 1, 1])
        embedding = torch.randn(3, 10)

        sampler.inform_samples(sample_ids, forward_input, forward_output, target, embedding)

        assert len(sampler.matrix_elements) == 1
        assert sampler.matrix_elements[0].shape == (3, 55)

        sampler.inform_end_of_current_label()
        assert len(sampler.matrix_elements) == 0
        assert len(sampler.already_selected_samples) == 1
        assert len(sampler.already_selected_weights) == 1

        sample_ids = [10, 11, 12, 13]
        forward_input = torch.randn(4, 5)  # 4 samples, 5 input features
        forward_output = torch.randn(4, 5)  # 4 samples, 5 output classes
        forward_output.requires_grad = True
        target = torch.tensor([1, 1, 1, 1])  # 4 target labels
        embedding = torch.randn(4, 10)  # 4 samples, embedding dimension 10

        sampler.inform_samples(sample_ids, forward_input, forward_output, target, embedding)

        assert len(sampler.matrix_elements) == 1
        assert sampler.matrix_elements[0].shape == (4, 55)
        assert sampler.index_sampleid_map == [10, 11, 12, 13]

        sampler.inform_end_of_current_label()
        assert len(sampler.matrix_elements) == 0
        assert len(sampler.already_selected_samples) == 3
        assert len(sampler.already_selected_weights) == 3

        selected_points, selected_weights = sampler.select_points()

        assert len(selected_points) == 3
        assert len(selected_weights) == 3
        assert all(weight > 0 for weight in selected_weights)
        assert all(id in [1, 2, 3, 10, 11, 12, 13] for id in selected_points)


def test_matching_results_with_deepcore(dummy_system_config: ModynConfig):
    # RESULTS OBTAINED USING DEEPCORE IN THE SAME SETTING (list[i]= result selecting i samples,
    # None when gradmatch is meaningless, so when 0 samples are selected.
    selected_samples_deepcore = [
        None,
        [7],
        [6, 7],
        [2, 6, 7],
        [2, 3, 6, 7],
        [0, 2, 3, 6, 7],
        [0, 1, 2, 3, 6, 7],
        [0, 1, 2, 3, 6, 7],
        [0, 1, 2, 3, 6, 7],
        [0, 1, 2, 3, 6, 7],
    ]
    selected_weights_deepcore = [
        None,
        [1.0],
        [3.407759504625574e-05, 5.847577631357126e-05],
        [5.103206058265641e-05, 3.4257751394761726e-05, 5.825896005262621e-05],
        [5.083320866106078e-05, 4.821651236852631e-05, 3.4427150239935145e-05, 5.805644832435064e-05],
        [
            1.5012016774562653e-05,
            5.077691821497865e-05,
            4.8160465667024255e-05,
            3.447928975219838e-05,
            5.79994848521892e-05,
        ],
        [
            1.5032787814561743e-05,
            5.841296115249861e-06,
            5.079848415334709e-05,
            4.818197339773178e-05,
            3.4458098525647074e-05,
            5.802121086162515e-05,
        ],
        [
            1.5071565940161236e-05,
            5.801955467177322e-06,
            5.083948781248182e-05,
            4.822281334782019e-05,
            3.441966327955015e-05,
            5.806266199215315e-05,
        ],
        [
            1.4997756807133555e-05,
            5.878812771697994e-06,
            5.076439629192464e-05,
            4.8147816414712e-05,
            3.449815994827077e-05,
            5.798730853712186e-05,
        ],
        [
            1.5097687537490856e-05,
            5.778654667665251e-06,
            5.08721532241907e-05,
            4.825499854632653e-05,
            3.440177897573449e-05,
            5.809665162814781e-05,
        ],
    ]

    torch.manual_seed(23)
    dummy_model = DummyModel()
    samples = torch.rand(10, 1)
    target = torch.tensor([0, 1, 0, 0, 0, 1, 1, 0, 1, 1]).unsqueeze(1).float()
    sample_ids = [0, 1, 2, 3, 4, 5, 6, 7, 8, 9]
    dummy_model.embedding_recorder.start_recording()
    forward_output = dummy_model(samples).float()
    embedding = dummy_model.embedding

    for num_of_target_samples in range(1, 10):
        np.random.seed(42)

        sampler = RemoteGradMatchDownsamplingStrategy(
            0,
            0,
            5,
<<<<<<< HEAD
            {
                "downsampling_ratio": 10 * num_of_target_samples,
                "balance": False,
                "ratio_max": 100,
                "full_grad_approximation": "LastLayerWithEmbedding",
            },
=======
            {"downsampling_ratio": 10 * num_of_target_samples, "balance": False, "ratio_max": 100},
>>>>>>> 97a2b5f9
            dummy_system_config.model_dump(by_alias=True),
            BCEWithLogitsLoss(reduction="none"),
            "cpu",
        )
        with torch.inference_mode(mode=(not sampler.requires_grad)):

            sampler.inform_samples(sample_ids, samples, forward_output, target, embedding)
            assert sampler.index_sampleid_map == list(range(10))
            selected_samples, selected_weights = sampler.select_points()
            assert len(selected_samples) == len(selected_weights)

            # sort the results
            combined = list(zip(selected_samples, selected_weights))
            combined.sort(key=lambda x: x[0])
            selected_samples_sorted, selected_weights_sorted = zip(*combined)

            # sort the expected deepcore results
            combined = list(
                zip(selected_samples_deepcore[num_of_target_samples], selected_weights_deepcore[num_of_target_samples])
            )
            combined.sort(key=lambda x: x[0])
            selected_samples_sorted_deepcore, selected_weights_sorted_deepcore = zip(*combined)

            assert selected_samples_sorted_deepcore == selected_samples_sorted
            assert all(
                np.isclose(expected, computed)
                for expected, computed in zip(selected_weights_sorted_deepcore, selected_weights_sorted)
            )


def test_matching_results_with_deepcore_permutation_fancy_ids(dummy_system_config: ModynConfig):
    index_mapping = [45, 56, 1, 2, 3, 12, 432, 422, 5, 4]
    selected_indices_deepcore = [2, 3, 4, 9]
    selected_samples_deepcore = [index_mapping[i] for i in selected_indices_deepcore]
    selected_weights_deepcore = [
        0.0004691047070082277,
        0.0004625729052349925,
        0.0005646746722050011,
        0.0005694780265912414,
    ]

    torch.manual_seed(467)
    dummy_model = DummyModel()
    np.random.seed(67)
    samples = torch.rand(10, 1)
    targets = torch.tensor([1, 1, 0, 0, 0, 1, 1, 1, 0, 0]).float().unsqueeze(1)

    sampler = RemoteGradMatchDownsamplingStrategy(
        0,
        0,
        5,
<<<<<<< HEAD
        {
            "downsampling_ratio": 50,
            "balance": False,
            "ratio_max": 100,
            "full_grad_approximation": "LastLayerWithEmbedding",
        },
=======
        {"downsampling_ratio": 50, "balance": False, "ratio_max": 100},
>>>>>>> 97a2b5f9
        dummy_system_config.model_dump(by_alias=True),
        BCEWithLogitsLoss(reduction="none"),
        "cpu",
    )
    with torch.inference_mode(mode=(not sampler.requires_grad)):
        dummy_model.embedding_recorder.start_recording()
        forward_output = dummy_model(samples).float()
        embedding = dummy_model.embedding

        sampler.inform_samples(index_mapping, samples, forward_output, targets, embedding)

        selected_samples, selected_weights = sampler.select_points()

        combined = list(zip(selected_samples, selected_weights))
        combined.sort(key=lambda x: x[0])
        selected_samples_sorted, selected_weights_sorted = zip(*combined)

        assert len(selected_samples_sorted) == 4
        assert len(selected_weights_sorted) == 4

        assert selected_samples_deepcore == list(selected_samples_sorted)
        assert all(
            np.isclose(expected, computed)
            for expected, computed in zip(selected_weights_deepcore, selected_weights_sorted)
        )<|MERGE_RESOLUTION|>--- conflicted
+++ resolved
@@ -19,11 +19,8 @@
         "sample_then_batch": False,
         "args": {},
         "balance": balance,
-<<<<<<< HEAD
         "full_grad_approximation": "LastLayerWithEmbedding",
-=======
         "ratio_max": 100,
->>>>>>> 97a2b5f9
     }
     return 0, 0, 0, params_from_selector, modyn_config.model_dump(by_alias=True), per_sample_loss_fct, "cpu"
 
@@ -190,16 +187,12 @@
             0,
             0,
             5,
-<<<<<<< HEAD
             {
                 "downsampling_ratio": 10 * num_of_target_samples,
                 "balance": False,
                 "ratio_max": 100,
                 "full_grad_approximation": "LastLayerWithEmbedding",
             },
-=======
-            {"downsampling_ratio": 10 * num_of_target_samples, "balance": False, "ratio_max": 100},
->>>>>>> 97a2b5f9
             dummy_system_config.model_dump(by_alias=True),
             BCEWithLogitsLoss(reduction="none"),
             "cpu",
@@ -251,16 +244,12 @@
         0,
         0,
         5,
-<<<<<<< HEAD
         {
             "downsampling_ratio": 50,
             "balance": False,
             "ratio_max": 100,
             "full_grad_approximation": "LastLayerWithEmbedding",
         },
-=======
-        {"downsampling_ratio": 50, "balance": False, "ratio_max": 100},
->>>>>>> 97a2b5f9
         dummy_system_config.model_dump(by_alias=True),
         BCEWithLogitsLoss(reduction="none"),
         "cpu",
