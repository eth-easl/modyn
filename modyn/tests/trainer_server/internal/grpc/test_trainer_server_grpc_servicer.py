--- conflicted
+++ resolved
@@ -26,27 +26,6 @@
 from modyn.trainer_server.internal.utils.training_info import TrainingInfo
 from modyn.trainer_server.internal.utils.training_process_info import TrainingProcessInfo
 
-<<<<<<< HEAD
-start_training_request = StartTrainingRequest(
-    pipeline_id=1,
-    trigger_id=1,
-    device="cpu",
-    model_id="test",
-    batch_size=32,
-    torch_optimizer="SGD",
-    torch_criterion="CrossEntropyLoss",
-    optimizer_parameters=JsonString(value=json.dumps({"lr": 0.1})),
-    model_configuration=JsonString(value=json.dumps({})),
-    criterion_parameters=JsonString(value=json.dumps({})),
-    data_info=Data(dataset_id="Dataset", num_dataloaders=1),
-    checkpoint_info=CheckpointInfo(checkpoint_interval=10, checkpoint_path="/tmp"),
-    bytes_parser=PythonString(value="def bytes_parser_function(x):\n\treturn x"),
-    transform_list=[],
-    use_pretrained_model=False,
-    pretrained_model_path="",
-)
-=======
->>>>>>> 4d41a147
 trainer_available_request = TrainerAvailableRequest()
 get_status_request = TrainingStatusRequest(training_id=1)
 get_final_model_request = GetFinalModelRequest(training_id=1)
@@ -100,13 +79,9 @@
         bytes_parser=PythonString(value="def bytes_parser_function(x):\n\treturn x"),
         transform_list=[],
         use_pretrained_model=False,
-<<<<<<< HEAD
         pretrained_model_path="",
-=======
-        pretrained_model=None,
         lr_scheduler=JsonString(value=json.dumps({})),
         grad_scaler_configuration=JsonString(value=json.dumps({})),
->>>>>>> 4d41a147
     )
 
 
