--- conflicted
+++ resolved
@@ -163,20 +163,14 @@
     training_info = TrainingInfo(
         request,
         training_id,
-<<<<<<< HEAD
         "model",
         json.dumps({}),
         True,
-=======
->>>>>>> e813c23f
         storage_address,
         selector_address,
         offline_dataset_path,
         pathlib.Path(final_temp),
-<<<<<<< HEAD
-=======
         pathlib.Path(final_temp) / "log.log",
->>>>>>> e813c23f
     )
     return training_info
 
