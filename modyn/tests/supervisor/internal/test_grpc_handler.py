# pylint: disable=unused-argument,no-value-for-parameter,no-name-in-module
import json
import multiprocessing as mp
import pathlib
import tempfile
from unittest.mock import patch

import grpc
import pytest
from modyn.evaluator.internal.grpc.generated.evaluator_pb2 import (
    EvaluateModelResponse,
    EvaluationData,
    EvaluationResultRequest,
    EvaluationResultResponse,
    EvaluationStatusResponse,
)
from modyn.evaluator.internal.grpc.generated.evaluator_pb2_grpc import EvaluatorStub
from modyn.selector.internal.grpc.generated.selector_pb2 import (
    DataInformRequest,
    DataInformResponse,
    GetNumberOfSamplesRequest,
    JsonString,
    NumberOfSamplesResponse,
    TriggerResponse,
)
from modyn.selector.internal.grpc.generated.selector_pb2_grpc import SelectorStub
from modyn.storage.internal.grpc.generated.storage_pb2 import (
    DatasetAvailableResponse,
    GetDataInIntervalRequest,
    GetDataInIntervalResponse,
    GetNewDataSinceRequest,
    GetNewDataSinceResponse,
)
from modyn.storage.internal.grpc.generated.storage_pb2_grpc import StorageStub
from modyn.supervisor.internal.evaluation_result_writer import JsonResultWriter
from modyn.supervisor.internal.grpc_handler import GRPCHandler
from modyn.supervisor.internal.utils import EvaluationStatusReporter
from modyn.trainer_server.internal.grpc.generated.trainer_server_pb2 import JsonString as TrainerJsonString
from modyn.trainer_server.internal.grpc.generated.trainer_server_pb2 import (
    StartTrainingResponse,
    StoreFinalModelRequest,
    StoreFinalModelResponse,
    TrainerAvailableResponse,
    TrainingStatusResponse,
)
from modyn.trainer_server.internal.grpc.generated.trainer_server_pb2_grpc import TrainerServerStub


def noop_constructor_mock(self, channel: grpc.Channel) -> None:
    pass


def get_simple_config() -> dict:
    return {
        "storage": {"hostname": "test", "port": 42},
        "trainer_server": {"hostname": "localhost", "port": 42, "ftp_port": 1337},
        "selector": {"hostname": "test", "port": 42},
        "evaluator": {"hostname": "test", "port": 42},
    }


def get_minimal_pipeline_config() -> dict:
    return {
        "pipeline": {"name": "Test"},
        "model": {"id": "ResNet18"},
        "training": {
            "gpus": 1,
            "device": "cpu",
            "amp": False,
            "dataloader_workers": 1,
            "initial_model": "random",
            "batch_size": 42,
            "optimizers": [
                {"name": "default", "algorithm": "SGD", "source": "PyTorch", "param_groups": [{"module": "model"}]},
            ],
            "optimization_criterion": {"name": "CrossEntropyLoss"},
            "checkpointing": {"activated": False},
            "selection_strategy": {"name": "NewDataStrategy"},
        },
        "data": {"dataset_id": "test", "bytes_parser_function": "def bytes_parser_function(x):\n\treturn x"},
        "trigger": {"id": "DataAmountTrigger", "trigger_config": {"data_points_for_trigger": 1}},
        "evaluation": {
            "device": "cpu",
            "datasets": [
                {
                    "dataset_id": "MNIST_eval",
                    "bytes_parser_function": "def bytes_parser_function(data: bytes) -> bytes:\n\treturn data",
                    "dataloader_workers": 2,
                    "batch_size": 64,
                    "metrics": [{"name": "Accuracy"}],
                }
            ],
        },
    }


@patch.object(SelectorStub, "__init__", noop_constructor_mock)
@patch.object(TrainerServerStub, "__init__", noop_constructor_mock)
@patch.object(StorageStub, "__init__", noop_constructor_mock)
@patch.object(EvaluatorStub, "__init__", noop_constructor_mock)
@patch("modyn.supervisor.internal.grpc_handler.grpc_connection_established", return_value=True)
@patch.object(grpc, "insecure_channel", return_value=None)
def get_non_connecting_handler(insecure_channel, init) -> GRPCHandler:
    handler = GRPCHandler(get_simple_config(), mp.Queue(), mp.Queue(), mp.Queue())
    handler.init_cluster_connection()
    return handler


def test_init():
    GRPCHandler(get_simple_config(), mp.Queue(), mp.Queue(), mp.Queue())


@patch.object(SelectorStub, "__init__", noop_constructor_mock)
@patch.object(TrainerServerStub, "__init__", noop_constructor_mock)
@patch.object(StorageStub, "__init__", noop_constructor_mock)
@patch.object(EvaluatorStub, "__init__", noop_constructor_mock)
@patch("modyn.supervisor.internal.grpc_handler.grpc_connection_established", return_value=True)
@patch.object(grpc, "insecure_channel", return_value=None)
def test_init_cluster_connection(test_insecure_channel, test_connection_established):
    handler = GRPCHandler(get_simple_config(), mp.Queue(), mp.Queue(), mp.Queue())
    handler.init_cluster_connection()

    assert handler.connected_to_storage
    assert handler.connected_to_trainer_server
    assert handler.storage is not None


@patch.object(SelectorStub, "__init__", noop_constructor_mock)
@patch.object(TrainerServerStub, "__init__", noop_constructor_mock)
@patch.object(StorageStub, "__init__", noop_constructor_mock)
@patch.object(EvaluatorStub, "__init__", noop_constructor_mock)
@patch("modyn.supervisor.internal.grpc_handler.grpc_connection_established", return_value=True)
@patch.object(grpc, "insecure_channel", return_value=None)
def test_init_storage(test_insecure_channel, test_connection_established):
    handler = None
    handler = GRPCHandler(
        get_simple_config(), mp.Queue(), mp.Queue(), mp.Queue()
    )  # don't call init storage in constructor

    assert handler is not None
    assert not handler.connected_to_storage

    handler.init_storage()

    assert handler.connected_to_storage
    assert handler.storage is not None


@patch.object(SelectorStub, "__init__", noop_constructor_mock)
@patch.object(TrainerServerStub, "__init__", noop_constructor_mock)
@patch.object(StorageStub, "__init__", noop_constructor_mock)
@patch.object(EvaluatorStub, "__init__", noop_constructor_mock)
@patch("modyn.supervisor.internal.grpc_handler.grpc_connection_established", return_value=False)
@patch.object(grpc, "insecure_channel", return_value=None)
def test_init_storage_throws(test_insecure_channel, test_connection_established):
    handler = None
    handler = GRPCHandler(
        get_simple_config(), mp.Queue(), mp.Queue(), mp.Queue()
    )  # don't call init storage in constructor

    assert handler is not None
    assert not handler.connected_to_storage

    with pytest.raises(ConnectionError):
        handler.init_storage()


@patch.object(SelectorStub, "__init__", noop_constructor_mock)
@patch.object(TrainerServerStub, "__init__", noop_constructor_mock)
@patch.object(StorageStub, "__init__", noop_constructor_mock)
@patch.object(EvaluatorStub, "__init__", noop_constructor_mock)
@patch("modyn.supervisor.internal.grpc_handler.grpc_connection_established", return_value=True)
@patch.object(grpc, "insecure_channel", return_value=None)
def test_init_selector(test_insecure_channel, test_connection_established):
    handler = None
    handler = GRPCHandler(
        get_simple_config(), mp.Queue(), mp.Queue(), mp.Queue()
    )  # don't call init storage in constructor

    assert handler is not None
    assert not handler.connected_to_selector

    handler.init_selector()

    assert handler.connected_to_selector
    assert handler.selector is not None


@patch("modyn.supervisor.internal.grpc_handler.grpc_connection_established", return_value=True)
def test_dataset_available(test_connection_established):
    handler = GRPCHandler(get_simple_config(), mp.Queue(), mp.Queue(), mp.Queue())
    handler.init_cluster_connection()

    assert handler.storage is not None

    with patch.object(
        handler.storage, "CheckAvailability", return_value=DatasetAvailableResponse(available=True)
    ) as avail_method:
        assert handler.dataset_available("id")
        avail_method.assert_called_once()

    with patch.object(
        handler.storage, "CheckAvailability", return_value=DatasetAvailableResponse(available=False)
    ) as avail_method:
        assert not handler.dataset_available("id")
        avail_method.assert_called_once()


def test_get_new_data_since_throws():
    handler = get_non_connecting_handler()
    handler.connected_to_storage = False
    with pytest.raises(ConnectionError):
        list(handler.get_new_data_since("dataset_id", 0))


@patch("modyn.supervisor.internal.grpc_handler.grpc_connection_established", return_value=True)
def test_get_new_data_since(test_grpc_connection_established):
    handler = GRPCHandler(get_simple_config(), mp.Queue(), mp.Queue(), mp.Queue())
    handler.init_cluster_connection()

    with patch.object(handler.storage, "GetNewDataSince") as mock:
        mock.return_value = [GetNewDataSinceResponse(keys=[0, 1], timestamps=[41, 42], labels=[0, 1])]

        result = [data for data, _ in handler.get_new_data_since("test_dataset", 21)]

        assert result == [[(0, 41, 0), (1, 42, 1)]]
        mock.assert_called_once_with(GetNewDataSinceRequest(dataset_id="test_dataset", timestamp=21))


@patch("modyn.supervisor.internal.grpc_handler.grpc_connection_established", return_value=True)
def test_get_new_data_since_batched(test_grpc_connection_established):
    handler = GRPCHandler(get_simple_config(), mp.Queue(), mp.Queue(), mp.Queue())
    handler.init_cluster_connection()

    with patch.object(handler.storage, "GetNewDataSince") as mock:
        mock.return_value = [
            GetNewDataSinceResponse(keys=[0, 1], timestamps=[41, 42], labels=[0, 1]),
            GetNewDataSinceResponse(keys=[2, 3], timestamps=[42, 43], labels=[0, 1]),
        ]

        result = [data for data, _ in handler.get_new_data_since("test_dataset", 21)]

        assert result == [[(0, 41, 0), (1, 42, 1)], [(2, 42, 0), (3, 43, 1)]]
        mock.assert_called_once_with(GetNewDataSinceRequest(dataset_id="test_dataset", timestamp=21))


def test_get_data_in_interval_throws():
    handler = get_non_connecting_handler()
    handler.connected_to_storage = False
    with pytest.raises(ConnectionError):
        list(handler.get_data_in_interval("dataset_id", 0, 1))


@patch("modyn.supervisor.internal.grpc_handler.grpc_connection_established", return_value=True)
def test_get_data_in_interval(test_grpc_connection_established):
    handler = GRPCHandler(get_simple_config(), mp.Queue(), mp.Queue(), mp.Queue())
    handler.init_cluster_connection()

    with patch.object(handler.storage, "GetDataInInterval") as mock:
        mock.return_value = [GetDataInIntervalResponse(keys=[0, 1], timestamps=[41, 42], labels=[0, 1])]

        result = [data for data, _ in handler.get_data_in_interval("test_dataset", 21, 45)]

        assert result == [[(0, 41, 0), (1, 42, 1)]]
        mock.assert_called_once_with(
            GetDataInIntervalRequest(dataset_id="test_dataset", start_timestamp=21, end_timestamp=45)
        )


@patch("modyn.supervisor.internal.grpc_handler.grpc_connection_established", return_value=True)
def test_get_data_in_interval_batched(test_grpc_connection_established):
    handler = GRPCHandler(get_simple_config(), mp.Queue(), mp.Queue(), mp.Queue())
    handler.init_cluster_connection()

    with patch.object(handler.storage, "GetDataInInterval") as mock:
        mock.return_value = [
            GetDataInIntervalResponse(keys=[0, 1], timestamps=[41, 42], labels=[0, 1]),
            GetDataInIntervalResponse(keys=[2, 3], timestamps=[42, 43], labels=[0, 1]),
        ]

        result = [data for data, _ in handler.get_data_in_interval("test_dataset", 21, 45)]

        assert result == [[(0, 41, 0), (1, 42, 1)], [(2, 42, 0), (3, 43, 1)]]
        mock.assert_called_once_with(
            GetDataInIntervalRequest(dataset_id="test_dataset", start_timestamp=21, end_timestamp=45)
        )


@patch("modyn.supervisor.internal.grpc_handler.grpc_connection_established", return_value=True)
def test_inform_selector(test_grpc_connection_established):
    handler = GRPCHandler(get_simple_config(), mp.Queue(), mp.Queue(), mp.Queue())
    handler.init_cluster_connection()

    with patch.object(handler.selector, "inform_data") as mock:
        mock.return_value = DataInformResponse(log=JsonString(value='{"1": 2}'))

        log = handler.inform_selector(42, [(10, 42, 0), (11, 43, 1)])

        mock.assert_called_once_with(
            DataInformRequest(pipeline_id=42, keys=[10, 11], timestamps=[42, 43], labels=[0, 1])
        )

        assert log == {"1": 2}


@patch("modyn.supervisor.internal.grpc_handler.grpc_connection_established", return_value=True)
def test_inform_selector_and_trigger(test_grpc_connection_established):
    handler = GRPCHandler(get_simple_config(), mp.Queue(), mp.Queue(), mp.Queue())
    handler.init_cluster_connection()

    with patch.object(handler.selector, "inform_data_and_trigger") as mock:
        mock.return_value = TriggerResponse(trigger_id=12, log=JsonString(value='{"1": 2}'))

        trigger_id, log = handler.inform_selector_and_trigger(42, [(10, 42, 0), (11, 43, 1)])
        assert trigger_id == 12
        assert log == {"1": 2}

        mock.assert_called_once_with(
            DataInformRequest(pipeline_id=42, keys=[10, 11], timestamps=[42, 43], labels=[0, 1])
        )

    # Test empty trigger
    with patch.object(handler.selector, "inform_data_and_trigger") as mock:
        mock.return_value = TriggerResponse(trigger_id=13, log=JsonString(value='{"1": 2}'))
        trigger_id, log = handler.inform_selector_and_trigger(42, [])
        assert 13 == trigger_id
        assert log == {"1": 2}

        mock.assert_called_once_with(DataInformRequest(pipeline_id=42, keys=[], timestamps=[], labels=[]))


@patch("modyn.supervisor.internal.grpc_handler.grpc_connection_established", return_value=True)
def test_trainer_server_available(test_connection_established):
    handler = GRPCHandler(get_simple_config(), mp.Queue(), mp.Queue(), mp.Queue())
    handler.init_cluster_connection()
    assert handler.trainer_server is not None

    with patch.object(
        handler.trainer_server, "trainer_available", return_value=TrainerAvailableResponse(available=True)
    ) as avail_method:
        assert handler.trainer_server_available()
        avail_method.assert_called_once()


@patch("modyn.supervisor.internal.grpc_handler.grpc_connection_established", return_value=True)
def test_get_number_of_samples(test_connection_established):
    handler = GRPCHandler(get_simple_config(), mp.Queue(), mp.Queue(), mp.Queue())
    handler.init_cluster_connection()
    assert handler.selector is not None

    with patch.object(
        handler.selector, "get_number_of_samples", return_value=NumberOfSamplesResponse(num_samples=42)
    ) as samples_method:
        assert handler.get_number_of_samples(12, 13)
        samples_method.assert_called_once_with(GetNumberOfSamplesRequest(pipeline_id=12, trigger_id=13))


def test_stop_training_at_trainer_server():
    handler = get_non_connecting_handler()
    training_id = 42

    # TODO(#78,#130): implement a real test when func is implemented.
    handler.stop_training_at_trainer_server(training_id)


@patch("modyn.supervisor.internal.grpc_handler.grpc_connection_established", return_value=True)
def test_start_training(test_connection_established):
    handler = GRPCHandler(get_simple_config(), mp.Queue(), mp.Queue(), mp.Queue())
    handler.init_cluster_connection()
    assert handler.trainer_server is not None

    pipeline_id = 42
    trigger_id = 21
    pipeline_config = get_minimal_pipeline_config()

    with patch.object(
        handler.trainer_server,
        "start_training",
        return_value=StartTrainingResponse(training_started=True, training_id=42),
    ) as avail_method:
        assert handler.start_training(pipeline_id, trigger_id, pipeline_config, None) == 42
        avail_method.assert_called_once()


@patch("modyn.supervisor.internal.grpc_handler.grpc_connection_established", return_value=True)
def test_wait_for_training_completion(test_connection_established):
    # This test primarily checks whether we terminate.
    with patch.object(GRPCHandler, "get_number_of_samples", return_value=22):
        with patch.object(GRPCHandler, "get_status_bar_scale", return_value=100):
            handler = GRPCHandler(get_simple_config(), mp.Queue(), mp.Queue(), mp.Queue())
            handler.init_cluster_connection()
            assert handler.trainer_server is not None

            with patch.object(
                handler.trainer_server,
                "get_training_status",
                return_value=TrainingStatusResponse(
                    valid=True,
                    blocked=False,
                    exception=None,
                    state_available=False,
                    is_running=False,
                    log=TrainerJsonString(value='{"a": 1}'),
                ),
            ) as avail_method:
                log = handler.wait_for_training_completion(42, 21, 22)
                avail_method.assert_called_once()
                assert log == {"a": 1}


@patch("modyn.supervisor.internal.grpc_handler.grpc_connection_established", return_value=True)
def test_store_trained_model(test_connection_established):
    handler = GRPCHandler(get_simple_config(), mp.Queue(), mp.Queue(), mp.Queue())
    handler.init_cluster_connection()
    assert handler.trainer_server is not None

    res = StoreFinalModelResponse(valid_state=True, model_id=42)

    with patch.object(handler.trainer_server, "store_final_model", return_value=res) as get_method:
        model_id = handler.store_trained_model(21)
        get_method.assert_called_once_with(StoreFinalModelRequest(training_id=21))
        assert model_id == 42


@patch("modyn.supervisor.internal.grpc_handler.grpc_connection_established", return_value=True)
def test_start_evaluation(test_connection_established):
    handler = GRPCHandler(get_simple_config(), mp.Queue(), mp.Queue(), mp.Queue())
    handler.init_cluster_connection()
    assert handler.evaluator is not None

    model_id = 10
    pipeline_config = get_minimal_pipeline_config()

    with patch.object(
        handler.evaluator,
        "evaluate_model",
        return_value=EvaluateModelResponse(evaluation_started=True, evaluation_id=12, dataset_size=1000),
    ) as avail_method:
        evaluations = handler.start_evaluation(model_id, pipeline_config)

        assert len(evaluations) == 1
        assert evaluations[12].dataset_id == "MNIST_eval"
        assert evaluations[12].dataset_size == 1000
        avail_method.assert_called_once()


def test_prepare_evaluation_request():
    pipeline_config = get_minimal_pipeline_config()
<<<<<<< HEAD
    request = GRPCHandler.prepare_evaluation_request(
        pipeline_config["evaluation"]["datasets"][0], 23, "cpu", start_timestamp=42, end_timestamp=43
    )
=======
    dataset_config = pipeline_config["evaluation"]["datasets"][0]
    dataset_config["tokenizer"] = "DistilBertTokenizerTransform"
    request = GRPCHandler._prepare_evaluation_request(pipeline_config["evaluation"]["datasets"][0], 23, "cpu")
>>>>>>> 41c03c27

    assert request.model_id == 23
    assert request.device == "cpu"
    assert request.batch_size == 64
    assert request.dataset_info.dataset_id == "MNIST_eval"
    assert request.dataset_info.num_dataloaders == 2
    assert request.metrics[0].name == "Accuracy"
    assert request.metrics[0].config.value == "{}"
<<<<<<< HEAD
    assert request.dataset_info.start_timestamp == 42
    assert request.dataset_info.end_timestamp == 43
=======
    assert request.tokenizer.value == "DistilBertTokenizerTransform"
>>>>>>> 41c03c27


@patch("modyn.supervisor.internal.grpc_handler.grpc_connection_established", return_value=True)
def test_wait_for_evaluation_completion(test_connection_established):
    handler = GRPCHandler(get_simple_config(), mp.Queue(), mp.Queue(), mp.Queue())
    handler.init_cluster_connection()
    assert handler.evaluator is not None

    evaluations = {
        1: EvaluationStatusReporter(
            dataset_id="MNIST_small", dataset_size=1000, evaluation_id=1, eval_status_queue=handler.eval_status_queue
        ),
        2: EvaluationStatusReporter(
            dataset_id="MNIST_big", dataset_size=5000, evaluation_id=2, eval_status_queue=handler.eval_status_queue
        ),
        3: EvaluationStatusReporter(
            dataset_id="MNIST_large", dataset_size=10000, evaluation_id=3, eval_status_queue=handler.eval_status_queue
        ),
    }

    with patch.object(handler.evaluator, "get_evaluation_status") as status_method:
        status_method.side_effect = [
            EvaluationStatusResponse(valid=False),
            EvaluationStatusResponse(valid=True, blocked=True),
            EvaluationStatusResponse(
                valid=True, blocked=False, is_running=True, state_available=True, batches_seen=10, samples_seen=5000
            ),
            EvaluationStatusResponse(valid=True, blocked=False, exception="Error"),
            EvaluationStatusResponse(valid=True, blocked=False, is_running=False, state_available=False),
        ]
        handler.wait_for_evaluation_completion(10, evaluations)
        assert status_method.call_count == 5

        # from call get args (call[0]) then get first argument
        called_ids = [call[0][0].evaluation_id for call in status_method.call_args_list]
        assert called_ids == [1, 2, 3, 2, 3]


@patch("modyn.supervisor.internal.grpc_handler.grpc_connection_established", return_value=True)
def test_store_evaluation_results(test_connection_established):
    handler = GRPCHandler(get_simple_config(), mp.Queue(), mp.Queue(), mp.Queue())
    handler.init_cluster_connection()
    assert handler.evaluator is not None

    res = EvaluationResultResponse(
        valid=True,
        evaluation_data=[EvaluationData(metric="Accuracy", result=0.5), EvaluationData(metric="F1-score", result=0.75)],
    )

    evaluations = {
        10: EvaluationStatusReporter(
            dataset_id="MNIST_small", dataset_size=1000, evaluation_id=10, eval_status_queue=handler.eval_status_queue
        ),
        15: EvaluationStatusReporter(
            dataset_id="MNIST_large", dataset_size=5000, evaluation_id=15, eval_status_queue=handler.eval_status_queue
        ),
    }

    with tempfile.TemporaryDirectory() as path:
        with patch.object(handler.evaluator, "get_evaluation_result", return_value=res) as get_method:
            eval_dir = pathlib.Path(path)
            handler.store_evaluation_results([JsonResultWriter(5, 3, eval_dir)], evaluations)
            assert get_method.call_count == 2

            called_ids = [call[0][0].evaluation_id for call in get_method.call_args_list]
            assert called_ids == [10, 15]

            file_path = eval_dir / f"{5}_{3}.eval"
            assert file_path.exists() and file_path.is_file()

            with open(file_path, "r", encoding="utf-8") as eval_file:
                evaluation_results = json.load(eval_file)
                assert evaluation_results == json.loads(
                    """{
                    "datasets": [
                        {
                            "MNIST_small": {
                                "dataset_size": 1000,
                                "metrics": [
                                    {
                                        "name": "Accuracy",
                                        "result": 0.5
                                    },
                                    {
                                        "name": "F1-score",
                                        "result": 0.75
                                    }
                                ]
                            }
                        },
                        {
                            "MNIST_large": {
                                "dataset_size": 5000,
                                "metrics": [
                                    {
                                        "name": "Accuracy",
                                        "result": 0.5
                                    },
                                    {
                                        "name": "F1-score",
                                        "result": 0.75
                                    }
                                ]
                            }
                        }
                    ]
                }"""
                )


@patch("modyn.supervisor.internal.grpc_handler.grpc_connection_established", return_value=True)
def test_store_evaluation_results_invalid(test_connection_established):
    handler = GRPCHandler(get_simple_config(), mp.Queue(), mp.Queue(), mp.Queue())
    handler.init_cluster_connection()
    assert handler.evaluator is not None

    res = EvaluationResultResponse(valid=False)

    evaluations = {
        10: EvaluationStatusReporter(
            dataset_id="MNIST_small", dataset_size=1000, evaluation_id=10, eval_status_queue=handler.eval_status_queue
        )
    }

    with tempfile.TemporaryDirectory() as path:
        with patch.object(handler.evaluator, "get_evaluation_result", return_value=res) as get_method:
            eval_dir = pathlib.Path(path)

            handler.store_evaluation_results([JsonResultWriter(5, 3, eval_dir)], evaluations)
            get_method.assert_called_with(EvaluationResultRequest(evaluation_id=10))

            file_path = eval_dir / f"{5}_{3}.eval"
            assert file_path.exists() and file_path.is_file()

            with open(file_path, "r", encoding="utf-8") as eval_file:
                evaluation_results = json.load(eval_file)
                assert evaluation_results["datasets"] == []<|MERGE_RESOLUTION|>--- conflicted
+++ resolved
@@ -446,15 +446,11 @@
 
 def test_prepare_evaluation_request():
     pipeline_config = get_minimal_pipeline_config()
-<<<<<<< HEAD
+    dataset_config = pipeline_config["evaluation"]["datasets"][0]
+    dataset_config["tokenizer"] = "DistilBertTokenizerTransform"
     request = GRPCHandler.prepare_evaluation_request(
         pipeline_config["evaluation"]["datasets"][0], 23, "cpu", start_timestamp=42, end_timestamp=43
     )
-=======
-    dataset_config = pipeline_config["evaluation"]["datasets"][0]
-    dataset_config["tokenizer"] = "DistilBertTokenizerTransform"
-    request = GRPCHandler._prepare_evaluation_request(pipeline_config["evaluation"]["datasets"][0], 23, "cpu")
->>>>>>> 41c03c27
 
     assert request.model_id == 23
     assert request.device == "cpu"
@@ -463,12 +459,9 @@
     assert request.dataset_info.num_dataloaders == 2
     assert request.metrics[0].name == "Accuracy"
     assert request.metrics[0].config.value == "{}"
-<<<<<<< HEAD
+    assert request.tokenizer.value == "DistilBertTokenizerTransform"
     assert request.dataset_info.start_timestamp == 42
     assert request.dataset_info.end_timestamp == 43
-=======
-    assert request.tokenizer.value == "DistilBertTokenizerTransform"
->>>>>>> 41c03c27
 
 
 @patch("modyn.supervisor.internal.grpc_handler.grpc_connection_established", return_value=True)
