--- conflicted
+++ resolved
@@ -129,11 +129,7 @@
         START_TIMESTAMP,
         PIPELINE_ID,
         get_minimal_system_config(),
-<<<<<<< HEAD
-        get_minimal_pipeline_config(),
-=======
         pipeline_config,
->>>>>>> 04a2ad03
         str(EVALUATION_DIRECTORY),
         SUPPORTED_EVAL_RESULT_WRITERS,
         PIPELINE_STATUS_QUEUE,
@@ -423,11 +419,7 @@
     assert pe.current_training_id == 1337
 
     test_wait_for_training_completion.assert_called_once_with(1337, 42, 21)
-<<<<<<< HEAD
-    test_start_training.assert_called_once_with(42, 21, get_minimal_pipeline_config(), None, 0)
-=======
     test_start_training.assert_called_once_with(42, 21, get_minimal_pipeline_config(), None, None)
->>>>>>> 04a2ad03
     test_store_trained_model.assert_called_once()
     test_start_evaluation.assert_not_called()
 
@@ -482,11 +474,7 @@
     assert pe.current_training_id == 1337
 
     test_wait_for_training_completion.assert_called_once_with(1337, 42, 21)
-<<<<<<< HEAD
-    test_start_training.assert_called_once_with(42, 21, evaluation_pipeline_config, None, 0)
-=======
     test_start_training.assert_called_once_with(42, 21, evaluation_pipeline_config, None, None)
->>>>>>> 04a2ad03
     test_store_trained_model.assert_called_once()
 
     test_start_evaluation.assert_called_once_with(101, evaluation_pipeline_config)
