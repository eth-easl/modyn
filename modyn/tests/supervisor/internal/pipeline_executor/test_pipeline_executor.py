--- conflicted
+++ resolved
@@ -375,10 +375,6 @@
     test_inform_selector_and_trigger.side_effect = trigger_ids
     test_inform_selector.return_value = {}
     test_get_number_of_samples.side_effect = [0, 0, 4]
-<<<<<<< HEAD
-
-=======
->>>>>>> 3097ca78
     pe._handle_triggers_within_batch(batch, triggering_indices)
     inform_selector_and_trigger_expected_args = [
         call(42, []),
@@ -388,11 +384,7 @@
     assert test_inform_selector_and_trigger.call_count == 3
     assert test_inform_selector_and_trigger.call_args_list == inform_selector_and_trigger_expected_args
 
-<<<<<<< HEAD
     run_training_expected_args = [call(2, 1, 4)]
-=======
-    run_training_expected_args = [call(2)]
->>>>>>> 3097ca78
     assert test__run_training.call_count == 1
     assert test__run_training.call_args_list == run_training_expected_args
 
