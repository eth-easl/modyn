# pylint: disable=unused-argument, no-name-in-module, no-value-for-parameter
import os
import pathlib
from unittest.mock import MagicMock, patch

from pytest import fixture

from modyn.config.schema.pipeline import DataDriftTriggerConfig, ModynPipelineConfig
from modyn.config.schema.pipeline.trigger.drift.aggregation import (
    MajorityVoteDriftAggregationStrategy,
)
from modyn.config.schema.pipeline.trigger.drift.alibi_detect import (
    AlibiDetectMmdDriftMetric,
)
from modyn.config.schema.pipeline.trigger.drift.config import AmountWindowingStrategy
from modyn.config.schema.pipeline.trigger.drift.criterion import (
    DynamicPercentileThresholdCriterion,
    ThresholdDecisionCriterion,
)
from modyn.config.schema.pipeline.trigger.drift.detection_window import (
    TimeWindowingStrategy,
)
<<<<<<< HEAD
from modyn.config.schema.pipeline.trigger.drift.metric import (
    DynamicPercentileThresholdCriterion,
    ThresholdDecisionCriterion,
)
=======
>>>>>>> 6faf8714
from modyn.config.schema.pipeline.trigger.simple.data_amount import (
    DataAmountTriggerConfig,
)
from modyn.config.schema.system.config import ModynConfig
from modyn.supervisor.internal.triggers import DataDriftTrigger
from modyn.supervisor.internal.triggers.amounttrigger import DataAmountTrigger
from modyn.supervisor.internal.triggers.trigger import TriggerContext
from modyn.supervisor.internal.triggers.utils.datasets.dataloader_info import (
    DataLoaderInfo,
)
from modyn.supervisor.internal.triggers.utils.model.downloader import ModelDownloader

BASEDIR: pathlib.Path = pathlib.Path(os.path.realpath(__file__)).parent / "test_eval_dir"
PIPELINE_ID = 42
SAMPLE = (10, 1, 1)


@fixture
def drift_trigger_config() -> DataDriftTriggerConfig:
    return DataDriftTriggerConfig(
        detection_interval_data_points=42,
        metrics={
            "mmd": AlibiDetectMmdDriftMetric(
                decision_criterion=ThresholdDecisionCriterion(threshold=0.5),
                num_permutations=None,
                threshold=0.5,
            )
        },
        aggregation_strategy=MajorityVoteDriftAggregationStrategy(),
    )


def noop(self) -> None:
    pass


def noop_embedding_encoder_downloader_constructor_mock(
    self,
    modyn_config: dict,
    pipeline_id: int,
    base_dir: pathlib.Path,
    model_storage_address: str,
) -> None:
    pass


def noop_dataloader_info_constructor_mock(
    self,
    pipeline_id: int,
    dataset_id: str,
    num_dataloaders: int,
    batch_size: int,
    bytes_parser: str,
    transform_list: list[str],
    storage_address: str,
    selector_address: str,
    num_prefetched_partitions: int,
    parallel_prefetch_requests: int,
    shuffle: bool,
    tokenizer: None,
) -> None:
    pass


def test_initialization(drift_trigger_config: DataDriftTriggerConfig) -> None:
    trigger = DataDriftTrigger(drift_trigger_config)
    assert trigger.config.detection_interval_data_points == 42
    assert trigger.most_recent_model_id is None
    assert not trigger.model_refresh_needed
    assert trigger.config.windowing_strategy.id == "AmountWindowingStrategy"


@patch.object(
    ModelDownloader,
    "__init__",
    noop_embedding_encoder_downloader_constructor_mock,
)
@patch.object(DataLoaderInfo, "__init__", noop_dataloader_info_constructor_mock)
def test_init_trigger(
    dummy_pipeline_config: ModynPipelineConfig,
    dummy_system_config: ModynConfig,
    drift_trigger_config: DataDriftTriggerConfig,
) -> None:
    trigger = DataDriftTrigger(drift_trigger_config)
    # pylint: disable-next=use-implicit-booleaness-not-comparison
    with patch("os.makedirs", return_value=None):
        trigger.init_trigger(TriggerContext(PIPELINE_ID, dummy_pipeline_config, dummy_system_config, BASEDIR))
        assert trigger.context.pipeline_id == PIPELINE_ID
        assert trigger.context.pipeline_config == dummy_pipeline_config
        assert trigger.context.modyn_config == dummy_system_config
        assert trigger.context.base_dir == BASEDIR
        assert isinstance(trigger.dataloader_info, DataLoaderInfo)
        assert isinstance(trigger.model_downloader, ModelDownloader)


def test_inform_new_model_id(drift_trigger_config: DataDriftTriggerConfig) -> None:
    trigger = DataDriftTrigger(drift_trigger_config)
    trigger.model_refresh_needed = False
    # pylint: disable-next=use-implicit-booleaness-not-comparison
    trigger.inform_new_model(42)
    assert trigger.most_recent_model_id == 42
    assert trigger.model_refresh_needed


@patch.object(DataDriftTrigger, "_run_detection", return_value=(True, {}))
def test_inform_always_drift(test_detect_drift: MagicMock, drift_trigger_config: DataDriftTriggerConfig) -> None:
    drift_trigger_config.detection_interval_data_points = 1
    trigger = DataDriftTrigger(drift_trigger_config)
    num_triggers = 0
    for _ in trigger.inform([SAMPLE, SAMPLE, SAMPLE, SAMPLE, SAMPLE]):
        num_triggers += 1
        trigger.inform_new_model(num_triggers)
    # pylint: disable-next=use-implicit-booleaness-not-comparison
    assert num_triggers == 5

    drift_trigger_config.detection_interval_data_points = 2
    trigger = DataDriftTrigger(drift_trigger_config)
    num_triggers = 0
    for _ in trigger.inform([SAMPLE, SAMPLE, SAMPLE, SAMPLE, SAMPLE]):
        num_triggers += 1
        trigger.inform_new_model(num_triggers)
    # pylint: disable-next=use-implicit-booleaness-not-comparison
    assert num_triggers == 2

    drift_trigger_config.detection_interval_data_points = 5
    trigger = DataDriftTrigger(drift_trigger_config)
    num_triggers = 0
    for _ in trigger.inform([SAMPLE, SAMPLE, SAMPLE, SAMPLE, SAMPLE]):
        num_triggers += 1
        trigger.inform_new_model(num_triggers)
    # pylint: disable-next=use-implicit-booleaness-not-comparison
    assert num_triggers == 1


@patch.object(DataDriftTrigger, "_run_detection", return_value=(False, {}))
def test_inform_no_drift(test_detect_no_drift: MagicMock, drift_trigger_config: DataDriftTriggerConfig) -> None:
    drift_trigger_config.detection_interval_data_points = 1
    trigger = DataDriftTrigger(drift_trigger_config)
    num_triggers = 0
    for _ in trigger.inform([SAMPLE, SAMPLE, SAMPLE, SAMPLE, SAMPLE]):
        num_triggers += 1
        trigger.inform_new_model(num_triggers)
    assert num_triggers == 1

    drift_trigger_config.detection_interval_data_points = 2
    trigger = DataDriftTrigger(drift_trigger_config)
    num_triggers = 0
    for _ in trigger.inform([SAMPLE, SAMPLE, SAMPLE, SAMPLE, SAMPLE]):
        num_triggers += 1
        trigger.inform_new_model(num_triggers)
    assert num_triggers == 1

    drift_trigger_config.detection_interval_data_points = 5
    trigger = DataDriftTrigger(drift_trigger_config)
    num_triggers = 0
    for _ in trigger.inform([SAMPLE, SAMPLE, SAMPLE, SAMPLE, SAMPLE]):
        num_triggers += 1
        trigger.inform_new_model(num_triggers)
    # pylint: disable-next=use-implicit-booleaness-not-comparison
    assert num_triggers == 1


def test_update_current_window_amount_strategy(
    drift_trigger_config: DataDriftTriggerConfig,
) -> None:
    drift_trigger_config.windowing_strategy = AmountWindowingStrategy(amount_cur=3, amount_ref=3)
    drift_trigger_config.detection_interval_data_points = 100
    trigger = DataDriftTrigger(drift_trigger_config)

    # Inform with less data than the window amount
    list(trigger.inform([(1, 100, 1), (2, 101, 1)]))
    assert len(trigger._windows.current) == 2, "Current window should contain 2 data points."

    # Inform with additional data points to exceed the window size
    list(trigger.inform([(3, 102, 1), (4, 103, 1)]))
    assert len(trigger._windows.current) == 3, "Current window should not exceed 3 data points."
    assert trigger._windows.current[0][0] == 2, "Oldest data point should be dropped."


def test_time_windowing_strategy_update(
    drift_trigger_config: DataDriftTriggerConfig,
) -> None:
    drift_trigger_config.windowing_strategy = TimeWindowingStrategy(limit_cur="10s", limit_ref="10s")
    trigger = DataDriftTrigger(drift_trigger_config)

    # Inform with initial data points
    list(trigger.inform([(1, 100, 1), (2, 104, 1), (3, 105, 1)]))
    assert len(trigger._windows.current) == 3, "Current window should contain 3 data points."

    # Inform with additional data points outside the time window
    list(trigger.inform([(4, 111, 1), (5, 115, 1)]))
    assert len(trigger._windows.current) == 3, "Current window should contain only recent data within 10 seconds."
    # Since the window is inclusive, we have 105 in there!
    assert trigger._windows.current[0][0] == 3, "Data points outside the time window should be dropped."


@patch.object(DataDriftTrigger, "_run_detection", return_value=(False, {}))
def test_update_current_window_amount_strategy_cross_inform(
    drift_trigger: DataDriftTrigger,
    drift_trigger_config: DataDriftTriggerConfig,
) -> None:
    drift_trigger_config.warmup_intervals = 0
    drift_trigger_config.windowing_strategy = AmountWindowingStrategy(amount_cur=5, amount_ref=5)
    drift_trigger_config.detection_interval_data_points = 3
    trigger = DataDriftTrigger(drift_trigger_config)

    assert (
        len(
            list(
                trigger.inform(
                    [
                        (1, 100, 1),
                        (2, 100, 1),
                        (3, 100, 1),
                        (4, 100, 1),
                        (5, 100, 1),
                        (6, 100, 1),
                        (7, 100, 1),
                    ]
                )
            )
        )
        == 1
    ), "Only the first batch should trigger."
    assert len(trigger._windows.current) == 4

    assert len(list(trigger.inform([(8, 100, 1)]))) == 0
    assert len(trigger._windows.current) == 5
    assert trigger._windows.current[0][0] == 4

    assert len(list(trigger.inform([(9, 100, 1)]))) == 0, "Only the first batch should trigger."
    assert len(trigger._windows.current) == 5
    assert trigger._windows.current[0][0] == 5


@patch.object(
    DataDriftTrigger,
    "_run_detection",
    side_effect=[(False, {})] * 5 + [(False, {}), (True, {}), (False, {})],  # first 5: warmup
)
def test_warmup_trigger(drift_trigger: DataDriftTrigger) -> None:
    trigger_config = DataDriftTriggerConfig(
        detection_interval_data_points=5,
        metrics={
            "mmd": AlibiDetectMmdDriftMetric(
                decision_criterion=DynamicPercentileThresholdCriterion(percentile=50, window_size=3),
            )
        },
        aggregation_strategy=MajorityVoteDriftAggregationStrategy(),
        windowing_strategy=AmountWindowingStrategy(amount_cur=3, amount_ref=3),
        warmup_intervals=5,
        warmup_policy=DataAmountTriggerConfig(num_samples=7),
    )
    trigger = DataDriftTrigger(trigger_config)
    assert isinstance(trigger.warmup_trigger, DataAmountTrigger)
    assert (
        len(trigger._windows.current) == len(trigger._windows.reference) == len(trigger._windows.current_reservoir) == 0
    )

    # Test: We add samples from 0 to 40 in 8 batches of 5 samples each and inspect the trigger state after each batch.

    # with `detection_interval_data_points=5` we will detect drift every 5 samples at
    # the following indices: 5, 10, 15, 20, 25, 30, 35

    # Here are the reasons for the decisions we make at each of these points:
    # - index 4: first detection: always trigger
    # - index 9: 2nd detection: warmup trigger (warmup policy trigger at index 6)
    # - index 14: 3rd detection: warmup trigger (warmup policy trigger at index 13)
    # - index 19: 4th detection: no warmup trigger
    # - index 24: 5th detection: warmup trigger (warmup policy trigger at index 20)
    # - index 29: drift detection: run_detection --> False
    # - index 34: drift detection: run_detection --> True
    # - index 39: drift detection: run_detection --> False

    results = list(trigger.inform([(i, 100 + i, 1) for i in range(5)]))
    assert results == [4]
    assert not trigger.warmup_completed
    assert trigger.warmup_intervals[-1] == [(i, 100 + i) for i in [2, 3, 4]]  # window size 3
    assert len(trigger._windows.reference) == 3
    assert len(trigger._windows.current) == 0  # after a trigger the current window is empty

    results = list(trigger.inform([(i, 100 + i, 1) for i in range(5, 10)]))
    assert results == [4]  # index in last inform batch
    assert len(trigger.warmup_intervals) == 2
    assert not trigger.warmup_completed
    assert trigger.warmup_intervals[-1] == [(i, 100 + i) for i in [2, 3, 4]]  # from first trigger
    assert len(trigger._windows.reference) == 3
    assert len(trigger._windows.current) == 0  # after a trigger the current window is empty

    results = list(trigger.inform([(i, 100 + i, 1) for i in range(10, 15)]))
    assert results == [4]
    assert len(trigger.warmup_intervals) == 3
    assert not trigger.warmup_completed
    assert trigger.warmup_intervals[-1] == [(i, 100 + i) for i in [7, 8, 9]]
    assert len(trigger._windows.reference) == 3
    assert len(trigger._windows.current) == 0  # after a trigger the current window is empty

    results = list(trigger.inform([(i, 100 + i, 1) for i in range(15, 20)]))
    assert len(results) == 0
    assert len(trigger.warmup_intervals) == 4
    assert not trigger.warmup_completed
    assert trigger.warmup_intervals[-1] == [(i, 100 + i) for i in [12, 13, 14]]

    results = list(trigger.inform([(i, 100 + i, 1) for i in range(20, 25)]))
    assert results == [4]
    assert len(trigger.warmup_intervals) == 5
    assert not trigger.warmup_completed
    assert trigger.warmup_intervals[-1] == [(i, 100 + i) for i in [17, 18, 19]]

    results = list(trigger.inform([(i, 100 + i, 1) for i in range(25, 30)]))
    assert len(results) == 0
    assert len(trigger.warmup_intervals) == 0
    assert trigger.warmup_completed

    results = list(trigger.inform([(i, 100 + i, 1) for i in range(30, 35)]))
    assert results == [4]
    assert len(trigger.warmup_intervals) == 0
    assert trigger.warmup_completed

    results = list(trigger.inform([(i, 100 + i, 1) for i in range(35, 40)]))
    assert len(results) == 0
    assert len(trigger.warmup_intervals) == 0
    assert trigger.warmup_completed<|MERGE_RESOLUTION|>--- conflicted
+++ resolved
@@ -20,13 +20,6 @@
 from modyn.config.schema.pipeline.trigger.drift.detection_window import (
     TimeWindowingStrategy,
 )
-<<<<<<< HEAD
-from modyn.config.schema.pipeline.trigger.drift.metric import (
-    DynamicPercentileThresholdCriterion,
-    ThresholdDecisionCriterion,
-)
-=======
->>>>>>> 6faf8714
 from modyn.config.schema.pipeline.trigger.simple.data_amount import (
     DataAmountTriggerConfig,
 )
