--- conflicted
+++ resolved
@@ -178,10 +178,7 @@
 ) -> None:
     drift_trigger_config.evaluation_interval_data_points = 2
     drift_trigger_config.windowing_strategy = AmountWindowingStrategy(amount_cur=3, amount_ref=3)
-<<<<<<< HEAD
     drift_trigger_config.evaluation_interval_data_points = 100
-=======
->>>>>>> 76e95d43
     trigger = DataDriftTrigger(drift_trigger_config)
 
     # Inform with less data than the window amount
