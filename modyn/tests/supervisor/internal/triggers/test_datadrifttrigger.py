# pylint: disable=unused-argument, no-name-in-module, no-value-for-parameter
import os
import pathlib
from unittest.mock import patch

from pytest import fixture

from modyn.config.schema.pipeline import DataDriftTriggerConfig, ModynPipelineConfig
from modyn.config.schema.pipeline.trigger.drift.aggregation import (
    MajorityVoteDriftAggregationStrategy,
)
from modyn.config.schema.pipeline.trigger.drift.alibi_detect import (
    AlibiDetectMmdDriftMetric,
)
from modyn.config.schema.pipeline.trigger.drift.config import (
    AmountWindowingStrategy,
    TimeWindowingStrategy,
)
from modyn.config.schema.system.config import ModynConfig
from modyn.supervisor.internal.triggers import DataDriftTrigger
<<<<<<< HEAD
from modyn.supervisor.internal.triggers.embedding_encoder import (
=======
from modyn.supervisor.internal.triggers.embedding_encoder_utils import (
>>>>>>> fad4ea05
    EmbeddingEncoderDownloader,
)
from modyn.supervisor.internal.triggers.trigger import TriggerContext
from modyn.supervisor.internal.triggers.trigger_datasets import DataLoaderInfo

BASEDIR: pathlib.Path = pathlib.Path(os.path.realpath(__file__)).parent / "test_eval_dir"
PIPELINE_ID = 42
SAMPLE = (10, 1, 1)


@fixture
def drift_trigger_config() -> DataDriftTriggerConfig:
    return DataDriftTriggerConfig(
        detection_interval_data_points=42,
        metrics={"model": AlibiDetectMmdDriftMetric(num_permutations=1000)},
        aggregation_strategy=MajorityVoteDriftAggregationStrategy(),
    )


def noop(self) -> None:
    pass


def noop_embedding_encoder_downloader_constructor_mock(
    self,
    modyn_config: dict,
    pipeline_id: int,
    base_dir: pathlib.Path,
    model_storage_address: str,
) -> None:
    pass


def noop_dataloader_info_constructor_mock(
    self,
    pipeline_id: int,
    dataset_id: str,
    num_dataloaders: int,
    batch_size: int,
    bytes_parser: str,
    transform_list: list[str],
    storage_address: str,
    selector_address: str,
    num_prefetched_partitions: int,
    parallel_prefetch_requests: int,
    shuffle: bool,
    tokenizer: None,
) -> None:
    pass


def test_initialization(drift_trigger_config: DataDriftTriggerConfig) -> None:
    trigger = DataDriftTrigger(drift_trigger_config)
    assert trigger.config.detection_interval_data_points == 42
    assert trigger.previous_model_id is None
    assert not trigger.model_updated
    assert trigger.config.windowing_strategy.id == "AmountWindowingStrategy"


@patch.object(
    EmbeddingEncoderDownloader,
    "__init__",
    noop_embedding_encoder_downloader_constructor_mock,
)
@patch.object(DataLoaderInfo, "__init__", noop_dataloader_info_constructor_mock)
def test_init_trigger(
    dummy_pipeline_config: ModynPipelineConfig,
    dummy_system_config: ModynConfig,
    drift_trigger_config: DataDriftTriggerConfig,
) -> None:
    trigger = DataDriftTrigger(drift_trigger_config)
    # pylint: disable-next=use-implicit-booleaness-not-comparison
    with patch("os.makedirs", return_value=None):
        trigger.init_trigger(TriggerContext(PIPELINE_ID, dummy_pipeline_config, dummy_system_config, BASEDIR))
        assert trigger.context.pipeline_id == PIPELINE_ID
        assert trigger.context.pipeline_config == dummy_pipeline_config
        assert trigger.context.modyn_config == dummy_system_config
        assert trigger.context.base_dir == BASEDIR
        assert isinstance(trigger.dataloader_info, DataLoaderInfo)
        assert isinstance(trigger.model_downloader, EmbeddingEncoderDownloader)


def test_inform_previous_model_id(drift_trigger_config: DataDriftTriggerConfig) -> None:
    trigger = DataDriftTrigger(drift_trigger_config)
    # pylint: disable-next=use-implicit-booleaness-not-comparison
    trigger.inform_previous_model(42)
    assert trigger.previous_model_id == 42


@patch.object(DataDriftTrigger, "_run_detection", return_value=(True, {}))
def test_inform_always_drift(test_detect_drift, drift_trigger_config: DataDriftTriggerConfig) -> None:
    drift_trigger_config.detection_interval_data_points = 1
    trigger = DataDriftTrigger(drift_trigger_config)
    num_triggers = 0
    for _ in trigger.inform([SAMPLE, SAMPLE, SAMPLE, SAMPLE, SAMPLE]):
        num_triggers += 1
        trigger.inform_previous_model(num_triggers)
    # pylint: disable-next=use-implicit-booleaness-not-comparison
    assert num_triggers == 5

    drift_trigger_config.detection_interval_data_points = 2
    trigger = DataDriftTrigger(drift_trigger_config)
    num_triggers = 0
    for _ in trigger.inform([SAMPLE, SAMPLE, SAMPLE, SAMPLE, SAMPLE]):
        num_triggers += 1
        trigger.inform_previous_model(num_triggers)
    # pylint: disable-next=use-implicit-booleaness-not-comparison
    assert num_triggers == 2

    drift_trigger_config.detection_interval_data_points = 5
    trigger = DataDriftTrigger(drift_trigger_config)
    num_triggers = 0
    for _ in trigger.inform([SAMPLE, SAMPLE, SAMPLE, SAMPLE, SAMPLE]):
        num_triggers += 1
        trigger.inform_previous_model(num_triggers)
    # pylint: disable-next=use-implicit-booleaness-not-comparison
    assert num_triggers == 1


@patch.object(DataDriftTrigger, "_run_detection", return_value=(False, {}))
def test_inform_no_drift(test_detect_no_drift, drift_trigger_config: DataDriftTriggerConfig) -> None:
    drift_trigger_config.detection_interval_data_points = 1
    trigger = DataDriftTrigger(drift_trigger_config)
    num_triggers = 0
    for _ in trigger.inform([SAMPLE, SAMPLE, SAMPLE, SAMPLE, SAMPLE]):
        num_triggers += 1
        trigger.inform_previous_model(num_triggers)
    # pylint: disable-next=use-implicit-booleaness-not-comparison
    assert num_triggers == 1

    drift_trigger_config.detection_interval_data_points = 2
    trigger = DataDriftTrigger(drift_trigger_config)
    num_triggers = 0
    for _ in trigger.inform([SAMPLE, SAMPLE, SAMPLE, SAMPLE, SAMPLE]):
        num_triggers += 1
        trigger.inform_previous_model(num_triggers)
    # pylint: disable-next=use-implicit-booleaness-not-comparison
    assert num_triggers == 1

    drift_trigger_config.detection_interval_data_points = 5
    trigger = DataDriftTrigger(drift_trigger_config)
    num_triggers = 0
    for _ in trigger.inform([SAMPLE, SAMPLE, SAMPLE, SAMPLE, SAMPLE]):
        num_triggers += 1
        trigger.inform_previous_model(num_triggers)
    # pylint: disable-next=use-implicit-booleaness-not-comparison
    assert num_triggers == 1


def test_update_current_window_amount_strategy(
    drift_trigger_config: DataDriftTriggerConfig,
) -> None:
    drift_trigger_config.windowing_strategy = AmountWindowingStrategy(amount=3)
    drift_trigger_config.detection_interval_data_points = 100
    trigger = DataDriftTrigger(drift_trigger_config)

    # Inform with less data than the window amount
    list(trigger.inform([(1, 100, 1), (2, 101, 1)]))
    assert len(trigger._current_window) == 2, "Current window should contain 2 data points."

    # Inform with additional data points to exceed the window size
    list(trigger.inform([(3, 102, 1), (4, 103, 1)]))
    assert len(trigger._current_window) == 3, "Current window should not exceed 3 data points."
    assert trigger._current_window[0][0] == 2, "Oldest data point should be dropped."


def test_time_windowing_strategy_update(
    drift_trigger_config: DataDriftTriggerConfig,
) -> None:
    drift_trigger_config.windowing_strategy = TimeWindowingStrategy(limit="10s")
    trigger = DataDriftTrigger(drift_trigger_config)

    # Inform with initial data points
    list(trigger.inform([(1, 100, 1), (2, 104, 1), (3, 105, 1)]))
    assert len(trigger._current_window) == 3, "Current window should contain 3 data points."

    # Inform with additional data points outside the time window
    list(trigger.inform([(4, 111, 1), (5, 115, 1)]))
    assert len(trigger._current_window) == 3, "Current window should contain only recent data within 10 seconds."
    # Since the window is inclusive, we have 105 in there!
    assert trigger._current_window[0][0] == 3, "Data points outside the time window should be dropped."


@patch.object(DataDriftTrigger, "_run_detection", return_value=(True, {}))
def test_update_current_window_amount_strategy_cross_inform(
    drift_trigger_config: DataDriftTriggerConfig,
) -> None:
    drift_trigger_config.windowing_strategy = AmountWindowingStrategy(amount=5)
    drift_trigger_config.detection_interval_data_points = 3
    # TODO(MaxiBoether/robinholzi: If this is not set,
    # it seems to use True, despite the default in the config being False
    # Why could this happen?
    drift_trigger_config.reset_current_window_on_trigger = False
    trigger = DataDriftTrigger(drift_trigger_config)

    assert list(
        trigger.inform(
            [
                (1, 100, 1),
                (2, 100, 1),
                (3, 100, 1),
                (4, 100, 1),
                (5, 100, 1),
                (6, 100, 1),
                (7, 100, 1),
            ]
        )
    ) == [2, 5]
    assert len(trigger._current_window) == 5
    assert trigger._total_items_in_current_window == 7

    assert len(list(trigger.inform([(8, 100, 1)]))) == 0
    assert len(trigger._current_window) == 5
    assert trigger._total_items_in_current_window == 8
    assert trigger._current_window[0][0] == 4

    assert list(trigger.inform([(9, 100, 1)])) == [0]
    assert len(trigger._current_window) == 5
    assert trigger._total_items_in_current_window == 9
    assert trigger._current_window[0][0] == 5


@patch.object(DataDriftTrigger, "_run_detection", return_value=(True, {}))
def test_leftover_data_handling_with_reset(mock_run_detection, drift_trigger_config: DataDriftTriggerConfig) -> None:
    drift_trigger_config.windowing_strategy = AmountWindowingStrategy(amount=50)
    drift_trigger_config.detection_interval_data_points = 2
    drift_trigger_config.reset_current_window_on_trigger = True
    trigger = DataDriftTrigger(drift_trigger_config)

    # Inform with a batch of data points triggering detection
    list(trigger.inform([(1, 100, 1), (2, 101, 1), (3, 102, 1)]))
    assert len(trigger._current_window) == 1, "Current window should have leftover data after detection."
    assert trigger._current_window[0][0] == 3, "Leftover data should be the last informed data point."


@patch.object(DataDriftTrigger, "_run_detection", return_value=(True, {}))
def test_leftover_data_handling_without_reset(mock_run_detection, drift_trigger_config: DataDriftTriggerConfig) -> None:
    drift_trigger_config.windowing_strategy = AmountWindowingStrategy(amount=50)
    drift_trigger_config.detection_interval_data_points = 2
    drift_trigger_config.reset_current_window_on_trigger = False
    trigger = DataDriftTrigger(drift_trigger_config)

    # Inform with a batch of data points triggering detection
    list(trigger.inform([(1, 100, 1), (2, 101, 1), (3, 102, 1)]))
    assert len(trigger._current_window) == 3, "Current window should have leftover data after detection."
    assert trigger._current_window[0][0] == 1, "Leftover data should be the first informed data point."<|MERGE_RESOLUTION|>--- conflicted
+++ resolved
@@ -18,12 +18,8 @@
 )
 from modyn.config.schema.system.config import ModynConfig
 from modyn.supervisor.internal.triggers import DataDriftTrigger
-<<<<<<< HEAD
-from modyn.supervisor.internal.triggers.embedding_encoder import (
-=======
-from modyn.supervisor.internal.triggers.embedding_encoder_utils import (
->>>>>>> fad4ea05
-    EmbeddingEncoderDownloader,
+from modyn.supervisor.internal.triggers.drift.embedding.model.downloader import (
+    ModelDownloader,
 )
 from modyn.supervisor.internal.triggers.trigger import TriggerContext
 from modyn.supervisor.internal.triggers.trigger_datasets import DataLoaderInfo
@@ -83,7 +79,7 @@
 
 
 @patch.object(
-    EmbeddingEncoderDownloader,
+    ModelDownloader,
     "__init__",
     noop_embedding_encoder_downloader_constructor_mock,
 )
@@ -102,7 +98,7 @@
         assert trigger.context.modyn_config == dummy_system_config
         assert trigger.context.base_dir == BASEDIR
         assert isinstance(trigger.dataloader_info, DataLoaderInfo)
-        assert isinstance(trigger.model_downloader, EmbeddingEncoderDownloader)
+        assert isinstance(trigger.model_downloader, ModelDownloader)
 
 
 def test_inform_previous_model_id(drift_trigger_config: DataDriftTriggerConfig) -> None:
