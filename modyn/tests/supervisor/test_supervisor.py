# pylint: disable=unused-argument,redefined-outer-name
import os
import pathlib
import shutil
import typing
from unittest.mock import MagicMock, call, patch

import pytest
from modyn.supervisor import Supervisor
from modyn.supervisor.internal.evaluation_result_writer import AbstractEvaluationResultWriter
from modyn.supervisor.internal.grpc_handler import GRPCHandler
from modyn.supervisor.internal.utils.evaluation_status_tracker import EvaluationStatusTracker

EVALUATION_DIRECTORY: pathlib.Path = pathlib.Path(os.path.realpath(__file__)).parent / "test_eval_dir"


def get_minimal_pipeline_config() -> dict:
    return {
        "pipeline": {"name": "Test"},
        "model": {"id": "ResNet18"},
        "model_storage": {"full_model_strategy": {"name": "PyTorchFullModel"}},
        "training": {
            "gpus": 1,
            "device": "cpu",
            "dataloader_workers": 1,
            "use_previous_model": True,
            "initial_model": "random",
            "initial_pass": {"activated": False},
            "learning_rate": 0.1,
            "batch_size": 42,
            "optimizers": [
                {"name": "default1", "algorithm": "SGD", "source": "PyTorch", "param_groups": [{"module": "model"}]},
            ],
            "optimization_criterion": {"name": "CrossEntropyLoss"},
            "checkpointing": {"activated": False},
            "selection_strategy": {"name": "NewDataStrategy", "maximum_keys_in_memory": 10},
        },
        "data": {"dataset_id": "test", "bytes_parser_function": "def bytes_parser_function(x):\n\treturn x"},
        "trigger": {"id": "DataAmountTrigger", "trigger_config": {"data_points_for_trigger": 1}},
    }


def get_minimal_evaluation_config() -> dict:
    return {
        "device": "cpu",
        "datasets": [
            {
                "dataset_id": "MNIST_eval",
                "bytes_parser_function": "def bytes_parser_function(data: bytes) -> bytes:\n\treturn data",
                "dataloader_workers": 2,
                "batch_size": 64,
                "metrics": [{"name": "Accuracy"}],
            }
        ],
    }


def get_minimal_system_config() -> dict:
    return {}


def noop_constructor_mock(
    self, pipeline_config: dict, modyn_config: dict, eval_dir: pathlib.Path, replay_at: typing.Optional[int]
) -> None:
    pass


def noop_init_metadata_db(self) -> None:  # pylint: disable=unused-argument
    pass


def sleep_mock(duration: int):
    raise KeyboardInterrupt


def setup():
    if EVALUATION_DIRECTORY.is_dir():
        shutil.rmtree(EVALUATION_DIRECTORY)
    EVALUATION_DIRECTORY.mkdir(0o777)


def teardown():
    shutil.rmtree(EVALUATION_DIRECTORY)


# from test_selector_manager.py
# register_pipeline funtionality moved from selector to supervisor
class MockDatabaseConnection:
    def __init__(self, modyn_config: dict):  # pylint: disable=super-init-not-called,unused-argument
        self.current_pipeline_id = 0
        self.session = MockSession()

    def register_pipeline(
        self, number_of_workers: int, selection_strategy: str  # pylint: disable=unused-argument
    ) -> typing.Optional[int]:
        pid = self.current_pipeline_id
        self.current_pipeline_id += 1
        return pid

    def __enter__(self):
        return self

    def __exit__(self, exc_type: type, exc_val: Exception, exc_tb: Exception):
        pass


class MockSession:
    def get(self, some_type, pipeline_id):  # pylint: disable=unused-argument
        return None


@patch.object(GRPCHandler, "init_selector", return_value=None)
@patch.object(GRPCHandler, "init_storage", return_value=None)
@patch.object(GRPCHandler, "init_trainer_server", return_value=None)
@patch.object(GRPCHandler, "init_evaluator", return_value=None)
@patch("modyn.utils.grpc_connection_established", return_value=True)
@patch.object(GRPCHandler, "dataset_available", return_value=True)
@patch.object(GRPCHandler, "trainer_server_available", return_value=True)
@patch.object(Supervisor, "init_metadata_db", noop_init_metadata_db)
def get_non_connecting_supervisor(
    test_trainer_server_available,
    test_dataset_available,
    test_connection_established,
    test_init_evaluator,
    test_init_trainer_server,
    test_init_storage,
    test_init_selector,
) -> Supervisor:
    supervisor = Supervisor(get_minimal_pipeline_config(), get_minimal_system_config(), EVALUATION_DIRECTORY, None)

    return supervisor


def test_initialization() -> None:
    get_non_connecting_supervisor()  # pylint: disable=no-value-for-parameter


@patch.object(GRPCHandler, "init_selector", return_value=None)
@patch.object(GRPCHandler, "init_trainer_server", return_value=None)
@patch.object(GRPCHandler, "init_storage", return_value=None)
@patch.object(GRPCHandler, "init_evaluator", return_value=None)
@patch("modyn.utils.grpc_connection_established", return_value=True)
@patch.object(GRPCHandler, "dataset_available", return_value=False)
@patch.object(GRPCHandler, "trainer_server_available", return_value=True)
@patch.object(Supervisor, "init_metadata_db", noop_init_metadata_db)
def test_constructor_throws_on_invalid_system_config(
    test_trainer_server_available,
    test_dataset_available,
    test_connection_established,
    test_init_evaluator,
    test_init_storage,
    test_init_trainer_server,
    test_init_selector,
) -> None:
    with pytest.raises(ValueError, match="Invalid system configuration"):
        Supervisor(get_minimal_pipeline_config(), {}, EVALUATION_DIRECTORY, None)


@patch.object(GRPCHandler, "init_selector", return_value=None)
@patch.object(GRPCHandler, "init_trainer_server", return_value=None)
@patch.object(GRPCHandler, "init_storage", return_value=None)
@patch.object(GRPCHandler, "init_evaluator", return_value=None)
@patch("modyn.utils.grpc_connection_established", return_value=True)
@patch.object(GRPCHandler, "dataset_available", return_value=True)
@patch.object(GRPCHandler, "trainer_server_available", return_value=True)
@patch.object(Supervisor, "init_metadata_db", noop_init_metadata_db)
def test_constructor_throws_on_invalid_pipeline_config(
    test_trainer_server_available,
    test_dataset_available,
    test_connection_established,
    test_init_evaluator,
    test_init_storage,
    test_init_trainer_server,
    test_init_selector,
) -> None:
    with pytest.raises(ValueError, match="Invalid pipeline configuration"):
        Supervisor({}, get_minimal_system_config(), EVALUATION_DIRECTORY, None)


@patch.object(Supervisor, "__init__", noop_constructor_mock)
def test_validate_pipeline_config_schema():
    sup = Supervisor(get_minimal_pipeline_config(), get_minimal_system_config(), EVALUATION_DIRECTORY, None)

    # Check that our minimal pipeline config gets accepted
    sup.pipeline_config = get_minimal_pipeline_config()
    assert sup.validate_pipeline_config_schema()

    # Check that an empty pipeline config gets rejected
    sup.pipeline_config = {}
    assert not sup.validate_pipeline_config_schema()

    # Check that an unknown model gets accepted because it has the correct schema
    # Semantic validation is done in another method
    sup.pipeline_config = get_minimal_pipeline_config()
    sup.pipeline_config["model"]["id"] = "UnknownModel"
    assert sup.validate_pipeline_config_schema()


@patch.object(Supervisor, "__init__", noop_constructor_mock)
def test__validate_training_options():
    sup = Supervisor(get_minimal_pipeline_config(), get_minimal_system_config(), EVALUATION_DIRECTORY, None)

    # Check that our minimal pipeline config gets accepted
    sup.pipeline_config = get_minimal_pipeline_config()
    assert sup._validate_training_options()

    # Check that training without GPUs gets rejected
    sup.pipeline_config = get_minimal_pipeline_config()
    sup.pipeline_config["training"]["gpus"] = 0
    assert not sup._validate_training_options()

    # Check that training with an invalid batch size gets rejected
    sup.pipeline_config = get_minimal_pipeline_config()
    sup.pipeline_config["training"]["batch_size"] = -1
    assert not sup._validate_training_options()

    # Check that training with an invalid dataloader amount gets rejected
    sup.pipeline_config = get_minimal_pipeline_config()
    sup.pipeline_config["training"]["dataloader_workers"] = -1
    assert not sup._validate_training_options()

    # Check that training with an invalid strategy gets rejected
    sup.pipeline_config = get_minimal_pipeline_config()
    sup.pipeline_config["training"]["selection_strategy"]["name"] = "UnknownStrategy"
    assert not sup._validate_training_options()

    # Check that training with an invalid initial model gets rejected
    sup.pipeline_config = get_minimal_pipeline_config()
    sup.pipeline_config["training"]["initial_model"] = "UnknownInitialModel"
    assert not sup._validate_training_options()

    # Check that training with an invalid reference for initial pass gets rejected
    sup.pipeline_config = get_minimal_pipeline_config()
    sup.pipeline_config["training"]["initial_pass"]["activated"] = True
    sup.pipeline_config["training"]["initial_pass"]["reference"] = "UnknownRef"
    assert not sup._validate_training_options()

    # Check that training with an invalid amount for initial pass gets rejected
    sup.pipeline_config = get_minimal_pipeline_config()
    sup.pipeline_config["training"]["initial_pass"]["activated"] = True
    sup.pipeline_config["training"]["initial_pass"]["reference"] = "amount"
    sup.pipeline_config["training"]["initial_pass"]["amount"] = 2
    assert not sup._validate_training_options()

    # Check that training with an valid amount for initial pass gets accepted
    sup.pipeline_config = get_minimal_pipeline_config()
    sup.pipeline_config["training"]["initial_pass"]["activated"] = True
    sup.pipeline_config["training"]["initial_pass"]["reference"] = "amount"
    sup.pipeline_config["training"]["initial_pass"]["amount"] = 0.5
    assert sup._validate_training_options()


@patch.object(Supervisor, "__init__", noop_constructor_mock)
def test__validate_evaluation_options():
    sup = Supervisor(get_minimal_pipeline_config(), get_minimal_system_config(), EVALUATION_DIRECTORY, None)

    # Check that evaluation with identical dataset_ids gets rejected
    evaluation_config = get_minimal_evaluation_config()
    evaluation_config["datasets"].append({"dataset_id": "MNIST_eval", "batch_size": 3, "dataloader_workers": 3})
    assert not sup._validate_evaluation_options(evaluation_config)

    # Check that evaluation with an invalid batch size gets rejected
    evaluation_config = get_minimal_evaluation_config()
    evaluation_config["datasets"][0]["batch_size"] = -1
    assert not sup._validate_evaluation_options(evaluation_config)

    # Check that evaluation with an invalid dataloader amount gets rejected
    evaluation_config = get_minimal_evaluation_config()
    evaluation_config["datasets"][0]["dataloader_workers"] = -1
    assert not sup._validate_evaluation_options(evaluation_config)

    # Check that evaluation with invalid evaluation writer gets rejected
    evaluation_config = get_minimal_evaluation_config()
    evaluation_config["result_writers"] = ["json", "unknown", "unknown2"]
    assert not sup._validate_evaluation_options(evaluation_config)


@patch.object(Supervisor, "__init__", noop_constructor_mock)
def test_validate_pipeline_config_content():
    sup = Supervisor(get_minimal_pipeline_config(), get_minimal_system_config(), EVALUATION_DIRECTORY, None)

    # Check that our minimal pipeline config gets accepted
    sup.pipeline_config = get_minimal_pipeline_config()
    assert sup.validate_pipeline_config_content()

    # Check that an empty pipeline config throws an exception
    # because there is no model defined
    with pytest.raises(KeyError):
        sup.pipeline_config = {}
        assert not sup.validate_pipeline_config_content()

    # Check that an unknown model gets rejected
    sup.pipeline_config = get_minimal_pipeline_config()
    sup.pipeline_config["model"]["id"] = "UnknownModel"
    assert not sup.validate_pipeline_config_content()

    # Check that an unknown trigger gets rejected
    sup.pipeline_config = get_minimal_pipeline_config()
    sup.pipeline_config["trigger"]["id"] = "UnknownTrigger"
    assert not sup.validate_pipeline_config_content()

    # Check that training without GPUs gets rejected
    # (testing that _validate_training_options gets called)
    sup.pipeline_config = get_minimal_pipeline_config()
    sup.pipeline_config["training"]["gpus"] = 0
    assert not sup.validate_pipeline_config_content()


@patch.object(Supervisor, "__init__", noop_constructor_mock)
def test_validate_pipeline_config():
    sup = Supervisor(get_minimal_pipeline_config(), get_minimal_system_config(), EVALUATION_DIRECTORY, None)

    # Check that our minimal pipeline config gets accepted
    sup.pipeline_config = get_minimal_pipeline_config()
    assert sup.validate_pipeline_config()

    # Check that an empty pipeline config gets rejected
    sup.pipeline_config = {}
    assert not sup.validate_pipeline_config()

    # Check that an unknown model gets rejected
    sup.pipeline_config = get_minimal_pipeline_config()
    sup.pipeline_config["model"]["id"] = "UnknownModel"
    assert not sup.validate_pipeline_config()


@patch.object(GRPCHandler, "dataset_available", lambda self, did: did == "existing")
def test_dataset_available():
    sup = get_non_connecting_supervisor()  # pylint: disable=no-value-for-parameter

    sup.pipeline_config = get_minimal_pipeline_config()
    sup.pipeline_config["data"]["dataset_id"] = "existing"
    assert sup.dataset_available()

    sup.pipeline_config["data"]["dataset_id"] = "nonexisting"
    assert not sup.dataset_available()


@patch.object(GRPCHandler, "dataset_available", lambda self, did: did == "existing")
@patch.object(GRPCHandler, "trainer_server_available", return_value=True)
def test_validate_system(test_trainer_server_available):
    sup = get_non_connecting_supervisor()  # pylint: disable=no-value-for-parameter

    sup.pipeline_config = get_minimal_pipeline_config()
    sup.pipeline_config["data"]["dataset_id"] = "existing"
    assert sup.validate_system()

    sup.pipeline_config["data"]["dataset_id"] = "nonexisting"
    assert not sup.validate_system()


def test_get_dataset_selector_batch_size_given():
    sup = get_non_connecting_supervisor()  # pylint: disable=no-value-for-parameter

    sup.pipeline_config = get_minimal_pipeline_config()
    sup.modyn_config = {
        "storage": {
            "datasets": [{"name": "test", "selector_batch_size": 2048}, {"name": "test1", "selector_batch_size": 128}]
        }
    }
    sup.get_dataset_selector_batch_size()
    assert sup._selector_batch_size == 2048


def test_get_dataset_selector_batch_size_not_given():
    sup = get_non_connecting_supervisor()  # pylint: disable=no-value-for-parameter

    sup.pipeline_config = get_minimal_pipeline_config()
    sup.modyn_config = {"storage": {"datasets": [{"name": "test"}]}}
    sup.get_dataset_selector_batch_size()
    assert sup._selector_batch_size == 128


def test_shutdown_trainer():
    # TODO(MaxiBoether): implement
    pass


<<<<<<< HEAD
@patch("modyn.supervisor.supervisor.MetadataDatabaseConnection", MockDatabaseConnection)
def test_register_pipeline():
    sup = get_non_connecting_supervisor()  # pylint: disable=no-value-for-parameter

    pipeline_id = sup.register_pipeline(get_minimal_pipeline_config())
    assert pipeline_id == 0


def test_unregister_pipeline():
    # TODO(#64,#124,#302): implement a real test when func is implemented.
    pass


@patch.object(GRPCHandler, "get_new_data_since", return_value=[[(10, 42, 0), (11, 43, 1)]])
=======
@patch.object(GRPCHandler, "get_new_data_since", return_value=[([(10, 42, 0), (11, 43, 1)], {})])
>>>>>>> 06d252ad
@patch.object(Supervisor, "_handle_new_data", return_value=False, side_effect=KeyboardInterrupt)
def test_wait_for_new_data(test__handle_new_data: MagicMock, test_get_new_data_since: MagicMock):
    # This is a simple test and does not the inclusivity filtering!
    sup = get_non_connecting_supervisor()  # pylint: disable=no-value-for-parameter

    sup.wait_for_new_data(21)
    test_get_new_data_since.assert_called_once_with("test", 21)
    test__handle_new_data.assert_called_once_with([(10, 42, 0), (11, 43, 1)])


@patch.object(GRPCHandler, "get_new_data_since", return_value=[([(10, 42, 0)], {}), ([(11, 43, 1)], {})])
@patch.object(Supervisor, "_handle_new_data", return_value=False, side_effect=[None, KeyboardInterrupt])
def test_wait_for_new_data_batched(test__handle_new_data: MagicMock, test_get_new_data_since: MagicMock):
    # This is a simple test and does not the inclusivity filtering!
    sup = get_non_connecting_supervisor()  # pylint: disable=no-value-for-parameter

    sup.wait_for_new_data(21)
    test_get_new_data_since.assert_called_once_with("test", 21)

    expected_calls = [
        call([(10, 42, 0)]),
        call([(11, 43, 1)]),
    ]

    assert test__handle_new_data.call_args_list == expected_calls


def test_wait_for_new_data_filtering():
    sup = get_non_connecting_supervisor()  # pylint: disable=no-value-for-parameter

    mocked__handle_new_data_return_vals = [True, True, KeyboardInterrupt]
    mocked_get_new_data_since = [
        [([(10, 42, 0), (11, 43, 0), (12, 43, 1)], {})],
        [([(11, 43, 0), (12, 43, 1), (13, 43, 2), (14, 45, 3)], {})],
        [([], {})],
        ValueError,
    ]

    handle_mock: MagicMock
    with patch.object(sup, "_handle_new_data", side_effect=mocked__handle_new_data_return_vals) as handle_mock:
        get_new_data_mock: MagicMock
        with patch.object(sup.grpc, "get_new_data_since", side_effect=mocked_get_new_data_since) as get_new_data_mock:
            sup.wait_for_new_data(21)

            assert handle_mock.call_count == 3
            assert get_new_data_mock.call_count == 3

            expected_handle_mock_arg_list = [
                call([(10, 42, 0), (11, 43, 0), (12, 43, 1)]),
                call([(13, 43, 2), (14, 45, 3)]),
                call([]),
            ]
            assert handle_mock.call_args_list == expected_handle_mock_arg_list

            expected_get_new_data_arg_list = [call("test", 21), call("test", 43), call("test", 45)]
            assert get_new_data_mock.call_args_list == expected_get_new_data_arg_list


def test_wait_for_new_data_filtering_batched():
    sup = get_non_connecting_supervisor()  # pylint: disable=no-value-for-parameter

    mocked__handle_new_data_return_vals = [True, True, True, True, True, KeyboardInterrupt]
    mocked_get_new_data_since = [
        [([(10, 42, 0), (11, 43, 0)], {}), ([(12, 43, 1)], {})],
        [([(11, 43, 0)], {}), ([(12, 43, 1), (13, 43, 2)], {}), ([(14, 45, 3)], {})],
        [([], {})],
        ValueError,
    ]

    handle_mock: MagicMock
    with patch.object(sup, "_handle_new_data", side_effect=mocked__handle_new_data_return_vals) as handle_mock:
        get_new_data_mock: MagicMock
        with patch.object(sup.grpc, "get_new_data_since", side_effect=mocked_get_new_data_since) as get_new_data_mock:
            sup.wait_for_new_data(21)

            assert handle_mock.call_count == 6
            assert get_new_data_mock.call_count == 3

            expected_handle_mock_arg_list = [
                call([(10, 42, 0), (11, 43, 0)]),
                call([(12, 43, 1)]),
                call([]),
                call([(13, 43, 2)]),
                call([(14, 45, 3)]),
                call([]),
            ]
            assert handle_mock.call_args_list == expected_handle_mock_arg_list

            expected_get_new_data_arg_list = [call("test", 21), call("test", 43), call("test", 45)]
            assert get_new_data_mock.call_args_list == expected_get_new_data_arg_list


def test__handle_new_data_with_batch():
    sup = get_non_connecting_supervisor()  # pylint: disable=no-value-for-parameter
    sup._selector_batch_size = 3
    new_data = [(10, 1), (11, 2), (12, 3), (13, 4), (14, 5), (15, 6), (16, 7), (17, 8)]

    batch_mock: MagicMock
    with patch.object(sup, "_handle_new_data_batch") as batch_mock:
        sup._handle_new_data(new_data)
        expected_handle_new_data_batch_arg_list = [
            call([(10, 1), (11, 2), (12, 3)]),
            call([(13, 4), (14, 5), (15, 6)]),
            call([(16, 7), (17, 8)]),
        ]
        assert batch_mock.call_args_list == expected_handle_new_data_batch_arg_list


def test__handle_new_data_with_large_batch():
    sup = get_non_connecting_supervisor()  # pylint: disable=no-value-for-parameter
    new_data = [(10, 1), (11, 2), (12, 3), (13, 4), (14, 5), (15, 6), (16, 7), (17, 8)]

    batch_mock: MagicMock
    with patch.object(sup, "_handle_new_data_batch") as batch_mock:
        sup._handle_new_data(new_data)
        expected_handle_new_data_batch_arg_list = [call(new_data)]
        assert batch_mock.call_args_list == expected_handle_new_data_batch_arg_list


def test__handle_new_data():
    sup = get_non_connecting_supervisor()  # pylint: disable=no-value-for-parameter

    sup._selector_batch_size = 2
    batching_return_vals = [False, True, False]
    new_data = [(10, 1), (11, 2), (12, 3), (13, 4), (14, 5)]

    batch_mock: MagicMock
    with patch.object(sup, "_handle_new_data_batch", side_effect=batching_return_vals) as batch_mock:
        result = sup._handle_new_data(new_data)
        assert result

        expected_handle_new_data_batch_arg_list = [
            call([(10, 1), (11, 2)]),
            call([(12, 3), (13, 4)]),
            call([(14, 5)]),
        ]
        assert batch_mock.call_count == 3
        assert batch_mock.call_args_list == expected_handle_new_data_batch_arg_list


@patch.object(GRPCHandler, "inform_selector")
def test__handle_new_data_batch_no_triggers(test_inform_selector: MagicMock):
    sup = get_non_connecting_supervisor()  # pylint: disable=no-value-for-parameter
    sup.pipeline_id = 42
    batch = [(10, 1), (11, 2)]

    with patch.object(sup.trigger, "inform", return_value=[]) as inform_mock:
        assert not sup._handle_new_data_batch(batch)

        inform_mock.assert_called_once_with(batch)
        test_inform_selector.assert_called_once_with(42, batch)


@patch.object(Supervisor, "_run_training")
@patch.object(GRPCHandler, "inform_selector_and_trigger")
@patch.object(GRPCHandler, "inform_selector")
def test__handle_triggers_within_batch(
    test_inform_selector: MagicMock, test_inform_selector_and_trigger: MagicMock, test__run_training: MagicMock
):
    sup = get_non_connecting_supervisor()  # pylint: disable=no-value-for-parameter
    sup.pipeline_id = 42
    batch = [(10, 1), (11, 2), (12, 3), (13, 4), (14, 5), (15, 6), (16, 7)]
    triggering_indices = [1, 3, 5]
    trigger_ids = [(0, {}), (1, {}), (2, {})]
    test_inform_selector_and_trigger.side_effect = trigger_ids
    test_inform_selector.return_value = {}

    sup._handle_triggers_within_batch(batch, triggering_indices)

    inform_selector_and_trigger_expected_args = [
        call(42, [(10, 1), (11, 2)]),
        call(42, [(12, 3), (13, 4)]),
        call(42, [(14, 5), (15, 6)]),
    ]
    assert test_inform_selector_and_trigger.call_count == 3
    assert test_inform_selector_and_trigger.call_args_list == inform_selector_and_trigger_expected_args

    run_training_expected_args = [call(0), call(1), call(2)]
    assert test__run_training.call_count == 3
    assert test__run_training.call_args_list == run_training_expected_args

    assert test_inform_selector.call_count == 1
    test_inform_selector.assert_called_once_with(42, [(16, 7)])


@patch.object(Supervisor, "_run_training")
@patch.object(GRPCHandler, "inform_selector_and_trigger")
@patch.object(GRPCHandler, "inform_selector")
def test__handle_triggers_within_batch_empty_triggers(
    test_inform_selector: MagicMock, test_inform_selector_and_trigger: MagicMock, test__run_training: MagicMock
):
    sup = get_non_connecting_supervisor()  # pylint: disable=no-value-for-parameter
    sup.pipeline_id = 42
    batch = [(10, 1), (11, 2), (12, 3), (13, 4), (14, 5), (15, 6), (16, 7)]
    triggering_indices = [-1, -1, 3]
    trigger_ids = [(0, {}), (1, {}), (2, {})]
    test_inform_selector_and_trigger.side_effect = trigger_ids
    test_inform_selector.return_value = {}

    sup._handle_triggers_within_batch(batch, triggering_indices)

    inform_selector_and_trigger_expected_args = [
        call(42, []),
        call(42, []),
        call(42, [(10, 1), (11, 2), (12, 3), (13, 4)]),
    ]
    assert test_inform_selector_and_trigger.call_count == 3
    assert test_inform_selector_and_trigger.call_args_list == inform_selector_and_trigger_expected_args

    run_training_expected_args = [call(0), call(1), call(2)]
    assert test__run_training.call_count == 3
    assert test__run_training.call_args_list == run_training_expected_args

    assert test_inform_selector.call_count == 1
    test_inform_selector.assert_called_once_with(42, [(14, 5), (15, 6), (16, 7)])


@patch.object(GRPCHandler, "store_trained_model", return_value=101)
@patch.object(GRPCHandler, "start_training", return_value=1337)
@patch.object(GRPCHandler, "start_evaluation")
@patch.object(GRPCHandler, "wait_for_training_completion")
def test__run_training(
    test_wait_for_training_completion: MagicMock,
    test_start_evaluation: MagicMock,
    test_start_training: MagicMock,
    test_store_trained_model: MagicMock,
):
    sup = get_non_connecting_supervisor()  # pylint: disable=no-value-for-parameter
    sup.pipeline_id = 42

    sup._run_training(21)
    assert sup.previous_model_id == 101
    assert sup.current_training_id == 1337

    test_wait_for_training_completion.assert_called_once_with(1337, 42, 21)
    test_start_training.assert_called_once_with(42, 21, get_minimal_pipeline_config(), None)
    test_store_trained_model.assert_called_once()
    test_start_evaluation.assert_not_called()


@patch.object(GRPCHandler, "store_trained_model", return_value=101)
@patch.object(GRPCHandler, "start_training", return_value=1337)
@patch.object(GRPCHandler, "store_evaluation_results")
@patch.object(GRPCHandler, "wait_for_evaluation_completion")
@patch.object(GRPCHandler, "start_evaluation")
@patch.object(GRPCHandler, "wait_for_training_completion")
def test__run_training_with_evaluation(
    test_wait_for_training_completion: MagicMock,
    test_start_evaluation: MagicMock,
    test_wait_for_evaluation_completion: MagicMock,
    test_store_evaluation_results: MagicMock,
    test_start_training: MagicMock,
    test_store_trained_model: MagicMock,
):
    evaluations = {1: EvaluationStatusTracker("MNIST_eval", 1000)}
    test_start_evaluation.return_value = evaluations
    sup = get_non_connecting_supervisor()  # pylint: disable=no-value-for-parameter
    evaluation_pipeline_config = get_minimal_pipeline_config()
    evaluation_pipeline_config["evaluation"] = get_minimal_evaluation_config()
    evaluation_pipeline_config["evaluation"]["result_writers"] = ["json"]
    sup.pipeline_config = evaluation_pipeline_config

    assert sup.validate_pipeline_config_schema()
    sup.pipeline_id = 42

    sup._run_training(21)
    assert sup.previous_model_id == 101
    assert sup.current_training_id == 1337

    test_wait_for_training_completion.assert_called_once_with(1337, 42, 21)
    test_start_training.assert_called_once_with(42, 21, evaluation_pipeline_config, None)
    test_store_trained_model.assert_called_once()

    test_start_evaluation.assert_called_once_with(101, evaluation_pipeline_config)
    test_wait_for_evaluation_completion.assert_called_once_with(1337, evaluations)
    test_store_evaluation_results.assert_called_once()
    assert len(test_store_evaluation_results.call_args[0][0]) == 1
    result_writer: AbstractEvaluationResultWriter = test_store_evaluation_results.call_args[0][0][0]
    assert result_writer.eval_directory == EVALUATION_DIRECTORY
    assert result_writer.pipeline_id == 42
    assert result_writer.trigger_id == 21


@patch.object(Supervisor, "__init__", noop_constructor_mock)
def test_initial_pass():
    sup = Supervisor(get_minimal_pipeline_config(), get_minimal_system_config(), EVALUATION_DIRECTORY, None)

    # TODO(#10): implement a real test when func is implemented.
    sup.initial_pass()


@patch.object(GRPCHandler, "get_data_in_interval", return_value=[([(10, 1), (11, 2)], 0)])
@patch.object(Supervisor, "_handle_new_data")
def test_replay_data_closed_interval(test__handle_new_data: MagicMock, test_get_data_in_interval: MagicMock):
    sup = get_non_connecting_supervisor()  # pylint: disable=no-value-for-parameter
    sup.start_replay_at = 0
    sup.stop_replay_at = 42
    sup.replay_data()

    test_get_data_in_interval.assert_called_once_with("test", 0, 42)
    test__handle_new_data.assert_called_once_with([(10, 1), (11, 2)])


@patch.object(GRPCHandler, "get_data_in_interval", return_value=[([(10, 1)], 0), ([(11, 2)], 0)])
@patch.object(Supervisor, "_handle_new_data")
def test_replay_data_closed_interval_batched(test__handle_new_data: MagicMock, test_get_data_in_interval: MagicMock):
    sup = get_non_connecting_supervisor()  # pylint: disable=no-value-for-parameter
    sup.start_replay_at = 0
    sup.stop_replay_at = 42
    sup.replay_data()

    test_get_data_in_interval.assert_called_once_with("test", 0, 42)
    assert test__handle_new_data.call_count == 2
    assert test__handle_new_data.call_args_list == [call([(10, 1)]), call([(11, 2)])]


@patch.object(GRPCHandler, "get_new_data_since", return_value=[([(10, 1), (11, 2)], 0)])
@patch.object(Supervisor, "_handle_new_data")
def test_replay_data_open_interval(test__handle_new_data: MagicMock, test_get_new_data_since: MagicMock):
    sup = get_non_connecting_supervisor()  # pylint: disable=no-value-for-parameter
    sup.start_replay_at = 0
    sup.stop_replay_at = None
    sup.replay_data()

    test_get_new_data_since.assert_called_once_with("test", 0)
    test__handle_new_data.assert_called_once_with([(10, 1), (11, 2)])


@patch.object(GRPCHandler, "get_new_data_since", return_value=[([(10, 1)], 0), ([(11, 2)], 0)])
@patch.object(Supervisor, "_handle_new_data")
def test_replay_data_open_interval_batched(test__handle_new_data: MagicMock, test_get_new_data_since: MagicMock):
    sup = get_non_connecting_supervisor()  # pylint: disable=no-value-for-parameter
    sup.start_replay_at = 0
    sup.stop_replay_at = None
    sup.replay_data()

    test_get_new_data_since.assert_called_once_with("test", 0)
    assert test__handle_new_data.call_count == 2
    assert test__handle_new_data.call_args_list == [call([(10, 1)]), call([(11, 2)])]


@patch.object(GRPCHandler, "get_time_at_storage", return_value=21)
@patch.object(Supervisor, "register_pipeline", return_value=42)
@patch.object(Supervisor, "get_dataset_selector_batch_size")
@patch.object(Supervisor, "initial_pass")
@patch.object(Supervisor, "replay_data")
@patch.object(Supervisor, "wait_for_new_data")
@patch.object(Supervisor, "unregister_pipeline")
def test_non_experiment_pipeline(
    test_unregister_pipeline: MagicMock,
    test_wait_for_new_data: MagicMock,
    test_replay_data: MagicMock,
    test_initial_pass: MagicMock,
    test_get_dataset_selector_batch_size: MagicMock,
    test_register_pipeline: MagicMock,
    test_get_time_at_storage: MagicMock,
):
    sup = get_non_connecting_supervisor()  # pylint: disable=no-value-for-parameter
    sup.experiment_mode = False
    sup.pipeline()

    test_get_time_at_storage.assert_called_once()
    test_register_pipeline.assert_called_once()
    test_initial_pass.assert_called_once()
    test_get_dataset_selector_batch_size.assert_called_once()
    test_wait_for_new_data.assert_called_once_with(21)
    test_replay_data.assert_not_called()
    test_unregister_pipeline.assert_called_once_with(42)


@patch.object(GRPCHandler, "get_time_at_storage", return_value=21)
@patch.object(Supervisor, "register_pipeline", return_value=42)
@patch.object(Supervisor, "get_dataset_selector_batch_size")
@patch.object(Supervisor, "initial_pass")
@patch.object(Supervisor, "replay_data")
@patch.object(Supervisor, "wait_for_new_data")
@patch.object(Supervisor, "unregister_pipeline")
def test_experiment_pipeline(
    test_unregister_pipeline: MagicMock,
    test_wait_for_new_data: MagicMock,
    test_replay_data: MagicMock,
    test_initial_pass: MagicMock,
    test_get_dataset_selector_batch_size: MagicMock,
    test_register_pipeline: MagicMock,
    test_get_time_at_storage: MagicMock,
):
    sup = get_non_connecting_supervisor()  # pylint: disable=no-value-for-parameter
    sup.experiment_mode = True
    sup.pipeline()

    test_get_time_at_storage.assert_called_once()
    test_register_pipeline.assert_called_once()
    test_initial_pass.assert_called_once()
    test_get_dataset_selector_batch_size.assert_called_once()
    test_wait_for_new_data.assert_not_called()
    test_replay_data.assert_called_once()
    test_unregister_pipeline.assert_called_once_with(42)<|MERGE_RESOLUTION|>--- conflicted
+++ resolved
@@ -376,7 +376,6 @@
     pass
 
 
-<<<<<<< HEAD
 @patch("modyn.supervisor.supervisor.MetadataDatabaseConnection", MockDatabaseConnection)
 def test_register_pipeline():
     sup = get_non_connecting_supervisor()  # pylint: disable=no-value-for-parameter
@@ -390,10 +389,7 @@
     pass
 
 
-@patch.object(GRPCHandler, "get_new_data_since", return_value=[[(10, 42, 0), (11, 43, 1)]])
-=======
 @patch.object(GRPCHandler, "get_new_data_since", return_value=[([(10, 42, 0), (11, 43, 1)], {})])
->>>>>>> 06d252ad
 @patch.object(Supervisor, "_handle_new_data", return_value=False, side_effect=KeyboardInterrupt)
 def test_wait_for_new_data(test__handle_new_data: MagicMock, test_get_new_data_since: MagicMock):
     # This is a simple test and does not the inclusivity filtering!
