--- conflicted
+++ resolved
@@ -65,7 +65,6 @@
 
         if self.pipeline_config["training"]["gpus"] != 1:
             logger.error("Currently, only single GPU training is supported.")
-<<<<<<< HEAD
             is_valid = False
 
         batch_size = self.pipeline_config["training"]["batch_size"]
@@ -107,19 +106,14 @@
                     logger.error(f"Invalid initial pass amount: {amount}")
                     is_valid = False
 
-        return is_valid
-=======
-            return False
-
         trigger_id = self.pipeline_config["trigger"]["id"]
         if not trigger_available(trigger_id):
             logger.error(f"Trigger {trigger_id} is not available within Modyn.")
             return False
 
-        # TODO(MaxiBoether): More checks.
-
-        return True
->>>>>>> b6b08677
+
+
+        return is_valid
 
     def validate_pipeline_config(self) -> bool:
         return self.validate_pipeline_config_schema() and self.validate_pipeline_config_content()
