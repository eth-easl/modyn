--- conflicted
+++ resolved
@@ -51,11 +51,7 @@
 
   const StorageDatabaseConnection connection(config);
 
-<<<<<<< HEAD
-  soci::session session = connection.get_session();
-=======
-  soci::session sql = connection.get_session();
->>>>>>> 7565c5a0
+  soci::session session = connection.get_session();
 
   // Add a file to the temporary directory
   std::ofstream file("tmp/test_file.txt");
@@ -72,29 +68,17 @@
   // Check if the file is added to the database
   const std::string file_path = "tmp/test_file.txt";
   std::vector<std::string> file_paths = std::vector<std::string>(1);
-<<<<<<< HEAD
   session << "SELECT path FROM files", soci::into(file_paths);
-=======
-  sql << "SELECT path FROM files", soci::into(file_paths);
->>>>>>> 7565c5a0
   ASSERT_EQ(file_paths[0], file_path);
 
   // Check if the sample is added to the database
   std::vector<int64_t> sample_ids = std::vector<int64_t>(1);
-<<<<<<< HEAD
   session << "SELECT sample_id FROM samples", soci::into(sample_ids);
-=======
-  sql << "SELECT sample_id FROM samples", soci::into(sample_ids);
->>>>>>> 7565c5a0
   ASSERT_EQ(sample_ids[0], 1);
 
   // Assert the last timestamp of the dataset is updated
   int32_t last_timestamp;
-<<<<<<< HEAD
   session << "SELECT last_timestamp FROM datasets WHERE dataset_id = :id", soci::use(1), soci::into(last_timestamp);
-=======
-  sql << "SELECT last_timestamp FROM datasets WHERE dataset_id = :id", soci::use(1), soci::into(last_timestamp);
->>>>>>> 7565c5a0
 
   ASSERT_TRUE(last_timestamp > 0);
 }
@@ -120,22 +104,13 @@
   // Check if the file is added to the database
   const std::string file_path = "tmp/test_file.txt";
   std::vector<std::string> file_paths = std::vector<std::string>(1);
-<<<<<<< HEAD
   soci::session session = connection.get_session();
   session << "SELECT path FROM files", soci::into(file_paths);
-=======
-  soci::session sql = connection.get_session();
-  sql << "SELECT path FROM files", soci::into(file_paths);
->>>>>>> 7565c5a0
   ASSERT_EQ(file_paths[0], file_path);
 
   // Check if the sample is added to the database
   std::vector<int64_t> sample_ids = std::vector<int64_t>(1);
-<<<<<<< HEAD
   session << "SELECT sample_id FROM samples", soci::into(sample_ids);
-=======
-  sql << "SELECT sample_id FROM samples", soci::into(sample_ids);
->>>>>>> 7565c5a0
   ASSERT_EQ(sample_ids[0], 1);
 }
 
@@ -158,15 +133,9 @@
 
   const StorageDatabaseConnection connection(config);
 
-<<<<<<< HEAD
   soci::session session = connection.get_session();
 
   session << "INSERT INTO files (file_id, dataset_id, path, updated_at) VALUES "
-=======
-  soci::session sql = connection.get_session();
-
-  sql << "INSERT INTO files (file_id, dataset_id, path, updated_at) VALUES "
->>>>>>> 7565c5a0
           "(1, 1, 'test.txt', 1000)";
 
   ASSERT_FALSE(watcher.check_valid_file("test.txt", ".txt", false, 0));
@@ -202,11 +171,7 @@
 
   const StorageDatabaseConnection connection(config);
 
-<<<<<<< HEAD
-  soci::session session = connection.get_session();
-=======
-  soci::session sql = connection.get_session();
->>>>>>> 7565c5a0
+  soci::session session = connection.get_session();
 
   std::vector<std::tuple<int64_t, int64_t, int32_t, int32_t>> files;
 
@@ -220,7 +185,6 @@
 
   // Check if the files are added to the database
   int32_t file_id;
-<<<<<<< HEAD
   session << "SELECT sample_id FROM samples WHERE file_id = :id", soci::use(1), soci::into(file_id);
   ASSERT_EQ(file_id, 1);
 
@@ -228,15 +192,6 @@
   ASSERT_EQ(file_id, 2);
 
   session << "SELECT sample_id FROM samples WHERE file_id = :id", soci::use(3), soci::into(file_id);
-=======
-  sql << "SELECT sample_id FROM samples WHERE file_id = :id", soci::use(1), soci::into(file_id);
-  ASSERT_EQ(file_id, 1);
-
-  sql << "SELECT sample_id FROM samples WHERE file_id = :id", soci::use(2), soci::into(file_id);
-  ASSERT_EQ(file_id, 2);
-
-  sql << "SELECT sample_id FROM samples WHERE file_id = :id", soci::use(3), soci::into(file_id);
->>>>>>> 7565c5a0
   ASSERT_EQ(file_id, 3);
 }
 
@@ -253,11 +208,7 @@
 
   const StorageDatabaseConnection connection(config);
 
-<<<<<<< HEAD
-  soci::session session = connection.get_session();
-=======
-  soci::session sql = connection.get_session();
->>>>>>> 7565c5a0
+  soci::session session = connection.get_session();
 
   MockFilesystemWrapper filesystem_wrapper;
   EXPECT_CALL(filesystem_wrapper, get_modified_time(testing::_)).WillRepeatedly(testing::Return(1000));
@@ -276,38 +227,23 @@
   // Check if the samples are added to the database
   int32_t sample_id1;
   int32_t label1;
-<<<<<<< HEAD
   session << "SELECT sample_id, label FROM samples WHERE file_id = :id", soci::use(1), soci::into(sample_id1),
-=======
-  sql << "SELECT sample_id, label FROM samples WHERE file_id = :id", soci::use(1), soci::into(sample_id1),
->>>>>>> 7565c5a0
-      soci::into(label1);
+        soci::into(label1);
   ASSERT_EQ(sample_id1, 1);
   ASSERT_EQ(label1, 1);
 
   int32_t sample_id2;
   int32_t label2;
-<<<<<<< HEAD
   session << "SELECT sample_id, label FROM samples WHERE file_id = :id", soci::use(2), soci::into(sample_id2),
-=======
-  sql << "SELECT sample_id, label FROM samples WHERE file_id = :id", soci::use(2), soci::into(sample_id2),
->>>>>>> 7565c5a0
       soci::into(label2);
   ASSERT_EQ(sample_id2, 2);
   ASSERT_EQ(label2, 2);
 
   // Check if the files are added to the database
   int32_t file_id;
-<<<<<<< HEAD
   session << "SELECT file_id FROM files WHERE file_id = :id", soci::use(1), soci::into(file_id);
   ASSERT_EQ(file_id, 1);
 
   session << "SELECT file_id FROM files WHERE file_id = :id", soci::use(2), soci::into(file_id);
-=======
-  sql << "SELECT file_id FROM files WHERE file_id = :id", soci::use(1), soci::into(file_id);
-  ASSERT_EQ(file_id, 1);
-
-  sql << "SELECT file_id FROM files WHERE file_id = :id", soci::use(2), soci::into(file_id);
->>>>>>> 7565c5a0
   ASSERT_EQ(file_id, 2);
 }