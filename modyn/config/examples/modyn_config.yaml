--- conflicted
+++ resolved
@@ -22,11 +22,8 @@
             label_file_extension: ".label"
           },
         ignore_last_timestamp: false,
-<<<<<<< HEAD
-        file_watcher_interval: 5
-=======
+        file_watcher_interval: 5,
         selector_batch_size: 128,
->>>>>>> ce6ad705
       },
       {
         name: "criteo",
@@ -43,11 +40,8 @@
             file_extension: ".bin"
           },
         ignore_last_timestamp: false,
-<<<<<<< HEAD
-        file_watcher_interval: 5
-=======
+        file_watcher_interval: 5,
         selector_batch_size: 65536,
->>>>>>> ce6ad705
       }
     ]
   database:
