--- conflicted
+++ resolved
@@ -12,18 +12,11 @@
   dataloader_workers: 2
   learning_rate: 0.001
   batch_size: 64
-<<<<<<< HEAD
-  strategy: NewDataStrategy
-  strategy_config:
-    limit: -1
-    reset_after_trigger: True
-=======
   selection_strategy: 
     name: NewDataStrategy
     config:
       limit: -1
       reset_after_trigger: True
->>>>>>> 163f2a89
   initial_model: random
   initial_pass:
     activated: True
