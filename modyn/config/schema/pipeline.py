--- conflicted
+++ resolved
@@ -422,39 +422,16 @@
 
 _REGEX_TIME_UNIT = r"(s|m|h|d|w|y)"
 
-<<<<<<< HEAD
-class TimeTriggerConfig(BaseModel):
-    id: Literal["TimeTrigger"] = Field("TimeTrigger")
-    every: int = Field(description="The interval length for the trigger specified by an integer", ge=1)
-    unit: Literal["s", "m", "h", "d", "w", "mth", "y"] = Field(description="The unit of the interval length.")
-
-
-class DataAmountTriggerConfig(BaseModel):
-    id: Literal["DataAmountTrigger"] = Field("DataAmountTrigger")
-    num_samples: int = Field(description="The number of samples that should trigger the pipeline.", ge=1)
-
-
-class DataDriftTriggerConfig(BaseModel):
-    id: Literal["DataDriftTrigger"] = Field("DataDriftTrigger")
-    detection_interval_data_points: int = Field(
-        1000, description="The number of samples in the interval after which drift detection is performed.", ge=1
-=======
 
 class TimeTriggerConfig(BaseModel):
     id: Literal["TimeTrigger"] = Field("TimeTrigger")
     every: str = Field(
         description="Interval length for the trigger as an integer followed by a time unit: s, m, h, d, w, y",
         pattern=rf"^\d+{_REGEX_TIME_UNIT}$",
->>>>>>> cedada0d
     )
     sample_size: int | None = Field(None, description="The number of samples used for the metric calculation.", ge=1)
     metric: str = Field("model", description="The metric used for drift detection.")
     metric_config: dict[str, Any] = Field(default_factory=dict, description="Configuration for the evidently metric.")
-
-
-TriggerConfig = Annotated[
-    Union[TimeTriggerConfig, DataAmountTriggerConfig, DataDriftTriggerConfig], Field(discriminator="id")
-]
 
     @cached_property
     def every_seconds(self) -> int:
