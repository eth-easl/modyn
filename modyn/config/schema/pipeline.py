--- conflicted
+++ resolved
@@ -495,29 +495,7 @@
 EvalStrategyModel = Annotated[Union[MatrixEvalStrategyModel, OffsetEvalStrategyModel], Field(discriminator="name")]
 
 
-<<<<<<< HEAD
-class EvalDatasetConfig(BaseModel):
-    dataset_id: str = Field(description="The id of the dataset.")
-    bytes_parser_function: str = Field(
-        description=(
-            "Function used to convert bytes received from the storage, to a format useful for further transformations "
-            "(e.g. Tensors). This function is called before any other transformations are performed on the data."
-        )
-    )
-    transformations: List[Any] = Field(
-        default_factory=list,
-        description=(
-            "Further (optional) transformations to be applied on the data after bytes_parser_function has been "
-            "applied. For example, this can be torchvision transformations."
-        ),
-    )
-    label_transformer_function: Optional[str] = Field(
-        None,
-        description="function used to transform the label which are tensors of integers",
-    )
-=======
 class EvalDataConfig(DataConfig):
->>>>>>> e7d9198e
     batch_size: int = Field(description="The batch size to be used during evaluation.", ge=1)
     dataloader_workers: int = Field(
         description="The number of data loader workers on the evaluation node that fetch data from storage.", ge=1
@@ -551,22 +529,14 @@
         ),
         min_length=1,
     )
-<<<<<<< HEAD
-    datasets: List[EvalDatasetConfig] = Field(
-=======
     datasets: List[EvalDataConfig] = Field(
->>>>>>> e7d9198e
         description="An array of all datasets on which the model is evaluated.",
         min_length=1,
     )
 
     @field_validator("datasets")
     @classmethod
-<<<<<<< HEAD
-    def validate_datasets(cls, value: List[EvalDatasetConfig]) -> List[EvalDatasetConfig]:
-=======
     def validate_datasets(cls, value: List[EvalDataConfig]) -> List[EvalDataConfig]:
->>>>>>> e7d9198e
         dataset_ids = [dataset.dataset_id for dataset in value]
         if len(dataset_ids) != len(set(dataset_ids)):
             raise ValueError("Dataset IDs must be unique.")
