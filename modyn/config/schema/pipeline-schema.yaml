--- conflicted
+++ resolved
@@ -128,27 +128,19 @@
               presampling_ratio:
                 type: number
                 description: |
-<<<<<<< HEAD
                   [CoresetStrategy] percentage of points on which the metric (loss, gradient norm,..) is computed. Must be between 0 and 100
-              downsampled_batch_size:
-                type: number
-                description: |
-                  [CoresetStrategy] How many points are sampled after computing the metric. Ignored if Empty is used as downsampling_strategy
-=======
-                  [AbstractDownsampleStrategy] percentage of points on which the metric (loss, gradient norm,..) is computed. Must be between 0 and 100
               sample_then_batch:
                 type: boolean
                 description: |
-                  [AbstractDownsampleStrategy] If True, the samples are first sampled and then batched and supplied to the training loop. If False, the datapoints are first divided into batches and then sampled.
+                  [CoresetStrategy] If True, the samples are first sampled and then batched and supplied to the training loop. If False, the datapoints are first divided into batches and then sampled.
               downsampling_ratio:
                 type: number
                 description: |
-                  [AbstractDownsampleStrategy] Ratio post_sampling_size/pre_sampling_size. For example, with 160 datapoints and a ratio of 50 we keep 80. Must be in (0,100).
+                  [CoresetStrategy] Ratio post_sampling_size/pre_sampling_size. For example, with 160 datapoints and a ratio of 50 we keep 80. Must be in (0,100).
               downsampling_period:
                 type: number
                 description: |
-                  [AbstractDownsampleStrategy] In multi-epoch training and sample_then_batch, how frequently the data is selected. The default value is 1 (select every epoch). To select once per trigger, set this parameter to 0.
->>>>>>> 66c8fdce
+                  [CoresetStrategy] In multi-epoch training and sample_then_batch, how frequently the data is selected. The default value is 1 (select every epoch). To select once per trigger, set this parameter to 0.
           processor_type:
             type: string
             description: |
