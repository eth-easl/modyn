%YAML 1.1
---
$schema: "http://json-schema.org/draft-04/schema"
id: "http://stsci.edu/schemas/yaml-schema/draft-01"
title:
  Modyn Pipeline Configuration
description: |
  This is a configuration file for a pipeline to be run by Modyn.
properties:
  pipeline:
    type: object
    properties:
      name:
        type: string
        description: |
          The name of the pipeline.
      description:
        type: string
        description: |
          The description of the pipeline.
      version:
        type: string
        description: |
          The version of the pipeline.
    required:
      - name
  model:
    type: object
    properties:
      id:
        type: string
        description: |
          The ID of the model that should be trained.
      config:
        type: object
        description: |
          Configuration dictionary that will be passed to the model on initialization.
    required:
      - id
  training:
    type: object
    properties:
      gpus:
        type: number
        description: |
          The number of GPUs that should be used for training.
      epochs_per_trigger:
        type: number
        description: |
          The number of epochs per trigger. Defaults to 1, if not given.
      device:
        type: string
        description: |
          The device the model should be put on. In the future (#131), we might want this to be either "cpu" or "gpu" and let the trainer server figure out the exact device, but for now, this really is the identifier of the device.
      amp:
        type: boolean
        description: |
          If True, automatic mixed precision will be used.
      dataloader_workers:
        type: number
        description: |
          The number of data loader workers on the trainer node that fetch data from storage.
      batch_size:
        type: number
        description: |
          The batch size to be used during training.
      use_previous_model:
        type: boolean
        description: |
          If True, on trigger, we continue training on the model outputted by the previous trigger. If False, we start with random weights.
          If `initial_model` is "pretrained", cannot be False.
      selection_strategy:
        type: object
        description: |
          Configuration for the Selector
        properties:
          name:
            type: string
            description: |
              The Selector strategy that the pipeline should use. Currently supported: NewDataStrategy, FreshnessSamplingStrategy, LossDownsamplingStrategy, GradNormDownsamplingStrategy
          maximum_keys_in_memory:
            type: number
            description: |
              Limits how many keys should be materialized at a time in the strategy.
          config:
            type: object
            description: |
              Configuration dictionary that will be passed to the strategy
            properties:
              limit:
                type: number
                description: |
                  This limits how many data points we train on at maximum on a trigger. Set to -1 to disable limit.
              reset_after_trigger:
                type: boolean
                description: |
                  If set to true, the selection strategy resets its internal state after a trigger.
              tail_triggers:
                type: number
                description: |
                  For the training iteration, just use data from this trigger and the previous tail_triggers. 
<<<<<<< HEAD
                  reset_after_trigger is equivalent to tail_triggers = 0
=======
                  reset_after_trigger is equivalent to tail_triggers = 0. Omit this parameter if you want to use every previous datapoint.
>>>>>>> 56fc4e15
              unused_data_ratio:
                type: number
                description: |
                 [FreshnessSamplingStrategy] Ratio that defines how much data in the training set per trigger should be from previously unused data (in all previous triggers).
              limit_reset:
                type: string
                description: |
                 [NewDataStrategy] Strategy to follow for respecting the limit in case of reset. Only used when reset_after_trigger == true. Either "lastX" or "sampleUAR" are supported. See class description for further info.
              presampling_ratio:
                type: number
                description: |
                  [AbstractDownsampleStrategy] percentage of points on which the metric (loss, gradient norm,..) is computed. Must be between 0 and 100
              downsampled_batch_size:
                type: number
                description: |
                  [AbstractDownsampleStrategy] How many points are sampled after computing the metric
          processor_type:
            type: string
            description: |
              The name of the Metadata Processor strategy that should be used.
        required:
          - name
          - maximum_keys_in_memory
      initial_model:
        type: string
        description: |
          What type of initial model should be used (random or pretrained).
      initial_model_path:
        type: string
        description: |
          In case of pretrained initial model, provide path (local on supervisor) to initial model
      initial_pass:
        type: object
        description: |
          Setting of initial pass through data
        properties:
          activated:
            type: boolean
            description: |
              Whether we do an initial pass through the data
          reference:
            type: string
            description: |
              If we do an initial pass, we define whether we reference a certain percentage of all data (= amount) or all data in an interval (= start_timestamp, end_timestamp)
        required:
          - activated
      checkpointing:
        type: object
        description: |
          Configuration of checkpointing during training
        properties:
          activated:
            type: boolean
            description: |
              Whether we checkpoint or not
          interval:
            type: number
            description: |
              In what interval we checkpoint
          path:
            type: string
            description: |
              The path on the training node where the checkpoints are stored
        required:
          - activated
      optimizers:
        type: array
        description: |
          An array of the optimizers for the training
        minItems: 1
        items:
          type: object
          description: |
            Configuration for the optimizer (e.g., Adam)
          properties:
            name:
              type: string
              description: |
                The name of the optimizer (like an ID)
            algorithm:
              type: string
              description: |
                The type of the optimizer (e.g. SGD)
            source:
              type: string
              description: The framework/package the optimizer comes from. Currently PyTorch and APEX are supported
            param_groups:
              type: array
              description: |
                An array of the parameter groups (parameters and optional configs) that this optimizer is responsible for
              minItems: 1
              items:
                type: object
                description: |
                  Configuration for a parameter group
                properties:
                  module:
                    type: string
                    description: |
                      A set of parameters
                  config:
                    type: object
                    description: |
                      Optional configuration for the parameter group (e.g. learning rate)
                required:
                  - module
          required:
            - name
            - algorithm
            - source
            - param_groups
      optimization_criterion:
        type: object
        description: |
          Configuration for the optimization criterion that we optimize
        properties:
          name:
            type: string
            description: |
              The name of the criterion that the pipeline uses (e.g., CrossEntropyLoss)
          config:
            type: object
            description: |
              Optional configuration of the criterion. Passed to the optimizer class as a dict.
        required:
          - name
      lr_scheduler:
        type: object
        description: |
          Configuration for the Torch-based Learning Rate (LR) scheduler used for training.
        properties:
          name:
            type: string
            description: The name of the LR scheduler.
          source:
            type: string
            description: Source of the LR scheduler (for now, only PyTorch and custom are supported).
          optimizers:
            type: array
            minItems: 1
            description: |
              List of optimizers that this scheduler is responsible for. In case a PyTorch LR scheduler is used, this list should have only one item.
            items:
              type: string
          config:
            type: object
            description: |
              Optional configuration of the lr scheduler. Passed to the lr scheduler as a dict.
        required:
          - name
          - source
          - optimizers
      grad_scaler_config:
        type: object
        description: |
          Configuration for the torch.cuda.amp.GradScaler. Effective only when amp is enabled.
    required:
      - gpus
      - device
      - dataloader_workers
      - batch_size
      - selection_strategy
      - initial_model
      - initial_pass
      - use_previous_model
      - checkpointing
      - optimization_criterion
      - optimizers
  data:
    type: object
    description: |
      Dataset configuration
    properties:
      dataset_id:
        type: string
        description: |
          ID of dataset to be used for training.
      bytes_parser_function:
        type: string
        description: |
          Function used to convert bytes received from the Storage, to a format useful for further transformations (e.g. Tensors).
          This function is called before any other transformations are performed on the data.
      transformations:
        type: array
        description: |
          Further (optional) transformations to be applied on the data after bytes_parser_function has been applied.
          For example, this can be torchvision transformations.
      label_transformer_function:
        type: string
        description: |
          (Optional) function used to transform the label (tensors of integers).
    required:
      - dataset_id
      - bytes_parser_function
  trigger:
    type: object
    description: |
      Defines the trigger to be used for training.
    properties:
      id:
        type: string
        description: |
          Datatype of concrete trigger to be used.
      trigger_config:
        type: object
        description:  |
          Configuration dictionary that will be passed to the trigger on initialization.
    required:
      - id
required:
  - pipeline
  - model
  - training
  - data
  - trigger<|MERGE_RESOLUTION|>--- conflicted
+++ resolved
@@ -99,11 +99,7 @@
                 type: number
                 description: |
                   For the training iteration, just use data from this trigger and the previous tail_triggers. 
-<<<<<<< HEAD
-                  reset_after_trigger is equivalent to tail_triggers = 0
-=======
                   reset_after_trigger is equivalent to tail_triggers = 0. Omit this parameter if you want to use every previous datapoint.
->>>>>>> 56fc4e15
               unused_data_ratio:
                 type: number
                 description: |
