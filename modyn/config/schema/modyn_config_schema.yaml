--- conflicted
+++ resolved
@@ -96,18 +96,14 @@
               type: boolean
               description: |
                 Whether to ignore the last timestamp when scanning for new files, i.e., if this is set to false, in case a new file gets added to the storage that has a smaller timestamp than the latest file that the storage has already processed, the file is not processed.
-<<<<<<< HEAD
-              default: false
             file_watcher_interval:
               type: number
               description: |
                 The interval in seconds for the file watcher to wait between checking for new files.
-=======
             selector_batch_size:
               type: number
               description: |
                 The number of samples per which we check for triggers and inform the selector.
->>>>>>> ce6ad705
           required:
             - name
             - description
