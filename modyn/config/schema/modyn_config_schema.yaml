--- conflicted
+++ resolved
@@ -176,14 +176,7 @@
       hostname:
         type: string
         description: |
-<<<<<<< HEAD
           The hostname to use for the metadata processor server.
-=======
-          The hostname to use for the ptmp server.
-      processor:
-        type: string
-        description: |
-          The processor to use for the ptmp server.
     selector:
       type: object
       properties:
@@ -207,7 +200,6 @@
         description: |
           The hostname to use for the trainer_server grpc service.
 
->>>>>>> c2baee0a
 required:
   - project
   - storage
