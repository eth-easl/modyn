--- conflicted
+++ resolved
@@ -12,11 +12,7 @@
     name: str = Field(description="The name of the evaluation metric.")
     config: dict[str, Any] = Field({}, description="Configuration for the evaluation metric.")
     evaluation_transformer_function: str | None = Field(
-<<<<<<< HEAD
-        "",
-=======
         None,
->>>>>>> b8bf6b0f
         description="A function used to transform the model output before evaluation.",
     )
 
@@ -30,11 +26,6 @@
         except AttributeError as exc:
             raise ValueError("Function 'evaluation_transformer_function' could not be parsed!") from exc
         return value
-
-    @field_validator("evaluation_transformer_function", mode="before")
-    @classmethod
-    def clean_evaluation_transformer_function(cls, value: str | None) -> str:
-        return value or ""
 
     @property
     def evaluation_transformer_function_deserialized(self) -> Callable | None:
