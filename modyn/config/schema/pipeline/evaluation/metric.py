from __future__ import annotations

from typing import Any, Callable

from modyn.config.schema.base_model import ModynBaseModel
from modyn.utils.utils import deserialize_function
from pydantic import Field, field_validator, model_validator
from typing_extensions import Self


class Metric(ModynBaseModel):
    name: str = Field(description="The name of the evaluation metric.")
    config: dict[str, Any] = Field({}, description="Configuration for the evaluation metric.")
    evaluation_transformer_function: str | None = Field(
<<<<<<< HEAD
        "",
=======
        None,
>>>>>>> 5bd3230f
        description="A function used to transform the model output before evaluation.",
    )

    @field_validator("evaluation_transformer_function", mode="before")
    @classmethod
    def validate_evaluation_transformer_function(cls, value: str) -> str | None:
        if not value:
            return None
        try:
            deserialize_function(value, "evaluation_transformer_function")
        except AttributeError as exc:
            raise ValueError("Function 'evaluation_transformer_function' could not be parsed!") from exc
        return value

    @property
    def evaluation_transformer_function_deserialized(self) -> Callable | None:
        if self.evaluation_transformer_function:
            return deserialize_function(self.evaluation_transformer_function, "evaluation_transformer_function")
        return None

    @model_validator(mode="after")
    def can_instantiate_metric(self) -> Self:
        # We have to import the MetricFactory here to avoid issues with the multiprocessing context
        # If we move it up, then we'll have `spawn` everywhere, and then the unit tests on Github
        # are way too slow.
        # pylint: disable-next=wrong-import-position,import-outside-toplevel
        from modyn.evaluator.internal.metric_factory import MetricFactory  # fmt: skip  # noqa  # isort:skip
        try:
            MetricFactory.get_evaluation_metric(self.name, self.evaluation_transformer_function or "", self.config)
        except NotImplementedError as exc:
            raise ValueError(f"Cannot instantiate metric {self.name}!") from exc

        return self<|MERGE_RESOLUTION|>--- conflicted
+++ resolved
@@ -12,11 +12,7 @@
     name: str = Field(description="The name of the evaluation metric.")
     config: dict[str, Any] = Field({}, description="Configuration for the evaluation metric.")
     evaluation_transformer_function: str | None = Field(
-<<<<<<< HEAD
         "",
-=======
-        None,
->>>>>>> 5bd3230f
         description="A function used to transform the model output before evaluation.",
     )
 
