--- conflicted
+++ resolved
@@ -14,17 +14,8 @@
         None,
         description="A function used to transform the model output before evaluation.",
     )
-<<<<<<< HEAD
-    generative: bool = Field(
-        False,
-        description="Whether the metric is used for generative tasks.",
-    )
-    tokenizer: str | None = None  # They are meant to be the same as the dataset,
-    seq_length: int | None = None
-=======
     tokenizer: str | None = Field(None, description="The tokenizer used for the evaluation.")
     requires_generation: bool = Field(False, description="Whether the metric requires generation of text (e.g. BLEU).")
->>>>>>> 837841a9
 
     @field_validator("evaluation_transformer_function", mode="before")
     @classmethod
@@ -87,18 +78,14 @@
     name: Literal["RocAuc"] = Field("RocAuc")
 
 
-<<<<<<< HEAD
 class PerplexityMetricConfig(_BaseMetricConfig):
     name: Literal["Perplexity"] = Field("Perplexity")
 
 
-=======
->>>>>>> 837841a9
 class BleuMetricConfig(_BaseMetricConfig):
     name: Literal["Bleu"] = Field("Bleu")
 
 
-<<<<<<< HEAD
 class MeteorMetricConfig(_BaseMetricConfig):
     name: Literal["MeteorScore"] = Field("Meteor")
 
@@ -128,10 +115,6 @@
     | BleuMetricConfig
     | RougeMetricConfig,
     Field(discriminator="name"),
-=======
-MetricConfig = Annotated[
-    AccuracyMetricConfig | F1ScoreMetricConfig | RocAucMetricConfig | BleuMetricConfig, Field(discriminator="name")
->>>>>>> 837841a9
 ]
 
 
