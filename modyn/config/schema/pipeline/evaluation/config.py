--- conflicted
+++ resolved
@@ -21,13 +21,6 @@
         description="All metrics used to evaluate the model on the given dataset.",
         min_length=1,
     )
-<<<<<<< HEAD
-    light_tuning: bool = Field(False, description="Whether to perform a light tuning.")
-    tuning_config: TuningConfig | None = Field(
-        None, description="Configuration for tuning parameters. Unnecessary if light_tuning is false"
-    )
-=======
->>>>>>> 837841a9
     generative: bool = Field(False, description="Whether the task is generative.")
 
 
