--- conflicted
+++ resolved
@@ -1,21 +1,14 @@
 from __future__ import annotations
 
-<<<<<<< HEAD
-from typing import Annotated, ForwardRef, Literal, Optional, Union
-
-from modyn.config.schema.base_model import ModynBaseModel
-from modyn.config.schema.pipeline.trigger.drift.detection_window import AmountWindowingStrategy, DriftWindowingStrategy
-from pydantic import Field
-=======
-from functools import cached_property
 from typing import Annotated, ForwardRef, Literal
 
 from pydantic import Field
 
 from modyn.config.schema.base_model import ModynBaseModel
-from modyn.const.regex import REGEX_TIME_UNIT
-from modyn.utils.utils import SECONDS_PER_UNIT
->>>>>>> fad4ea05
+from modyn.config.schema.pipeline.trigger.drift.detection_window import (
+    AmountWindowingStrategy,
+    DriftWindowingStrategy,
+)
 
 from .aggregation import DriftAggregationStrategy, MajorityVoteDriftAggregationStrategy
 from .alibi_detect import AlibiDetectDriftMetric
@@ -29,46 +22,22 @@
 ]
 
 
-<<<<<<< HEAD
-=======
-class AmountWindowingStrategy(ModynBaseModel):
-    id: Literal["AmountWindowingStrategy"] = Field("AmountWindowingStrategy")
-    amount: int = Field(1000, description="How many data points should fit in the window")
-
-
-class TimeWindowingStrategy(ModynBaseModel):
-    id: Literal["TimeWindowingStrategy"] = Field("TimeWindowingStrategy")
-    limit: str = Field(
-        description="Window size as an integer followed by a time unit: s, m, h, d, w, y",
-        pattern=rf"^\d+{REGEX_TIME_UNIT}$",
-    )
-
-    @cached_property
-    def limit_seconds(self) -> int:
-        unit = str(self.limit)[-1:]
-        num = int(str(self.limit)[:-1])
-        return num * SECONDS_PER_UNIT[unit]
-
-
-DriftWindowingStrategy = Annotated[
-    AmountWindowingStrategy | TimeWindowingStrategy,
-    Field(discriminator="id"),
-]
-
-
->>>>>>> fad4ea05
 class DataDriftTriggerConfig(ModynBaseModel):
     id: Literal["DataDriftTrigger"] = Field("DataDriftTrigger")
 
     detection_interval: __TriggerConfig | None = Field(  # type: ignore[valid-type]
-        None, description="The Trigger policy to determine the interval at which drift detection is performed."
+        None,
+        description="The Trigger policy to determine the interval at which drift detection is performed.",
     )  # currently not used
     detection_interval_data_points: int = Field(
-        1000, description="The number of samples in the interval after which drift detection is performed.", ge=1
+        1000,
+        description="The number of samples in the interval after which drift detection is performed.",
+        ge=1,
     )
 
     windowing_strategy: DriftWindowingStrategy = Field(
-        AmountWindowingStrategy(), description="Which windowing strategy to use for current and reference data"
+        AmountWindowingStrategy(),
+        description="Which windowing strategy to use for current and reference data",
     )
     warmup_intervals: int | None = Field(
         None,
@@ -80,7 +49,8 @@
     )
 
     metrics: dict[str, DriftMetric] = Field(
-        min_length=1, description="The metrics used for drift detection keyed by a reference."
+        min_length=1,
+        description="The metrics used for drift detection keyed by a reference.",
     )
     aggregation_strategy: DriftAggregationStrategy = Field(
         MajorityVoteDriftAggregationStrategy(),
