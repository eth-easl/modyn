<<<<<<< HEAD
# Note: we don't use the hypothesis testing in the alibi-detect metrics. However, we still keep
# the support for it in this wrapper configuration for offline experiments to still be able to
# use the hypothesis testing.

from typing import Annotated, Literal, Union

from modyn.config.schema.base_model import ModynBaseModel
from modyn.config.schema.pipeline.trigger.drift.metric import BaseMetric
=======
from typing import Annotated, Literal

>>>>>>> fad4ea05
from pydantic import Field, model_validator

from modyn.config.schema.base_model import ModynBaseModel


class _AlibiDetectBaseDriftMetric(BaseMetric):
    p_val: float = Field(0.05, description="The p-value threshold for the drift detection.")
    x_ref_preprocessed: bool = Field(False)


class AlibiDetectDeviceMixin(ModynBaseModel):
    device: str | None = Field(
        None,
        description="The device used for the drift detection.",
        pattern="^(cpu|gpu|cuda:?[0-9]*)$",
    )


class _AlibiDetectCorrectionMixin(ModynBaseModel):
    correction: Literal["bonferroni", "fdr"] = Field("bonferroni")


class _AlibiDetectAlternativeMixin(ModynBaseModel):
    alternative_hypothesis: Literal["two-sided", "less", "greater"] = Field("two-sided")


class AlibiDetectMmdDriftMetric(_AlibiDetectBaseDriftMetric, AlibiDetectDeviceMixin):
    id: Literal["AlibiDetectMmdDriftMetric"] = Field("AlibiDetectMmdDriftMetric")
    num_permutations: int | None = Field(
        None,
        description=(
            "The number of permutations used in the MMD hypothesis permutation test. 100 is the alibi-detect default. "
            "None disables hypothesis testing"
        ),
    )
    kernel: str = Field(
        "GaussianRBF",
        description="The kernel used for distance calculation imported from alibi_detect.utils.pytorch",
    )
    configure_kernel_from_x_ref: bool = Field(True)
    threshold: float | None = Field(
        None,
        description=(
            "When given, we compare the raw distance metric to this threshold to make a triggering decision instead of "
            "using the output of the hypothesis test."
        ),
    )

    @model_validator(mode="after")
    def validate_threshold_permutations(self) -> "AlibiDetectMmdDriftMetric":
        if self.threshold is not None and self.num_permutations is not None:
            raise ValueError(
                "threshold and num_permutations are mutually exclusive."
                + "Please specify whether you want to use hypothesis testing "
                + "or threshold comparison for making drift decisions."
            )

        if self.threshold is None and self.num_permutations is None:
            raise ValueError("Please specify either threshold or num_permutations")

        return self


class AlibiDetectKSDriftMetric(
    _AlibiDetectBaseDriftMetric,
    _AlibiDetectAlternativeMixin,
    _AlibiDetectCorrectionMixin,
):
    id: Literal["AlibiDetectKSDriftMetric"] = Field("AlibiDetectKSDriftMetric")


class AlibiDetectCVMDriftMetric(_AlibiDetectBaseDriftMetric, _AlibiDetectCorrectionMixin):
    id: Literal["AlibiDetectCVMDriftMetric"] = Field("AlibiDetectCVMDriftMetric")


AlibiDetectDriftMetric = Annotated[
    AlibiDetectMmdDriftMetric | AlibiDetectKSDriftMetric | AlibiDetectCVMDriftMetric,
    Field(discriminator="id"),
]<|MERGE_RESOLUTION|>--- conflicted
+++ resolved
@@ -1,19 +1,13 @@
-<<<<<<< HEAD
 # Note: we don't use the hypothesis testing in the alibi-detect metrics. However, we still keep
 # the support for it in this wrapper configuration for offline experiments to still be able to
 # use the hypothesis testing.
 
-from typing import Annotated, Literal, Union
+from typing import Annotated, Literal
+
+from pydantic import Field, model_validator
 
 from modyn.config.schema.base_model import ModynBaseModel
 from modyn.config.schema.pipeline.trigger.drift.metric import BaseMetric
-=======
-from typing import Annotated, Literal
-
->>>>>>> fad4ea05
-from pydantic import Field, model_validator
-
-from modyn.config.schema.base_model import ModynBaseModel
 
 
 class _AlibiDetectBaseDriftMetric(BaseMetric):
