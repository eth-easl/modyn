from __future__ import annotations

from typing import Annotated

from pydantic import Field

from .cost import *  # noqa
from .cost import CostTriggerConfig
from .data_amount import *  # noqa
from .data_amount import DataAmountTriggerConfig
from .drift import *  # noqa
from .drift import DataDriftTriggerConfig
from .ensemble import *  # noqa
from .ensemble import EnsembleTriggerConfig
from .performance import *  # noqa
from .performance import PerformanceTriggerConfig
from .time import *  # noqa
from .time import TimeTriggerConfig

TriggerConfig = Annotated[
<<<<<<< HEAD
    Union[
        TimeTriggerConfig,
        DataAmountTriggerConfig,
        DataDriftTriggerConfig,
        EnsembleTriggerConfig,
        PerformanceTriggerConfig,
        CostTriggerConfig,
    ],
=======
    TimeTriggerConfig | DataAmountTriggerConfig | DataDriftTriggerConfig | EnsembleTriggerConfig,
>>>>>>> fad4ea05
    Field(discriminator="id"),
]<|MERGE_RESOLUTION|>--- conflicted
+++ resolved
@@ -18,17 +18,11 @@
 from .time import TimeTriggerConfig
 
 TriggerConfig = Annotated[
-<<<<<<< HEAD
-    Union[
-        TimeTriggerConfig,
-        DataAmountTriggerConfig,
-        DataDriftTriggerConfig,
-        EnsembleTriggerConfig,
-        PerformanceTriggerConfig,
-        CostTriggerConfig,
-    ],
-=======
-    TimeTriggerConfig | DataAmountTriggerConfig | DataDriftTriggerConfig | EnsembleTriggerConfig,
->>>>>>> fad4ea05
+    TimeTriggerConfig
+    | DataAmountTriggerConfig
+    | DataDriftTriggerConfig
+    | EnsembleTriggerConfig
+    | PerformanceTriggerConfig
+    | CostTriggerConfig,
     Field(discriminator="id"),
 ]