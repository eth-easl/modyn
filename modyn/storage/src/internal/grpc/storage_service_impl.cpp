#include "internal/grpc/storage_service_impl.hpp"

#include <mutex>

#include "internal/database/cursor_handler.hpp"
#include "internal/database/storage_database_connection.hpp"
#include "internal/file_wrapper/file_wrapper_utils.hpp"
#include "internal/filesystem_wrapper/filesystem_wrapper_utils.hpp"
#include "modyn/utils/utils.hpp"

using namespace modyn::storage;

// ------- StorageServiceImpl -------

Status StorageServiceImpl::Get(  // NOLINT readability-identifier-naming
    ServerContext* context, const modyn::storage::GetRequest* request,
    ServerWriter<modyn::storage::GetResponse>* writer) {
  return Get_Impl<ServerWriter<modyn::storage::GetResponse>>(context, request, writer);
}

Status StorageServiceImpl::GetNewDataSince(  // NOLINT readability-identifier-naming
    ServerContext* context, const modyn::storage::GetNewDataSinceRequest* request,
    ServerWriter<modyn::storage::GetNewDataSinceResponse>* writer) {
  return GetNewDataSince_Impl<ServerWriter<modyn::storage::GetNewDataSinceResponse>>(context, request, writer);
}

Status StorageServiceImpl::GetDataInInterval(  // NOLINT readability-identifier-naming
    ServerContext* context, const modyn::storage::GetDataInIntervalRequest* request,
    ServerWriter<modyn::storage::GetDataInIntervalResponse>* writer) {
  return GetDataInInterval_Impl<ServerWriter<modyn::storage::GetDataInIntervalResponse>>(context, request, writer);
}

Status StorageServiceImpl::GetDataPerWorker(  // NOLINT readability-identifier-naming
    ServerContext* context, const modyn::storage::GetDataPerWorkerRequest* request,
    ServerWriter<::modyn::storage::GetDataPerWorkerResponse>* writer) {
  return GetDataPerWorker_Impl<ServerWriter<modyn::storage::GetDataPerWorkerResponse>>(context, request, writer);
}

Status StorageServiceImpl::CheckAvailability(  // NOLINT readability-identifier-naming
    ServerContext* /*context*/, const modyn::storage::DatasetAvailableRequest* request,
    modyn::storage::DatasetAvailableResponse* response) {
  try {
    soci::session session = storage_database_connection_.get_session();

    // Check if the dataset exists
    const int64_t dataset_id = get_dataset_id(session, request->dataset_id());
    session.close();
    SPDLOG_INFO(fmt::format("Received availability request for dataset {}", dataset_id));

    if (dataset_id == -1) {
      response->set_available(false);
      return {StatusCode::OK, "Dataset does not exist."};
    }
    response->set_available(true);
    return {StatusCode::OK, "Dataset exists."};
  } catch (const std::exception& e) {
    SPDLOG_ERROR("Error in CheckAvailability: {}", e.what());
    return {StatusCode::OK, fmt::format("Error in CheckAvailability: {}", e.what())};
  }
}

Status StorageServiceImpl::RegisterNewDataset(  // NOLINT readability-identifier-naming
    ServerContext* /*context*/, const modyn::storage::RegisterNewDatasetRequest* request,
    modyn::storage::RegisterNewDatasetResponse* response) {
  try {
    SPDLOG_INFO(fmt::format("Received register new dataset request for {} at {}.", request->dataset_id(),
                            request->base_path()));
    const bool success = storage_database_connection_.add_dataset(
        request->dataset_id(), request->base_path(),
        FilesystemWrapper::get_filesystem_wrapper_type(request->filesystem_wrapper_type()),
        FileWrapper::get_file_wrapper_type(request->file_wrapper_type()), request->description(), request->version(),
        request->file_wrapper_config(), request->ignore_last_timestamp(),
        static_cast<int>(request->file_watcher_interval()));
    response->set_success(success);
    return Status::OK;
  } catch (const std::exception& e) {
    SPDLOG_ERROR("Error in RegisterNewDataset: {}", e.what());
    return {StatusCode::OK, fmt::format("Error in RegisterNewDataset: {}", e.what())};
  }
}

Status StorageServiceImpl::GetCurrentTimestamp(  // NOLINT readability-identifier-naming
    ServerContext* /*context*/, const modyn::storage::GetCurrentTimestampRequest* /*request*/,
    modyn::storage::GetCurrentTimestampResponse* response) {
  try {
    SPDLOG_INFO("ReceivedGetCurrentTimestamp request.");
    response->set_timestamp(
        std::chrono::duration_cast<std::chrono::milliseconds>(std::chrono::system_clock::now().time_since_epoch())
            .count());
    return {StatusCode::OK, "Timestamp retrieved."};
  } catch (const std::exception& e) {
    SPDLOG_ERROR("Error in GetCurrentTimestamp: {}", e.what());
    return {StatusCode::OK, fmt::format("Error in GetCurrentTimestamp: {}", e.what())};
  }
}

Status StorageServiceImpl::DeleteDataset(  // NOLINT readability-identifier-naming
    ServerContext* /*context*/, const modyn::storage::DatasetAvailableRequest* request,
    modyn::storage::DeleteDatasetResponse* response) {
  try {
    response->set_success(false);
    int64_t filesystem_wrapper_type;

    soci::session session = storage_database_connection_.get_session();
    const int64_t dataset_id = get_dataset_id(session, request->dataset_id());
    SPDLOG_INFO(fmt::format("Received DeleteDataset Request for dataset {}", dataset_id));
    if (dataset_id == -1) {
      SPDLOG_ERROR("Dataset {} does not exist.", request->dataset_id());
      return {StatusCode::OK, "Dataset does not exist."};
    }
    session << "SELECT filesystem_wrapper_type FROM datasets WHERE name = :name", soci::into(filesystem_wrapper_type),
        soci::use(request->dataset_id());

    auto filesystem_wrapper = get_filesystem_wrapper(static_cast<FilesystemWrapperType>(filesystem_wrapper_type));

    int64_t number_of_files = 0;
    session << "SELECT COUNT(file_id) FROM files WHERE dataset_id = :dataset_id", soci::into(number_of_files),
        soci::use(dataset_id);

    if (number_of_files > 0) {
      std::vector<std::string> file_paths(number_of_files + 1);
      session << "SELECT path FROM files WHERE dataset_id = :dataset_id", soci::into(file_paths), soci::use(dataset_id);
      try {
        for (const auto& file_path : file_paths) {
          filesystem_wrapper->remove(file_path);
        }
      } catch (const modyn::utils::ModynException& e) {
        SPDLOG_ERROR("Error deleting dataset: {}", e.what());
        return {StatusCode::OK, "Error deleting dataset."};
      }
    }
    session.close();
    const bool success = storage_database_connection_.delete_dataset(request->dataset_id(), dataset_id);

    response->set_success(success);
    return Status::OK;
  } catch (const std::exception& e) {
    SPDLOG_ERROR("Error in DeleteDataset: {}", e.what());
    return {StatusCode::OK, fmt::format("Error in DeleteDataset: {}", e.what())};
  }
}

Status StorageServiceImpl::DeleteData(  // NOLINT readability-identifier-naming
    ServerContext* /*context*/, const modyn::storage::DeleteDataRequest* request,
    modyn::storage::DeleteDataResponse* response) {
  try {
    response->set_success(false);
    soci::session session = storage_database_connection_.get_session();

    // Check if the dataset exists
    int64_t dataset_id = -1;
    std::string base_path;
    int64_t filesystem_wrapper_type = -1;
    int64_t file_wrapper_type = -1;
    std::string file_wrapper_config;
    session << "SELECT dataset_id, base_path, filesystem_wrapper_type, file_wrapper_type, file_wrapper_config FROM "
               "datasets WHERE name = :name",
        soci::into(dataset_id), soci::into(base_path), soci::into(filesystem_wrapper_type),
        soci::into(file_wrapper_type), soci::into(file_wrapper_config), soci::use(request->dataset_id());

    SPDLOG_INFO(fmt::format("Received DeleteData Request for dataset {}", dataset_id));

    if (dataset_id == -1) {
      SPDLOG_ERROR("Dataset {} does not exist.", request->dataset_id());
      return {StatusCode::OK, "Dataset does not exist."};
    }

    if (request->keys_size() == 0) {
      SPDLOG_ERROR("No keys provided.");
      return {StatusCode::OK, "No keys provided."};
    }

    std::vector<int64_t> sample_ids(request->keys_size());
    // index is int type due to gRPC typing
    for (int index = 0; index < request->keys_size(); ++index) {
      sample_ids[index] = request->keys(index);
    }

    int64_t number_of_files = 0;
    std::string sample_placeholders = fmt::format("({})", fmt::join(sample_ids, ","));

    std::string sql = fmt::format(
        "SELECT COUNT(DISTINCT file_id) FROM samples WHERE dataset_id = :dataset_id AND "
        "sample_id IN {}",
        sample_placeholders);
    session << sql, soci::into(number_of_files), soci::use(dataset_id);
    SPDLOG_INFO(fmt::format("DeleteData Request for dataset {} found {} relevant files", dataset_id, number_of_files));

    if (number_of_files == 0) {
      SPDLOG_ERROR("No samples found in dataset {}.", dataset_id);
      return {StatusCode::OK, "No samples found."};
    }

    // Get the file ids
    std::vector<int64_t> file_ids(number_of_files + 1);
    sql = fmt::format("SELECT DISTINCT file_id FROM samples WHERE dataset_id = :dataset_id AND sample_id IN {}",
                      sample_placeholders);
    session << sql, soci::into(file_ids), soci::use(dataset_id);

    if (file_ids.empty()) {
      SPDLOG_ERROR("No files found in dataset {}.", dataset_id);
      return {StatusCode::OK, "No files found."};
    }

    auto filesystem_wrapper = get_filesystem_wrapper(static_cast<FilesystemWrapperType>(filesystem_wrapper_type));
    const YAML::Node file_wrapper_config_node = YAML::Load(file_wrapper_config);
    std::string file_placeholders = fmt::format("({})", fmt::join(file_ids, ","));
    std::string index_placeholders;

    try {
      std::vector<std::string> file_paths(number_of_files + 1);
      sql = fmt::format("SELECT path FROM files WHERE file_id IN {}", file_placeholders);
      session << sql, soci::into(file_paths);
      if (file_paths.size() != file_ids.size()) {
        SPDLOG_ERROR("Error deleting data: Could not find all files.");
        return {StatusCode::OK, "Error deleting data."};
      }

      auto file_wrapper = get_file_wrapper(file_paths.front(), static_cast<FileWrapperType>(file_wrapper_type),
                                           file_wrapper_config_node, filesystem_wrapper);
      for (uint64_t i = 0; i < file_paths.size(); ++i) {
        const auto& file_id = file_ids[i];
        const auto& path = file_paths[i];
        SPDLOG_INFO(
            fmt::format("DeleteData Request for dataset {} handling path {} (file id {})", dataset_id, path, file_id));

        file_wrapper->set_file_path(path);

        int64_t samples_to_delete = 0;
        sql = fmt::format("SELECT COUNT(sample_id) FROM samples WHERE file_id = :file_id AND sample_id IN {}",
                          sample_placeholders);
        session << sql, soci::into(samples_to_delete), soci::use(file_id);

        std::vector<uint64_t> sample_ids_to_delete_ids(samples_to_delete + 1);
        sql = fmt::format("SELECT sample_id FROM samples WHERE file_id = :file_id AND sample_id IN {}",
                          sample_placeholders);
        session << sql, soci::into(sample_ids_to_delete_ids), soci::use(file_id);

        file_wrapper->delete_samples(sample_ids_to_delete_ids);

        index_placeholders = fmt::format("({})", fmt::join(sample_ids_to_delete_ids, ","));
        sql = fmt::format("DELETE FROM samples WHERE file_id = :file_id AND sample_id IN {}", index_placeholders);
        session << sql, soci::use(file_id);

        int64_t number_of_samples_in_file = 0;
        session << "SELECT number_of_samples FROM files WHERE file_id = :file_id",
            soci::into(number_of_samples_in_file), soci::use(file_id);

        if (number_of_samples_in_file - samples_to_delete == 0) {
          session << "DELETE FROM files WHERE file_id = :file_id", soci::use(file_id);
          filesystem_wrapper->remove(path);
        } else {
          session << "UPDATE files SET number_of_samples = :number_of_samples WHERE file_id = :file_id",
              soci::use(number_of_samples_in_file - samples_to_delete), soci::use(file_id);
        }
      }
    } catch (const std::exception& e) {
      SPDLOG_ERROR("Error deleting data: {}", e.what());
      return {StatusCode::OK, "Error deleting data."};
    }
    session.close();
    response->set_success(true);
    return {StatusCode::OK, "Data deleted."};
  } catch (const std::exception& e) {
    SPDLOG_ERROR("Error in DeleteData: {}", e.what());
    return {StatusCode::OK, fmt::format("Error in DeleteData: {}", e.what())};
  }
}

Status StorageServiceImpl::GetDatasetSize(  // NOLINT readability-identifier-naming
    ServerContext* /*context*/, const modyn::storage::GetDatasetSizeRequest* request,
    modyn::storage::GetDatasetSizeResponse* response) {
  soci::session session = storage_database_connection_.get_session();
  try {
    // Check if the dataset exists
    const int64_t dataset_id = get_dataset_id(session, request->dataset_id());

    if (dataset_id == -1) {
      SPDLOG_ERROR("Dataset {} does not exist.", request->dataset_id());
      session.close();
      return {StatusCode::OK, "Dataset does not exist."};
    }

<<<<<<< HEAD
    const int64_t total_keys = get_number_of_samples_in_dataset_with_range(dataset_id, session);
=======
    const int64_t total_keys = get_number_of_samples_in_dataset_with_range(
        dataset_id, session, request->start_timestamp(), request->end_timestamp());
>>>>>>> de1467d9

    session.close();

    response->set_num_keys(total_keys);
    response->set_success(true);
    return {StatusCode::OK, "Dataset size retrieved."};
  } catch (const std::exception& e) {
    session.close();
    SPDLOG_ERROR("Error in GetDatasetSize: {}", e.what());
    return {StatusCode::OK, fmt::format("Error in GetDatasetSize: {}", e.what())};
  }
}

// ------- Helper functions -------
std::vector<std::pair<std::vector<int64_t>::const_iterator, std::vector<int64_t>::const_iterator>>
StorageServiceImpl::get_keys_per_thread(const std::vector<int64_t>& keys, uint64_t threads) {
  ASSERT(threads > 0, "This function is only intended for multi-threaded retrieval.");

  std::vector<std::pair<std::vector<int64_t>::const_iterator, std::vector<int64_t>::const_iterator>> keys_per_thread(
      threads);
  try {
    if (keys.empty()) {
      return keys_per_thread;
    }

    auto number_of_keys = static_cast<uint64_t>(keys.size());

    if (number_of_keys < threads) {
      threads = number_of_keys;
    }

    const auto subset_size = static_cast<uint64_t>(number_of_keys / threads);
    for (uint64_t thread_id = 0; thread_id < threads; ++thread_id) {
      // These need to be signed because we add them to iterators.
      const auto start_index = static_cast<int64_t>(thread_id * subset_size);
      const auto end_index = static_cast<int64_t>((thread_id + 1) * subset_size);

      DEBUG_ASSERT(start_index < static_cast<int64_t>(keys.size()),
                   fmt::format("Start Index too big! idx = {}, size = {}, thread_id = {}+1/{}, subset_size = {}",
                               start_index, keys.size(), thread_id, threads, subset_size));
      DEBUG_ASSERT(end_index <= static_cast<int64_t>(keys.size()),
                   fmt::format("End Index too big! idx = {}, size = {}, thread_id = {}+1/{}, subset_size = {}",
                               start_index, keys.size(), thread_id, threads, subset_size));

      if (thread_id == threads - 1) {
        keys_per_thread[thread_id] = std::make_pair(keys.begin() + start_index, keys.end());
      } else {
        keys_per_thread[thread_id] = std::make_pair(keys.begin() + start_index, keys.begin() + end_index);
      }
    }
  } catch (const std::exception& e) {
    SPDLOG_ERROR("Error in get_keys_per_thread with keys.size() = {}, retrieval_theads = {}: {}", keys.size(), threads,
                 e.what());
    throw;
  }
  return keys_per_thread;
}

std::vector<int64_t> StorageServiceImpl::get_samples_corresponding_to_file(const int64_t file_id,
                                                                           const int64_t dataset_id,
                                                                           const std::vector<int64_t>& request_keys,
                                                                           soci::session& session) {
  const auto number_of_samples = static_cast<uint64_t>(request_keys.size());
  std::vector<int64_t> sample_ids(number_of_samples + 1);

  try {
    const std::string sample_placeholders = fmt::format("({})", fmt::join(request_keys, ","));

    const std::string sql = fmt::format(
        "SELECT sample_id FROM samples WHERE file_id = :file_id AND dataset_id = "
        ":dataset_id AND sample_id IN {}",
        sample_placeholders);
    session << sql, soci::into(sample_ids), soci::use(file_id), soci::use(dataset_id);
  } catch (const std::exception& e) {
    SPDLOG_ERROR(
        "Error in get_samples_corresponding_to_file with file_id = {}, dataset_id = {}, number_of_samples = {}: {}",
        file_id, dataset_id, number_of_samples, e.what());
    throw;
  }
  return sample_ids;
}

std::vector<int64_t> StorageServiceImpl::get_file_ids_for_samples(const std::vector<int64_t>& request_keys,
                                                                  const int64_t dataset_id, soci::session& session) {
  const auto number_of_samples = static_cast<int64_t>(request_keys.size());
  const std::string sample_placeholders = fmt::format("({})", fmt::join(request_keys, ","));

  const std::string sql = fmt::format(
      "SELECT DISTINCT file_id FROM samples WHERE dataset_id = :dataset_id AND sample_id IN {}", sample_placeholders);
  std::vector<int64_t> file_ids(number_of_samples + 1);
  session << sql, soci::into(file_ids), soci::use(dataset_id);

  return file_ids;
}

int64_t StorageServiceImpl::get_number_of_samples_in_file(int64_t file_id, soci::session& session,
                                                          const int64_t dataset_id) {
  int64_t number_of_samples = 0;
  session << "SELECT number_of_samples FROM files WHERE file_id = :file_id AND dataset_id = :dataset_id",
      soci::into(number_of_samples), soci::use(file_id), soci::use(dataset_id);
  return number_of_samples;
}

std::tuple<int64_t, int64_t> StorageServiceImpl::get_partition_for_worker(const int64_t worker_id,
                                                                          const int64_t total_workers,
                                                                          const int64_t total_num_elements) {
  if (worker_id < 0 || worker_id >= total_workers) {
    FAIL("Worker id must be between 0 and total_workers - 1.");
  }

  const int64_t subset_size = total_num_elements / total_workers;
  int64_t worker_subset_size = subset_size;

  const int64_t threshold = total_num_elements % total_workers;
  if (threshold > 0) {
    if (worker_id < threshold) {
      worker_subset_size += 1;
      const int64_t start_index = worker_id * (subset_size + 1);
      return {start_index, worker_subset_size};
    }
    const int64_t start_index = threshold * (subset_size + 1) + (worker_id - threshold) * subset_size;
    return {start_index, worker_subset_size};
  }
  const int64_t start_index = worker_id * subset_size;
  return {start_index, worker_subset_size};
}

int64_t StorageServiceImpl::get_dataset_id(soci::session& session, const std::string& dataset_name) {
  int64_t dataset_id = -1;
  session << "SELECT dataset_id FROM datasets WHERE name = :name", soci::into(dataset_id), soci::use(dataset_name);

  return dataset_id;
}

std::vector<int64_t> StorageServiceImpl::get_file_ids(soci::session& session, const int64_t dataset_id,
                                                      const int64_t start_timestamp, const int64_t end_timestamp) {
  // TODO(#362): We are almost excecuting the same query twice since we first count and then get the data

  const uint64_t number_of_files = get_file_count(session, dataset_id, start_timestamp, end_timestamp);

  if (number_of_files == 0) {
    return {};
  }

  return get_file_ids_given_number_of_files(session, dataset_id, start_timestamp, end_timestamp, number_of_files);
}

uint64_t StorageServiceImpl::get_file_count(soci::session& session, const int64_t dataset_id,
                                            const int64_t start_timestamp, const int64_t end_timestamp) {
  uint64_t number_of_files = -1;
  try {
    if (start_timestamp >= 0 && end_timestamp == -1) {
      session << "SELECT COUNT(*) FROM files WHERE dataset_id = :dataset_id AND updated_at >= :start_timestamp",
          soci::into(number_of_files), soci::use(dataset_id), soci::use(start_timestamp);
    } else if (start_timestamp == -1 && end_timestamp >= 0) {
      session << "SELECT COUNT(*) FROM files WHERE dataset_id = :dataset_id AND updated_at <= :end_timestamp",
          soci::into(number_of_files), soci::use(dataset_id), soci::use(end_timestamp);
    } else if (start_timestamp >= 0 && end_timestamp >= 0) {
      session << "SELECT COUNT(*) FROM files WHERE dataset_id = :dataset_id AND updated_at >= :start_timestamp AND "
                 "updated_at <= :end_timestamp",
          soci::into(number_of_files), soci::use(dataset_id), soci::use(start_timestamp), soci::use(end_timestamp);
    } else {
      session << "SELECT COUNT(*) FROM files WHERE dataset_id = :dataset_id", soci::into(number_of_files),
          soci::use(dataset_id);
    }
  } catch (const std::exception& e) {
    SPDLOG_ERROR("Error in get_file_count with dataset_id = {}, start_timestamp = {}, end_timestamp = {}: {}",
                 dataset_id, start_timestamp, end_timestamp, e.what());
    throw;
  }
  return number_of_files;
}

std::vector<int64_t> StorageServiceImpl::get_file_ids_given_number_of_files(soci::session& session,
                                                                            const int64_t dataset_id,
                                                                            const int64_t start_timestamp,
                                                                            const int64_t end_timestamp,
                                                                            const uint64_t number_of_files) {
  std::vector<int64_t> file_ids(number_of_files + 1);

  try {
    if (start_timestamp >= 0 && end_timestamp == -1) {
      session << "SELECT file_id FROM files WHERE dataset_id = :dataset_id AND updated_at >= :start_timestamp ORDER BY "
                 "updated_at ASC",
          soci::into(file_ids), soci::use(dataset_id), soci::use(start_timestamp);
    } else if (start_timestamp == -1 && end_timestamp >= 0) {
      session << "SELECT file_id FROM files WHERE dataset_id = :dataset_id AND updated_at <= :end_timestamp ORDER BY "
                 "updated_at ASC",
          soci::into(file_ids), soci::use(dataset_id), soci::use(end_timestamp);
    } else if (start_timestamp >= 0 && end_timestamp >= 0) {
      session << "SELECT file_id FROM files WHERE dataset_id = :dataset_id AND updated_at >= :start_timestamp AND "
                 "updated_at <= :end_timestamp ORDER BY updated_at ASC",
          soci::into(file_ids), soci::use(dataset_id), soci::use(start_timestamp), soci::use(end_timestamp);
    } else {
      session << "SELECT file_id FROM files WHERE dataset_id = :dataset_id ORDER BY updated_at ASC",
          soci::into(file_ids), soci::use(dataset_id);
    }
  } catch (const std::exception& e) {
    SPDLOG_ERROR(
        "Error in get_file_ids_given_number_of_files with dataset_id = {}, start_timestamp = {}, end_timestamp = {}, "
        "number_of_files = {}: {}",
        dataset_id, start_timestamp, end_timestamp, number_of_files, e.what());
    throw;
  }
  return file_ids;
}

DatasetData StorageServiceImpl::get_dataset_data(soci::session& session, std::string& dataset_name) {
  int64_t dataset_id = -1;
  std::string base_path;
  auto filesystem_wrapper_type = static_cast<int64_t>(FilesystemWrapperType::INVALID_FSW);
  auto file_wrapper_type = static_cast<int64_t>(FileWrapperType::INVALID_FW);
  std::string file_wrapper_config;

  session << "SELECT dataset_id, base_path, filesystem_wrapper_type, file_wrapper_type, file_wrapper_config FROM "
             "datasets WHERE "
             "name = :name",
      soci::into(dataset_id), soci::into(base_path), soci::into(filesystem_wrapper_type), soci::into(file_wrapper_type),
      soci::into(file_wrapper_config), soci::use(dataset_name);

  return {dataset_id, base_path, static_cast<FilesystemWrapperType>(filesystem_wrapper_type),
          static_cast<FileWrapperType>(file_wrapper_type), file_wrapper_config};
}<|MERGE_RESOLUTION|>--- conflicted
+++ resolved
@@ -281,12 +281,8 @@
       return {StatusCode::OK, "Dataset does not exist."};
     }
 
-<<<<<<< HEAD
-    const int64_t total_keys = get_number_of_samples_in_dataset_with_range(dataset_id, session);
-=======
     const int64_t total_keys = get_number_of_samples_in_dataset_with_range(
         dataset_id, session, request->start_timestamp(), request->end_timestamp());
->>>>>>> de1467d9
 
     session.close();
 
