--- conflicted
+++ resolved
@@ -339,12 +339,8 @@
                                           sample_batch_size_);
           } catch (const std::exception& e) {
             const std::lock_guard<std::mutex> lock(exception_mutex);
-<<<<<<< HEAD
-            SPDLOG_ERROR("Error in thread started by send_sample_data_from_keys: {}", e.what());
-=======
             spdlog::error(
                 fmt::format("Error in thread {} started by send_sample_data_from_keys: {}", thread_id, e.what()));
->>>>>>> 29018c7e
             thread_exceptions[thread_id] = std::current_exception();
           }
         });
@@ -582,10 +578,7 @@
           soci::into(current_file_path), soci::use(current_file_id), soci::use(dataset_data.dataset_id);
 
       if (current_file_path.empty() || current_file_path.find_first_not_of(' ') == std::string::npos) {
-<<<<<<< HEAD
-=======
         SPDLOG_ERROR(fmt::format("Sample query is {}", sample_query));
->>>>>>> 29018c7e
         throw modyn::utils::ModynException(fmt::format("Could not obtain full path of file id {} in dataset {}",
                                                        current_file_id, dataset_data.dataset_id));
       }
@@ -635,10 +628,7 @@
           session << "SELECT path FROM files WHERE file_id = :file_id AND dataset_id = :dataset_id",
           soci::into(current_file_path), soci::use(current_file_id), soci::use(dataset_data.dataset_id);
           if (current_file_path.empty() || current_file_path.find_first_not_of(' ') == std::string::npos) {
-<<<<<<< HEAD
-=======
             SPDLOG_ERROR(fmt::format("Sample query is {}", sample_query));
->>>>>>> 29018c7e
             throw modyn::utils::ModynException(fmt::format("Could not obtain full path of file id {} in dataset {}",
                                                            current_file_id, dataset_data.dataset_id));
           }
