--- conflicted
+++ resolved
@@ -28,13 +28,8 @@
     RegisterNewDatasetResponse,
 )
 from modyn.storage.internal.grpc.generated.storage_pb2_grpc import StorageServicer
-<<<<<<< HEAD
-from modyn.utils.utils import current_time_millis
+from modyn.utils.utils import current_time_millis, get_partition_for_worker
 from sqlalchemy import asc, select, and_
-=======
-from modyn.utils import current_time_millis, get_partition_for_worker
-from sqlalchemy import asc, select
->>>>>>> 113f65ed
 from sqlalchemy.orm import Session
 
 logger = logging.getLogger(__name__)
@@ -119,7 +114,6 @@
                         .filter(File.file_id == current_file_id and File.dataset_id == dataset.dataset_id)
                         .first()
                     )
-                    logger.debug(f"Current file: {current_file}")
                 else:
                     samples_per_file.append((sample.index, sample.sample_id, sample.label))
             file_wrapper = get_file_wrapper(
