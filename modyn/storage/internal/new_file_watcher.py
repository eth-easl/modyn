"""New file watcher."""

import json
import logging
import multiprocessing
import pathlib
import time
<<<<<<< HEAD
import uuid
from typing import Any, Optional, Type
=======
from typing import Any, Optional
>>>>>>> 1f9d0c6b

from modyn.storage.internal.database.models import Dataset, File, Sample
from modyn.storage.internal.database.storage_database_connection import StorageDatabaseConnection
from modyn.storage.internal.database.storage_database_utils import get_file_wrapper, get_filesystem_wrapper
from modyn.storage.internal.filesystem_wrapper.abstract_filesystem_wrapper import AbstractFileSystemWrapper
from sqlalchemy import exc
from sqlalchemy.orm import sessionmaker
from sqlalchemy.orm.session import Session

logger = logging.getLogger(__name__)


class NewFileWatcher:
    """New file watcher.

    This class is responsible for watching all the filesystems of the datasets for new files. If a new file is found, it
    will be added to the database.
    """

    def __init__(self, modyn_config: dict, should_stop: Any):  # See https://github.com/python/typeshed/issues/8799
        """Initialize the new file watcher.

        Args:
            modyn_config (dict): Configuration of the modyn module.
            should_stop (Any): Value that indicates if the new file watcher should stop.
        """
        self.modyn_config = modyn_config
        self.__should_stop = should_stop

    def _seek(self) -> None:
        """Seek the filesystem for all the datasets for new files and add them to the database.

        If last timestamp is not ignored, the last timestamp of the dataset will be used to only
        seek for files that have a timestamp that is equal or greater than the last timestamp.
        """
        with StorageDatabaseConnection(self.modyn_config) as database:
            session = database.session

            datasets = self._get_datasets(session)

            for dataset in datasets:
                logger.debug(
                    f"Seeking for files in dataset {dataset.dataset_id} with a timestamp that \
                    is equal or greater than {dataset.last_timestamp}"
                )
                self._seek_dataset(session, dataset)
                last_timestamp = (
                    session.query(File.updated_at)
                    .filter(File.dataset_id == dataset.dataset_id)
                    .order_by(File.updated_at.desc())
                    .first()
                )
                if last_timestamp is not None:
                    session.query(Dataset).filter(Dataset.dataset_id == dataset.dataset_id).update(
                        {"last_timestamp": last_timestamp[0]}
                    )
                    session.commit()

    def _seek_dataset(self, session: Session, dataset: Dataset) -> None:
        """Seek the filesystem for a dataset for new files and add them to the database.

        If last timestamp is not ignored, the last timestamp of the dataset will be used to
        only seek for files that have a timestamp that is equal or greater than the last timestamp.

        Args:
            session (Session): Database session.
            dataset (Dataset): Dataset to seek.
        """
        filesystem_wrapper = get_filesystem_wrapper(dataset.filesystem_wrapper_type, dataset.base_path)

        if filesystem_wrapper.exists(dataset.base_path):
            if filesystem_wrapper.isdir(dataset.base_path):
                self._update_files_in_directory(
                    filesystem_wrapper,
                    dataset.file_wrapper_type,
                    dataset.base_path,
                    dataset.last_timestamp,
                    session,
                    dataset,
                )
            else:
                logger.critical(f"Path {dataset.base_path} is not a directory.")
        else:
            logger.warning(f"Path {dataset.base_path} does not exist.")

    def _get_datasets(self, session: Session) -> list[Dataset]:
        """Get all datasets."""
        datasets: Optional[list[Dataset]] = session.query(Dataset).all()

        if datasets is None or len(datasets) == 0:
            logger.warning("No datasets found.")
            return []

        return datasets

    @staticmethod
    def _file_unknown(session: Session, file_path: str) -> bool:
        """Check if a file is unknown.

        TODO (#147): This is a very inefficient way to check if a file is unknown. It should be replaced
        by a more efficient method.
        """
        return session.query(File).filter(File.path == file_path).first() is None

    # pylint: disable=too-many-locals
    @staticmethod
    def _handle_file_paths(
        file_paths: list[pathlib.Path],
        modyn_config: dict,
        data_file_extension: str,
        filesystem_wrapper: AbstractFileSystemWrapper,
        file_wrapper_type: str,
        timestamp: int,
        dataset_name: str,
        forced_file_wrapper: Optional[Type],
    ) -> None:
        with StorageDatabaseConnection(modyn_config) as database:
            session = database.session

            dataset: Dataset = session.query(Dataset).filter(Dataset.name == dataset_name).first()

            for file_path in file_paths:
                if pathlib.Path(file_path).suffix != data_file_extension:
                    continue

                if (
                    dataset.ignore_last_timestamp or filesystem_wrapper.get_modified(file_path) >= timestamp
                ) and NewFileWatcher._file_unknown(session, str(file_path)):
                    logger.info("File is unknown.")
                    file_wrapper = get_file_wrapper(
                        file_wrapper_type,
                        file_path,
                        dataset.file_wrapper_config,
                        filesystem_wrapper,
                        forced_file_wrapper,
                    )

                    try:
                        number_of_samples = file_wrapper.get_number_of_samples()
                        file: File = File(
                            dataset=dataset,
                            path=file_path,
                            created_at=filesystem_wrapper.get_created(file_path),
                            updated_at=filesystem_wrapper.get_modified(file_path),
                            number_of_samples=number_of_samples,
                        )
                        session.add(file)
                        session.commit()
                    except exc.SQLAlchemyError as exception:
                        logger.warning(f"Could not create file {file_path} in database: {exception}")
                        session.rollback()
                        continue

                    file_id = file.file_id
                    logger.debug(f"Encountered new file and inserted with file id = {file_id}: {file_path}")
                    logger.info(f"Extracting and inserting samples for file {file_path}")
                    labels = file_wrapper.get_all_labels()
                    logger.info(f"Extracted labels for file {file_path}")

                    try:
                        samples = [
                            Sample(file=file, file_id=file_id, external_key=str(uuid.uuid4()), index=i, label=labels[i])
                            for i in range(number_of_samples)
                        ]
                        logger.debug("Samples generated, inserting.")
                        session.bulk_save_objects(samples)
                        session.commit()
                        logger.info(f"Inserted {number_of_samples} samples.")
                    except exc.SQLAlchemyError as exception:
                        logger.error(f"Could not create samples for file {file_path} in database: {exception}")
                        session.rollback()
                        session.delete(file)
                        continue

    # TODO(MaxiBoether): fix unused arg, explain forced_file_wrapper
    # TODO(MaxiBoether): this function is currently only tested together with handle paths
    # TODO(MaxiBoether): hence we should write separate test functions
    # pylint: disable=too-many-locals, unused-argument
    def _update_files_in_directory(
        self,
        filesystem_wrapper: AbstractFileSystemWrapper,
        file_wrapper_type: str,
        path: str,
        timestamp: int,
        session: sessionmaker,
        dataset: Dataset,
        forced_file_wrapper: Optional[Type] = None,
    ) -> None:
        """Recursively get all files in a directory.

        Get all files that have a timestamp that is equal or greater than the given timestamp."""
        if not filesystem_wrapper.isdir(path):
            logger.critical(f"Path {path} is not a directory.")
            return

        data_file_extension = json.loads(dataset.file_wrapper_config)["file_extension"]

        file_paths = filesystem_wrapper.list(path, recursive=True)

        num_procs = 100  # TODO(MaxiBoether): add config
        files_per_proc = int(len(file_paths) / num_procs)
        processes: list[multiprocessing.Process] = []

        for i in range(num_procs):
            start_idx = i * files_per_proc
            end_idx = start_idx + files_per_proc if i < num_procs - 1 else len(file_paths)
            paths = file_paths[start_idx:end_idx]
            if len(paths) > 0:
                logger.error(f"Starting process for {len(paths)} paths: {paths}")
                proc = multiprocessing.Process(
                    target=NewFileWatcher._handle_file_paths,
                    args=(
                        paths,
                        self.modyn_config,
                        data_file_extension,
                        filesystem_wrapper,
                        file_wrapper_type,
                        timestamp,
                        dataset.name,
                        forced_file_wrapper,
                    ),
                )
                proc.start()
                processes.append(proc)

<<<<<<< HEAD
        for proc in processes:
            proc.join()
=======
                file_id = file.file_id
                logger.debug(f"Encountered new file and inserted with file id = {file_id}: {file_path}")
                logger.info(f"Extracting and inserting samples for file {file_path}")
                labels = file_wrapper.get_all_labels()

                try:
                    samples = [
                        Sample(file=file, file_id=file_id, index=i, label=labels[i]) for i in range(number_of_samples)
                    ]
                    logger.debug("Samples generated, inserting.")
                    session.bulk_save_objects(samples)
                    session.commit()
                    logger.debug(f"Inserted {number_of_samples} samples.")
                except exc.SQLAlchemyError as exception:
                    logger.warning(f"Could not create samples for file {file_path} in database: {exception}")
                    session.rollback()
                    session.delete(file)
                    continue
>>>>>>> 1f9d0c6b

    def run(self) -> None:
        """Run the dataset watcher."""
        logger.info("Starting dataset watcher.")
        while not self.__should_stop.value:  # type: ignore  # See https://github.com/python/typeshed/issues/8799  # noqa: E501
            time.sleep(self.modyn_config["storage"]["new_file_watcher"]["interval"])
            self._seek()


def run_watcher(modyn_config: dict, should_stop: Any) -> None:  # See https://github.com/python/typeshed/issues/8799
    """Run the new file watcher.

    Args:
        modyn_config (dict): Configuration of the modyn module.
        should_stop (Value): Value that indicates if the watcher should stop.
    """
    watcher = NewFileWatcher(modyn_config, should_stop)
    watcher.run()<|MERGE_RESOLUTION|>--- conflicted
+++ resolved
@@ -5,12 +5,7 @@
 import multiprocessing
 import pathlib
 import time
-<<<<<<< HEAD
-import uuid
 from typing import Any, Optional, Type
-=======
-from typing import Any, Optional
->>>>>>> 1f9d0c6b
 
 from modyn.storage.internal.database.models import Dataset, File, Sample
 from modyn.storage.internal.database.storage_database_connection import StorageDatabaseConnection
@@ -172,7 +167,7 @@
 
                     try:
                         samples = [
-                            Sample(file=file, file_id=file_id, external_key=str(uuid.uuid4()), index=i, label=labels[i])
+                            Sample(file=file, file_id=file_id, index=i, label=labels[i])
                             for i in range(number_of_samples)
                         ]
                         logger.debug("Samples generated, inserting.")
@@ -210,7 +205,7 @@
 
         file_paths = filesystem_wrapper.list(path, recursive=True)
 
-        num_procs = 100  # TODO(MaxiBoether): add config
+        num_procs = 16  # TODO(MaxiBoether): add config
         files_per_proc = int(len(file_paths) / num_procs)
         processes: list[multiprocessing.Process] = []
 
@@ -236,29 +231,8 @@
                 proc.start()
                 processes.append(proc)
 
-<<<<<<< HEAD
         for proc in processes:
             proc.join()
-=======
-                file_id = file.file_id
-                logger.debug(f"Encountered new file and inserted with file id = {file_id}: {file_path}")
-                logger.info(f"Extracting and inserting samples for file {file_path}")
-                labels = file_wrapper.get_all_labels()
-
-                try:
-                    samples = [
-                        Sample(file=file, file_id=file_id, index=i, label=labels[i]) for i in range(number_of_samples)
-                    ]
-                    logger.debug("Samples generated, inserting.")
-                    session.bulk_save_objects(samples)
-                    session.commit()
-                    logger.debug(f"Inserted {number_of_samples} samples.")
-                except exc.SQLAlchemyError as exception:
-                    logger.warning(f"Could not create samples for file {file_path} in database: {exception}")
-                    session.rollback()
-                    session.delete(file)
-                    continue
->>>>>>> 1f9d0c6b
 
     def run(self) -> None:
         """Run the dataset watcher."""
