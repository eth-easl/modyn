import logging
import multiprocessing as mp
import os
import pathlib
import queue
from threading import Lock
from typing import Any, Optional, Tuple, Union

import grpc
import torch

# pylint: disable=no-name-in-module
from modyn.common.ftp import download_file, get_pretrained_model_callback
from modyn.model_storage.internal.grpc.generated.model_storage_pb2 import (
    FetchModelRequest,
    FetchModelResponse,
    RegisterModelRequest,
    RegisterModelResponse,
)
from modyn.model_storage.internal.grpc.generated.model_storage_pb2_grpc import ModelStorageStub
from modyn.trainer_server.internal.grpc.generated.trainer_server_pb2 import (
    GetLatestModelRequest,
    GetLatestModelResponse,
    StartTrainingRequest,
    StartTrainingResponse,
    StoreFinalModelRequest,
    StoreFinalModelResponse,
    TrainerAvailableRequest,
    TrainerAvailableResponse,
    TrainingStatusRequest,
    TrainingStatusResponse,
)
from modyn.trainer_server.internal.trainer.pytorch_trainer import train
from modyn.trainer_server.internal.utils.trainer_messages import TrainerMessages
from modyn.trainer_server.internal.utils.training_info import TrainingInfo
from modyn.trainer_server.internal.utils.training_process_info import TrainingProcessInfo
from modyn.utils import current_time_millis, dynamic_module_import, grpc_connection_established

logger = logging.getLogger(__name__)


class TrainerServerGRPCServicer:
    """Implements necessary functionality in order to communicate with the supervisor."""

    def __init__(self, config: dict, tempdir: Union[str, pathlib.Path]) -> None:
        self._config = config

        self._next_training_id = 0
        self._lock = Lock()  # TODO(#118): Fix race conditions in the trainer server
        self._training_dict: dict[int, TrainingInfo] = {}
        self._training_process_dict: dict[int, TrainingProcessInfo] = {}
        self._modyn_base_dir = pathlib.Path(tempdir)

        assert self._modyn_base_dir.exists(), f"Temporary Directory {self._modyn_base_dir} should have been created."

        self._tmp_state_dir = self._modyn_base_dir / "tmp-state"
        os.mkdir(self._tmp_state_dir)

        self._storage_address = f"{config['storage']['hostname']}:{config['storage']['port']}"
        self._selector_address = f"{config['selector']['hostname']}:{config['selector']['port']}"
        self.model_storage_stub = TrainerServerGRPCServicer.connect_to_model_storage(
            f"{config['model_storage']['hostname']}:{config['model_storage']['port']}"
        )
        self._offline_dataset_directory = self._config["trainer_server"]["offline_dataset_directory"]
        logger.info("TrainerServer gRPC Servicer initialized.")

    @staticmethod
    def connect_to_model_storage(model_storage_address: str) -> ModelStorageStub:
        model_storage_channel = grpc.insecure_channel(model_storage_address)
        assert model_storage_channel is not None
        if not grpc_connection_established(model_storage_channel):
            raise ConnectionError(
                f"Could not establish gRPC connection to model storage at address {model_storage_address}."
            )
        return ModelStorageStub(model_storage_channel)

    def trainer_available(
        self,
        request: TrainerAvailableRequest,  # pylint: disable=unused-argument
        context: grpc.ServicerContext,  # pylint: disable=unused-argument
    ) -> TrainerAvailableResponse:
        # if there is already another training job running, the node is considered unavailable
        for _, training in self._training_process_dict.items():
            if training.process_handler.is_alive():
                return TrainerAvailableResponse(available=False)

        return TrainerAvailableResponse(available=True)

    def start_training(
        self,
        request: StartTrainingRequest,
        context: grpc.ServicerContext,  # pylint: disable=unused-argument
    ) -> StartTrainingResponse:
        logger.info("Received start training request.")

        if not hasattr(dynamic_module_import("modyn.models"), request.model_id):
            logger.error(f"Model {request.model_id} not available!")
            return StartTrainingResponse(training_started=False)

        pretrained_model_path: Optional[pathlib.Path] = None
        if request.use_pretrained_model:
            fetch_request = FetchModelRequest(model_id=request.pretrained_model_id)
            fetch_resp: FetchModelResponse = self.model_storage_stub.FetchModel(fetch_request)

            if not fetch_resp.success:
                logger.error(
                    f"Pretrained Model {request.pretrained_model_id} cannot be fetched from model storage. "
                    f"Training cannot be started."
                )
                return StartTrainingResponse(training_started=False)

            with self._lock:
                training_id = self._next_training_id
                self._next_training_id += 1

            pretrained_model_path = self._modyn_base_dir / pathlib.Path(f"pretrained_model_{training_id}.modyn")

            download_file(
                hostname=self._config["model_storage"]["hostname"],
                port=int(self._config["model_storage"]["ftp_port"]),
                user="modyn",
                password="modyn",
                remote_file_path=pathlib.Path(fetch_resp.model_path),
                local_file_path=pretrained_model_path,
                callback=get_pretrained_model_callback(logger),
            )

            logger.info(f"Completed pretrained model download. Local path: {pretrained_model_path}")
        else:
            with self._lock:
                training_id = self._next_training_id
                self._next_training_id += 1

        final_checkpoint_path = self._modyn_base_dir / f"training_{training_id}"
        training_info = TrainingInfo(
            request,
            training_id,
            self._storage_address,
            self._selector_address,
            self._offline_dataset_directory,
            final_checkpoint_path,
            pretrained_model_path,
        )
        self._training_dict[training_id] = training_info

        exception_queue: mp.Queue[str] = mp.Queue()  # pylint: disable=unsubscriptable-object
        status_query_queue_training: mp.Queue[str] = mp.Queue()  # pylint: disable=unsubscriptable-object
        status_response_queue_training: mp.Queue[dict[str, Any]] = mp.Queue()  # pylint: disable=unsubscriptable-object

        status_query_queue_downsampling: mp.Queue[str] = mp.Queue()  # pylint: disable=unsubscriptable-object
        # pylint: disable-next=unsubscriptable-object
        status_response_queue_downsampling: mp.Queue[dict[str, Any]] = mp.Queue()

        process = mp.Process(
            target=train,
            args=(
                self._training_dict[training_id],
                request.device,
                self._modyn_base_dir / f"log-{training_id}.txt",
                exception_queue,
                status_query_queue_training,
                status_response_queue_training,
                status_query_queue_downsampling,
                status_response_queue_downsampling,
            ),
        )
        process.start()
        self._training_process_dict[training_id] = TrainingProcessInfo(
            process,
            exception_queue,
            status_query_queue_training,
            status_response_queue_training,
            status_query_queue_downsampling,
            status_response_queue_downsampling,
        )

        logger.info(f"Started training {training_id}")
        return StartTrainingResponse(training_started=True, training_id=training_id)

<<<<<<< HEAD
=======
    def _download_pretrained_model(self, local_model_path: pathlib.Path, remote_model_path: pathlib.Path) -> None:
        last_progress = 0.0

        def download_callback(current_progress: float) -> None:
            nonlocal last_progress
            for emit_perc in EMIT_MESSAGE_PERCENTAGES:
                if last_progress <= emit_perc < current_progress:
                    logger.info(f"Completed {emit_perc * 100}% of the pretrained model download.")
            last_progress = current_progress

        download_file(
            hostname=self._config["model_storage"]["hostname"],
            port=int(self._config["model_storage"]["ftp_port"]),
            user="modyn",
            password="modyn",
            remote_file_path=remote_model_path,
            local_file_path=local_model_path,
            callback=download_callback,
        )

    # pylint: disable-next=too-many-locals
>>>>>>> 66c8fdce
    def get_training_status(
        self,
        request: TrainingStatusRequest,
        context: grpc.ServicerContext,  # pylint: disable=unused-argument
    ) -> TrainingStatusResponse:
        training_id = request.training_id
        logger.info(f"Received status request for training {training_id}")

        if training_id not in self._training_dict:
            logger.error(f"Training with id {training_id} has not been registered")
            return TrainingStatusResponse(valid=False)

        process_handler = self._training_process_dict[training_id].process_handler
        if process_handler.is_alive():
            logger.info(f"Training {training_id} is still running, obtaining info from running process.")
            (
                is_training,
                downsampling_num_batches,
                downsampling_num_samples,
                training_num_batches,
                training_num_samples,
            ) = self.get_values_from_queues(training_id)

            response_kwargs_running: dict[str, Any] = {
                "valid": True,
                "is_running": True,
                "is_training": is_training,
                "blocked": training_num_batches is None and downsampling_num_batches is None,
                "state_available": (training_num_batches is not None and training_num_samples is not None)
                or (downsampling_num_batches is not None and downsampling_num_samples is not None),
                "batches_seen": training_num_batches,
                "samples_seen": training_num_samples,
                "downsampling_batches_seen": downsampling_num_batches,
                "downsampling_samples_seen": downsampling_num_samples,
            }
            cleaned_kwargs = {k: v for k, v in response_kwargs_running.items() if v is not None}
            return TrainingStatusResponse(**cleaned_kwargs)  # type: ignore[arg-type]

        exception = self.check_for_training_exception(training_id)
        _, num_batches, num_samples = self.get_latest_checkpoint(training_id)
        response_kwargs_finished: dict[str, Any] = {
            "valid": True,
            "is_running": False,
            "is_training": False,
            "blocked": False,
            "state_available": num_batches is not None and num_samples is not None,
            "exception": exception,
            "batches_seen": num_batches,
            "samples_seen": num_samples,
        }
        cleaned_kwargs = {k: v for k, v in response_kwargs_finished.items() if v is not None}
        return TrainingStatusResponse(**cleaned_kwargs)  # type: ignore[arg-type]

    def get_values_from_queues(
        self, training_id: int
    ) -> Tuple[Optional[bool], Optional[int], Optional[int], Optional[int], Optional[int]]:
        was_training = self._training_process_dict[training_id].was_training

        if was_training:
            (
                is_training,
                downsampling_num_batches,
                downsampling_num_samples,
                training_num_batches,
                training_num_samples,
            ) = self._handle_was_training(training_id)
        else:
            (
                is_training,
                downsampling_num_batches,
                downsampling_num_samples,
                training_num_batches,
                training_num_samples,
            ) = self._handle_was_not_training(training_id)

        if is_training is not None:
            self._training_process_dict[training_id].was_training = is_training

        return (
            is_training,
            downsampling_num_batches,
            downsampling_num_samples,
            training_num_batches,
            training_num_samples,
        )

    def _handle_was_not_training(
        self, training_id: int
    ) -> Tuple[Optional[bool], Optional[int], Optional[int], Optional[int], Optional[int]]:
        downsampling_num_batches, downsampling_num_samples, is_training = self.get_status_downsampling(
            training_id, timeout=15
        )
        if is_training:
            # clean the downsampling queue (downsampling is ended)
            self.clean_downsampling_queue(training_id)
        # read the second queue only if the first one is empty
        if downsampling_num_batches is None:
            training_num_batches, training_num_samples, is_training = self.get_status_training(training_id, timeout=15)
        else:
            training_num_batches, training_num_samples = None, None
        return (
            is_training,
            downsampling_num_batches,
            downsampling_num_samples,
            training_num_batches,
            training_num_samples,
        )

    def _handle_was_training(
        self, training_id: int
    ) -> Tuple[Optional[bool], Optional[int], Optional[int], Optional[int], Optional[int]]:
        training_num_batches, training_num_samples, is_training = self.get_status_training(training_id, timeout=15)
        if not is_training:
            # clean the training queue (epoch is finished)
            self.clean_training_queue(training_id)
        # read the second queue only if the first one is empty
        if training_num_batches is None:
            downsampling_num_batches, downsampling_num_samples, is_training = self.get_status_downsampling(
                training_id, timeout=15
            )
        else:
            downsampling_num_batches, downsampling_num_samples = None, None
        return (
            is_training,
            downsampling_num_batches,
            downsampling_num_samples,
            training_num_batches,
            training_num_samples,
        )

    def store_final_model(
        self,
        request: StoreFinalModelRequest,
        context: grpc.ServicerContext,  # pylint: disable=unused-argument
    ) -> StoreFinalModelResponse:
        training_id = request.training_id
        logger.info(f"Received get final model request for training {training_id}.")

        if training_id not in self._training_dict:
            logger.error(f"Training with id {training_id} has not been registered.")
            return StoreFinalModelResponse(valid_state=False)

        if self._training_process_dict[training_id].process_handler.is_alive():
            logger.error(f"Training with id {training_id} is still running.")
            return StoreFinalModelResponse(valid_state=False)

        final_model_path = self._training_dict[training_id].final_checkpoint_path / "model_final.modyn"
        if final_model_path.exists():
            prefix_path = str(final_model_path.relative_to(self._modyn_base_dir))

            pipeline_id = self._training_dict[training_id].pipeline_id
            trigger_id = self._training_dict[training_id].trigger_id

            register_request = RegisterModelRequest(
                pipeline_id=pipeline_id,
                trigger_id=trigger_id,
                hostname=self._config["trainer_server"]["hostname"],
                port=int(self._config["trainer_server"]["ftp_port"]),
                model_path=prefix_path,
            )

            register_response: RegisterModelResponse = self.model_storage_stub.RegisterModel(register_request)

            if not register_response.success:
                logger.error(f"Could not store final model from training id {training_id}.")
                return StoreFinalModelResponse(valid_state=False)

            os.remove(final_model_path)

            logger.info(f"Deleted final model at {final_model_path}")

            return StoreFinalModelResponse(valid_state=True, model_id=register_response.model_id)

        logger.error(f"Could not find final checkpoint of training with ID {training_id}.")
        return StoreFinalModelResponse(valid_state=False)

    def get_latest_model(
        self,
        request: GetLatestModelRequest,
        context: grpc.ServicerContext,  # pylint: disable=unused-argument
    ) -> GetLatestModelResponse:
        training_id = request.training_id
        logger.info(f"Received get latest model request for training {training_id}.")

        if training_id not in self._training_dict:
            logger.error(f"Training with id {training_id} has not been registered")
            return GetLatestModelResponse(valid_state=False)

        process_handler = self._training_process_dict[training_id].process_handler
        if process_handler.is_alive():
            training_state = self.get_model_state(training_id)
            if training_state is not None:
                checkpoint_path = self._modyn_base_dir / "tmp-state" / f"{current_time_millis()}-{training_id}"
                TrainerServerGRPCServicer.persist_state_to_disk(training_state, checkpoint_path)
            else:
                checkpoint_path = None
        else:
            checkpoint_path, _, _ = self.get_latest_checkpoint(training_id)

        if checkpoint_path is not None:
            prefix_path = str(checkpoint_path.relative_to(self._modyn_base_dir))
            return GetLatestModelResponse(valid_state=True, model_path=prefix_path)
        return GetLatestModelResponse(valid_state=False)

    def get_status_training(
        self, training_id: int, timeout: float = 30
    ) -> tuple[Optional[int], Optional[int], Optional[bool]]:
        status_query_queue = self._training_process_dict[training_id].status_query_queue_training
        status_query_queue.put(TrainerMessages.STATUS_QUERY_MESSAGE)
        try:
            # blocks for timeout seconds
            response = self._training_process_dict[training_id].status_response_queue_training.get(timeout=timeout)
            return response["num_batches"], response["num_samples"], response["training_active"]
        except queue.Empty:
            return None, None, None

    def clean_training_queue(self, training_id: int) -> None:
        training_queue = self._training_process_dict[training_id].status_response_queue_training
        while not training_queue.empty():
            # blocks for 30 seconds
            _ = training_queue.get()

    def clean_downsampling_queue(self, training_id: int) -> None:
        downsampling_queue = self._training_process_dict[training_id].status_response_queue_downsampling
        while not downsampling_queue.empty():
            # blocks for 30 seconds
            _ = downsampling_queue.get()

    def get_status_downsampling(
        self, training_id: int, timeout: float
    ) -> tuple[Optional[int], Optional[int], Optional[bool]]:
        status_query_queue = self._training_process_dict[training_id].status_query_queue_downsampling
        status_query_queue.put(TrainerMessages.STATUS_QUERY_MESSAGE)
        try:
            # blocks for timeout seconds
            response = self._training_process_dict[training_id].status_response_queue_downsampling.get(timeout=timeout)
            return response["num_batches"], response["num_samples"], response["training_active"]
        except queue.Empty:
            return None, None, None

    def get_model_state(self, training_id: int) -> Optional[bytes]:
        status_query_queue = self._training_process_dict[training_id].status_query_queue_training
        status_query_queue.put(TrainerMessages.MODEL_STATE_QUERY_MESSAGE)
        try:
            # blocks for timeout seconds
            response = self._training_process_dict[training_id].status_response_queue_training.get(timeout=30)
            return response
        except queue.Empty:
            return None

    def check_for_training_exception(self, training_id: int) -> Optional[str]:
        exception_queue = self._training_process_dict[training_id].exception_queue

        # As qsize() is unreliable and not implemented on macOS,
        # we try to fetch an element within 100ms. If there is no
        # element within that timeframe returned, we return None.
        try:
            exception = exception_queue.get(timeout=0.1)
            return exception
        except queue.Empty:
            return None

    def get_latest_checkpoint(self, training_id: int) -> tuple[Optional[pathlib.Path], Optional[int], Optional[int]]:
        # this might be useful in case that the training has already finished,
        # either successfully or not, and allow to access the last state

        checkpoint_path = self._training_dict[training_id].checkpoint_path
        checkpoint_interval = self._training_dict[training_id].checkpoint_interval
        if not checkpoint_path.exists() or checkpoint_path == pathlib.Path("") or checkpoint_interval == 0:
            return None, None, None

        checkpoints = list(checkpoint_path.iterdir())
        checkpoints.sort(key=os.path.getmtime)

        # get latest valid checkpoint
        for checkpoint in checkpoints:
            try:
                state = torch.load(checkpoint)
                num_batches = state.pop("num_batches")
                num_samples = state.pop("num_samples")

                return checkpoint, num_batches, num_samples
            except Exception as exception:  # pylint: disable=broad-except
                # checkpoint corrupted
                logger.error(f"The checkpoint {checkpoint} is corrupted: {exception}")
        return None, None, None

    @staticmethod
    def persist_state_to_disk(state: bytes, path: pathlib.Path) -> None:
        with open(path, "wb") as file:
            file.write(state)<|MERGE_RESOLUTION|>--- conflicted
+++ resolved
@@ -177,30 +177,7 @@
         logger.info(f"Started training {training_id}")
         return StartTrainingResponse(training_started=True, training_id=training_id)
 
-<<<<<<< HEAD
-=======
-    def _download_pretrained_model(self, local_model_path: pathlib.Path, remote_model_path: pathlib.Path) -> None:
-        last_progress = 0.0
-
-        def download_callback(current_progress: float) -> None:
-            nonlocal last_progress
-            for emit_perc in EMIT_MESSAGE_PERCENTAGES:
-                if last_progress <= emit_perc < current_progress:
-                    logger.info(f"Completed {emit_perc * 100}% of the pretrained model download.")
-            last_progress = current_progress
-
-        download_file(
-            hostname=self._config["model_storage"]["hostname"],
-            port=int(self._config["model_storage"]["ftp_port"]),
-            user="modyn",
-            password="modyn",
-            remote_file_path=remote_model_path,
-            local_file_path=local_model_path,
-            callback=download_callback,
-        )
-
     # pylint: disable-next=too-many-locals
->>>>>>> 66c8fdce
     def get_training_status(
         self,
         request: TrainingStatusRequest,
