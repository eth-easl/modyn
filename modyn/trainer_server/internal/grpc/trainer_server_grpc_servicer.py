import logging
import multiprocessing as mp
import os
import pathlib
import queue
from threading import Lock
from typing import Any, Optional, Tuple, Union

import grpc
import torch

# pylint: disable=no-name-in-module
from modyn.common.ftp import download_file, get_pretrained_model_callback
from modyn.model_storage.internal.grpc.generated.model_storage_pb2 import (
    FetchModelRequest,
    FetchModelResponse,
    RegisterModelRequest,
    RegisterModelResponse,
)
from modyn.model_storage.internal.grpc.generated.model_storage_pb2_grpc import ModelStorageStub
from modyn.trainer_server.internal.grpc.generated.trainer_server_pb2 import (
    GetLatestModelRequest,
    GetLatestModelResponse,
    StartTrainingRequest,
    StartTrainingResponse,
    StoreFinalModelRequest,
    StoreFinalModelResponse,
    TrainerAvailableRequest,
    TrainerAvailableResponse,
    TrainingStatusRequest,
    TrainingStatusResponse,
)
from modyn.trainer_server.internal.trainer.pytorch_trainer import train
from modyn.trainer_server.internal.utils.trainer_messages import TrainerMessages
from modyn.trainer_server.internal.utils.training_info import TrainingInfo
from modyn.trainer_server.internal.utils.training_process_info import TrainingProcessInfo
from modyn.utils import current_time_millis, dynamic_module_import, grpc_connection_established

logger = logging.getLogger(__name__)


class TrainerServerGRPCServicer:
    """Implements necessary functionality in order to communicate with the supervisor."""

    def __init__(self, config: dict, tempdir: Union[str, pathlib.Path]) -> None:
        self._config = config

        self._next_training_id = 0
        self._lock = Lock()  # TODO(#118): Fix race conditions in the trainer server
        self._training_dict: dict[int, TrainingInfo] = {}
        self._training_process_dict: dict[int, TrainingProcessInfo] = {}
        self._modyn_base_dir = pathlib.Path(tempdir)

        assert self._modyn_base_dir.exists(), f"Temporary Directory {self._modyn_base_dir} should have been created."

        self._tmp_state_dir = self._modyn_base_dir / "tmp-state"
        os.mkdir(self._tmp_state_dir)

        self._storage_address = f"{config['storage']['hostname']}:{config['storage']['port']}"
        self._selector_address = f"{config['selector']['hostname']}:{config['selector']['port']}"
        self.model_storage_stub = TrainerServerGRPCServicer.connect_to_model_storage(
            f"{config['model_storage']['hostname']}:{config['model_storage']['port']}"
        )
        self._offline_dataset_directory = self._config["trainer_server"]["offline_dataset_directory"]
        logger.info("TrainerServer gRPC Servicer initialized.")

    @staticmethod
    def connect_to_model_storage(model_storage_address: str) -> ModelStorageStub:
        model_storage_channel = grpc.insecure_channel(model_storage_address)
        assert model_storage_channel is not None
        if not grpc_connection_established(model_storage_channel):
            raise ConnectionError(
                f"Could not establish gRPC connection to model storage at address {model_storage_address}."
            )
        return ModelStorageStub(model_storage_channel)

    def trainer_available(
        self,
        request: TrainerAvailableRequest,  # pylint: disable=unused-argument
        context: grpc.ServicerContext,  # pylint: disable=unused-argument
    ) -> TrainerAvailableResponse:
        # if there is already another training job running, the node is considered unavailable
        for _, training in self._training_process_dict.items():
            if training.process_handler.is_alive():
                return TrainerAvailableResponse(available=False)

        return TrainerAvailableResponse(available=True)

    def start_training(
        self,
        request: StartTrainingRequest,
        context: grpc.ServicerContext,  # pylint: disable=unused-argument
    ) -> StartTrainingResponse:
        logger.info("Received start training request.")

        if not hasattr(dynamic_module_import("modyn.models"), request.model_id):
            logger.error(f"Model {request.model_id} not available!")
            return StartTrainingResponse(training_started=False)

        pretrained_model_path: Optional[pathlib.Path] = None
        if request.use_pretrained_model:
            fetch_request = FetchModelRequest(model_id=request.pretrained_model_id)
            fetch_resp: FetchModelResponse = self.model_storage_stub.FetchModel(fetch_request)

            if not fetch_resp.success:
                logger.error(
                    f"Pretrained Model {request.pretrained_model_id} cannot be fetched from model storage. "
                    f"Training cannot be started."
                )
                return StartTrainingResponse(training_started=False)

            with self._lock:
                training_id = self._next_training_id
                self._next_training_id += 1

            pretrained_model_path = self._modyn_base_dir / pathlib.Path(f"pretrained_model_{training_id}.modyn")

            download_file(
                hostname=self._config["model_storage"]["hostname"],
                port=int(self._config["model_storage"]["ftp_port"]),
                user="modyn",
                password="modyn",
                remote_file_path=pathlib.Path(fetch_resp.model_path),
                local_file_path=pretrained_model_path,
                callback=get_pretrained_model_callback(logger),
            )

            logger.info(f"Completed pretrained model download. Local path: {pretrained_model_path}")
        else:
            with self._lock:
                training_id = self._next_training_id
                self._next_training_id += 1

        final_checkpoint_path = self._modyn_base_dir / f"training_{training_id}"
        training_info = TrainingInfo(
            request,
            training_id,
            self._storage_address,
            self._selector_address,
            self._offline_dataset_directory,
            final_checkpoint_path,
            pretrained_model_path,
        )
        self._training_dict[training_id] = training_info

        exception_queue: mp.Queue[str] = mp.Queue()  # pylint: disable=unsubscriptable-object
        status_query_queue_training: mp.Queue[str] = mp.Queue()  # pylint: disable=unsubscriptable-object
        status_response_queue_training: mp.Queue[dict[str, Any]] = mp.Queue()  # pylint: disable=unsubscriptable-object

        status_query_queue_downsampling: mp.Queue[str] = mp.Queue()  # pylint: disable=unsubscriptable-object
        # pylint: disable-next=unsubscriptable-object
        status_response_queue_downsampling: mp.Queue[dict[str, Any]] = mp.Queue()

        process = mp.Process(
            target=train,
            args=(
                self._training_dict[training_id],
                request.device,
                self._modyn_base_dir / f"log-{training_id}.txt",
                exception_queue,
                status_query_queue_training,
                status_response_queue_training,
                status_query_queue_downsampling,
                status_response_queue_downsampling,
            ),
        )
        process.start()
        self._training_process_dict[training_id] = TrainingProcessInfo(
            process,
            exception_queue,
            status_query_queue_training,
            status_response_queue_training,
            status_query_queue_downsampling,
            status_response_queue_downsampling,
        )

        logger.info(f"Started training {training_id}")
        return StartTrainingResponse(training_started=True, training_id=training_id)

<<<<<<< HEAD
=======
    # pylint: disable-next=too-many-locals
>>>>>>> 113f65ed
    def get_training_status(
        self,
        request: TrainingStatusRequest,
        context: grpc.ServicerContext,  # pylint: disable=unused-argument
    ) -> TrainingStatusResponse:
        training_id = request.training_id
        logger.info(f"Received status request for training {training_id}")

        if training_id not in self._training_dict:
            logger.error(f"Training with id {training_id} has not been registered")
            return TrainingStatusResponse(valid=False)

        process_handler = self._training_process_dict[training_id].process_handler
        if process_handler.is_alive():
            logger.info(f"Training {training_id} is still running, obtaining info from running process.")
            (
                is_training,
                downsampling_num_batches,
                downsampling_num_samples,
                training_num_batches,
                training_num_samples,
            ) = self.get_values_from_queues(training_id)

            response_kwargs_running: dict[str, Any] = {
                "valid": True,
                "is_running": True,
                "is_training": is_training,
                "blocked": training_num_batches is None and downsampling_num_batches is None,
                "state_available": (training_num_batches is not None and training_num_samples is not None)
                or (downsampling_num_batches is not None and downsampling_num_samples is not None),
                "batches_seen": training_num_batches,
                "samples_seen": training_num_samples,
                "downsampling_batches_seen": downsampling_num_batches,
                "downsampling_samples_seen": downsampling_num_samples,
            }
            cleaned_kwargs = {k: v for k, v in response_kwargs_running.items() if v is not None}
            return TrainingStatusResponse(**cleaned_kwargs)  # type: ignore[arg-type]

        exception = self.check_for_training_exception(training_id)
        _, num_batches, num_samples = self.get_latest_checkpoint(training_id)
        response_kwargs_finished: dict[str, Any] = {
            "valid": True,
            "is_running": False,
            "is_training": False,
            "blocked": False,
            "state_available": num_batches is not None and num_samples is not None,
            "exception": exception,
            "batches_seen": num_batches,
            "samples_seen": num_samples,
        }
        cleaned_kwargs = {k: v for k, v in response_kwargs_finished.items() if v is not None}
        return TrainingStatusResponse(**cleaned_kwargs)  # type: ignore[arg-type]

    def get_values_from_queues(
        self, training_id: int
    ) -> Tuple[Optional[bool], Optional[int], Optional[int], Optional[int], Optional[int]]:
        was_training = self._training_process_dict[training_id].was_training

        if was_training:
            (
                is_training,
                downsampling_num_batches,
                downsampling_num_samples,
                training_num_batches,
                training_num_samples,
            ) = self._handle_was_training(training_id)
        else:
            (
                is_training,
                downsampling_num_batches,
                downsampling_num_samples,
                training_num_batches,
                training_num_samples,
            ) = self._handle_was_not_training(training_id)

        if is_training is not None:
            self._training_process_dict[training_id].was_training = is_training

        return (
            is_training,
            downsampling_num_batches,
            downsampling_num_samples,
            training_num_batches,
            training_num_samples,
        )

    def _handle_was_not_training(
        self, training_id: int
    ) -> Tuple[Optional[bool], Optional[int], Optional[int], Optional[int], Optional[int]]:
        downsampling_num_batches, downsampling_num_samples, is_training = self.get_status_downsampling(
            training_id, timeout=15
        )
        if is_training:
            # clean the downsampling queue (downsampling is ended)
            self.clean_downsampling_queue(training_id)
        # read the second queue only if the first one is empty
        if downsampling_num_batches is None:
            training_num_batches, training_num_samples, is_training = self.get_status_training(training_id, timeout=15)
        else:
            training_num_batches, training_num_samples = None, None
        return (
            is_training,
            downsampling_num_batches,
            downsampling_num_samples,
            training_num_batches,
            training_num_samples,
        )

    def _handle_was_training(
        self, training_id: int
    ) -> Tuple[Optional[bool], Optional[int], Optional[int], Optional[int], Optional[int]]:
        training_num_batches, training_num_samples, is_training = self.get_status_training(training_id, timeout=15)
        if not is_training:
            # clean the training queue (epoch is finished)
            self.clean_training_queue(training_id)
        # read the second queue only if the first one is empty
        if training_num_batches is None:
            downsampling_num_batches, downsampling_num_samples, is_training = self.get_status_downsampling(
                training_id, timeout=15
            )
        else:
            downsampling_num_batches, downsampling_num_samples = None, None
        return (
            is_training,
            downsampling_num_batches,
            downsampling_num_samples,
            training_num_batches,
            training_num_samples,
        )

    def store_final_model(
        self,
        request: StoreFinalModelRequest,
        context: grpc.ServicerContext,  # pylint: disable=unused-argument
    ) -> StoreFinalModelResponse:
        training_id = request.training_id
        logger.info(f"Received get final model request for training {training_id}.")

        if training_id not in self._training_dict:
            logger.error(f"Training with id {training_id} has not been registered.")
            return StoreFinalModelResponse(valid_state=False)

        if self._training_process_dict[training_id].process_handler.is_alive():
            logger.error(f"Training with id {training_id} is still running.")
            return StoreFinalModelResponse(valid_state=False)

        final_model_path = self._training_dict[training_id].final_checkpoint_path / "model_final.modyn"
        if final_model_path.exists():
            prefix_path = str(final_model_path.relative_to(self._modyn_base_dir))

            pipeline_id = self._training_dict[training_id].pipeline_id
            trigger_id = self._training_dict[training_id].trigger_id

            register_request = RegisterModelRequest(
                pipeline_id=pipeline_id,
                trigger_id=trigger_id,
                hostname=self._config["trainer_server"]["hostname"],
                port=int(self._config["trainer_server"]["ftp_port"]),
                model_path=prefix_path,
            )

            register_response: RegisterModelResponse = self.model_storage_stub.RegisterModel(register_request)

            if not register_response.success:
                logger.error(f"Could not store final model from training id {training_id}.")
                return StoreFinalModelResponse(valid_state=False)

            os.remove(final_model_path)

            logger.info(f"Deleted final model at {final_model_path}")

            return StoreFinalModelResponse(valid_state=True, model_id=register_response.model_id)

        logger.error(f"Could not find final checkpoint of training with ID {training_id}.")
        return StoreFinalModelResponse(valid_state=False)

    def get_latest_model(
        self,
        request: GetLatestModelRequest,
        context: grpc.ServicerContext,  # pylint: disable=unused-argument
    ) -> GetLatestModelResponse:
        training_id = request.training_id
        logger.info(f"Received get latest model request for training {training_id}.")

        if training_id not in self._training_dict:
            logger.error(f"Training with id {training_id} has not been registered")
            return GetLatestModelResponse(valid_state=False)

        process_handler = self._training_process_dict[training_id].process_handler
        if process_handler.is_alive():
            training_state = self.get_model_state(training_id)
            if training_state is not None:
                checkpoint_path = self._modyn_base_dir / "tmp-state" / f"{current_time_millis()}-{training_id}"
                TrainerServerGRPCServicer.persist_state_to_disk(training_state, checkpoint_path)
            else:
                checkpoint_path = None
        else:
            checkpoint_path, _, _ = self.get_latest_checkpoint(training_id)

        if checkpoint_path is not None:
            prefix_path = str(checkpoint_path.relative_to(self._modyn_base_dir))
            return GetLatestModelResponse(valid_state=True, model_path=prefix_path)
        return GetLatestModelResponse(valid_state=False)

    def get_status_training(
        self, training_id: int, timeout: float = 30
    ) -> tuple[Optional[int], Optional[int], Optional[bool]]:
        status_query_queue = self._training_process_dict[training_id].status_query_queue_training
        status_query_queue.put(TrainerMessages.STATUS_QUERY_MESSAGE)
        try:
            # blocks for timeout seconds
            response = self._training_process_dict[training_id].status_response_queue_training.get(timeout=timeout)
            return response["num_batches"], response["num_samples"], response["training_active"]
        except queue.Empty:
            return None, None, None

    def clean_training_queue(self, training_id: int) -> None:
        training_queue = self._training_process_dict[training_id].status_response_queue_training
        while not training_queue.empty():
            # blocks for 30 seconds
            _ = training_queue.get()

    def clean_downsampling_queue(self, training_id: int) -> None:
        downsampling_queue = self._training_process_dict[training_id].status_response_queue_downsampling
        while not downsampling_queue.empty():
            # blocks for 30 seconds
            _ = downsampling_queue.get()

    def get_status_downsampling(
        self, training_id: int, timeout: float
    ) -> tuple[Optional[int], Optional[int], Optional[bool]]:
        status_query_queue = self._training_process_dict[training_id].status_query_queue_downsampling
        status_query_queue.put(TrainerMessages.STATUS_QUERY_MESSAGE)
        try:
            # blocks for timeout seconds
            response = self._training_process_dict[training_id].status_response_queue_downsampling.get(timeout=timeout)
            return response["num_batches"], response["num_samples"], response["training_active"]
        except queue.Empty:
            return None, None, None

    def get_model_state(self, training_id: int) -> Optional[bytes]:
        status_query_queue = self._training_process_dict[training_id].status_query_queue_training
        status_query_queue.put(TrainerMessages.MODEL_STATE_QUERY_MESSAGE)
        try:
            # blocks for timeout seconds
            response = self._training_process_dict[training_id].status_response_queue_training.get(timeout=30)
            return response
        except queue.Empty:
            return None

    def check_for_training_exception(self, training_id: int) -> Optional[str]:
        exception_queue = self._training_process_dict[training_id].exception_queue

        # As qsize() is unreliable and not implemented on macOS,
        # we try to fetch an element within 100ms. If there is no
        # element within that timeframe returned, we return None.
        try:
            exception = exception_queue.get(timeout=0.1)
            return exception
        except queue.Empty:
            return None

    def get_latest_checkpoint(self, training_id: int) -> tuple[Optional[pathlib.Path], Optional[int], Optional[int]]:
        # this might be useful in case that the training has already finished,
        # either successfully or not, and allow to access the last state

        checkpoint_path = self._training_dict[training_id].checkpoint_path
        checkpoint_interval = self._training_dict[training_id].checkpoint_interval
        if not checkpoint_path.exists() or checkpoint_path == pathlib.Path("") or checkpoint_interval == 0:
            return None, None, None

        checkpoints = list(checkpoint_path.iterdir())
        checkpoints.sort(key=os.path.getmtime)

        # get latest valid checkpoint
        for checkpoint in checkpoints:
            try:
                state = torch.load(checkpoint)
                num_batches = state.pop("num_batches")
                num_samples = state.pop("num_samples")

                return checkpoint, num_batches, num_samples
            except Exception as exception:  # pylint: disable=broad-except
                # checkpoint corrupted
                logger.error(f"The checkpoint {checkpoint} is corrupted: {exception}")
        return None, None, None

    @staticmethod
    def persist_state_to_disk(state: bytes, path: pathlib.Path) -> None:
        with open(path, "wb") as file:
            file.write(state)<|MERGE_RESOLUTION|>--- conflicted
+++ resolved
@@ -177,10 +177,7 @@
         logger.info(f"Started training {training_id}")
         return StartTrainingResponse(training_started=True, training_id=training_id)
 
-<<<<<<< HEAD
-=======
     # pylint: disable-next=too-many-locals
->>>>>>> 113f65ed
     def get_training_status(
         self,
         request: TrainingStatusRequest,
