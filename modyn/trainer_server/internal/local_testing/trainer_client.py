--- conflicted
+++ resolved
@@ -38,12 +38,8 @@
         return response.available
 
     def register_training(self, training_id: int) -> bool:
-<<<<<<< HEAD
-
         bytes_parser = """import time\ndef bytes_parser_function(x):\n\treturn x"""
 
-=======
->>>>>>> 163f2a89
         transforms = [
             "transforms.ToTensor()",
             "transforms.Normalize((0.1307,), (0.3081,))",
