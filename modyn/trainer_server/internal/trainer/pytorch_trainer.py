--- conflicted
+++ resolved
@@ -694,11 +694,7 @@
         self.start_embedding_recording_if_needed()
 
         with torch.inference_mode(mode=(not self._downsampler.requires_grad)):
-<<<<<<< HEAD
             big_batch_output = self._model.model(data) if self._downsampler.forward_required else torch.Tensor()
-=======
-            big_batch_output = self._model.model(data)
->>>>>>> 606d1513
             embeddings = self.get_embeddings_if_recorded()
             self._downsampler.inform_samples(sample_ids, big_batch_output, target, embeddings)
 
@@ -837,11 +833,7 @@
             with torch.inference_mode(mode=(not self._downsampler.requires_grad)):
                 with torch.autocast(self._device_type, enabled=self._amp):
                     # compute the scores and accumulate them
-<<<<<<< HEAD
                     model_output = self._model.model(data) if self._downsampler.forward_required else torch.Tensor()
-=======
-                    model_output = self._model.model(data)
->>>>>>> 606d1513
                     embeddings = self.get_embeddings_if_recorded()
                     self._downsampler.inform_samples(sample_ids, model_output, target, embeddings)
 
