# pylint: disable=no-name-in-module
import glob
import io
import json
import logging
import multiprocessing as mp
import os
import pathlib
import queue
import shutil
import tempfile
import traceback
from enum import Enum
from typing import Any, Optional, Tuple, Union

import grpc
import numpy as np
import torch
<<<<<<< HEAD
from modyn.models.coreset_methods_support import CoresetMethodsSupport
=======
from modyn.common.benchmark.stopwatch import Stopwatch
>>>>>>> e813c23f
from modyn.selector.internal.grpc.generated.selector_pb2 import (
    AvailableLabelsResponse,
    GetAvailableLabelsRequest,
    GetSelectionStrategyRequest,
    SelectionStrategyResponse,
)
from modyn.selector.internal.grpc.generated.selector_pb2_grpc import SelectorStub
from modyn.trainer_server.internal.dataset.data_utils import (
    prepare_dataloaders,
    prepare_per_class_dataloader_from_online_dataset,
)
from modyn.trainer_server.internal.dataset.key_sources import LocalKeySource, SelectorKeySource
from modyn.trainer_server.internal.dataset.local_dataset_writer import LocalDatasetWriter
from modyn.trainer_server.internal.metadata_collector.metadata_collector import MetadataCollector
<<<<<<< HEAD
from modyn.trainer_server.internal.time_logger import TimeLogger, Event
from modyn.trainer_server.internal.trainer.metadata_pytorch_callbacks.loss_callback import LossCallback
=======
>>>>>>> e813c23f
from modyn.trainer_server.internal.trainer.remote_downsamplers.abstract_per_label_remote_downsample_strategy import (
    AbstractPerLabelRemoteDownsamplingStrategy,
)
from modyn.trainer_server.internal.trainer.remote_downsamplers.abstract_remote_downsampling_strategy import (
    AbstractRemoteDownsamplingStrategy,
    get_tensors_subset,
)
from modyn.trainer_server.internal.utils.metric_type import MetricType
from modyn.trainer_server.internal.utils.trainer_messages import TrainerMessages
from modyn.trainer_server.internal.utils.training_info import TrainingInfo
from modyn.utils import (
    LABEL_TRANSFORMER_FUNC_NAME,
    DownsamplingMode,
    deserialize_function,
    dynamic_module_import,
    grpc_connection_established,
    package_available_and_can_be_imported,
    seed_everything,
)
from modyn.utils.utils import instantiate_class

AvailableQueues = Enum("AvailableQueues", ["TRAINING", "DOWNSAMPLING"])
TIMING_LOGGER = TimeLogger()

class PytorchTrainer:
    # pylint: disable=too-many-instance-attributes, too-many-locals, too-many-branches, too-many-statements

    def __init__(
        self,
        training_info: TrainingInfo,
        device: str,
        status_query_queue_training: mp.Queue,
        status_response_queue_training: mp.Queue,
        status_query_queue_downsampling: mp.Queue,
        status_response_queue_downsampling: mp.Queue,
        logger: logging.Logger,
    ) -> None:
        self.logger = logger
        self.pipeline_id = training_info.pipeline_id
        self.training_id = training_info.training_id
        self.trigger_id = training_info.trigger_id
        TIMING_LOGGER.set_trigger(self.trigger_id)

        self.selector_stub = self.connect_to_selector(training_info.selector_address)

        if training_info.seed is not None:
            self.seed_trainer_server(training_info.seed)
            self._info("Everything seeded")

        self._info("Initializing Pytorch Trainer")

        # setup model and optimizer
        self._model = training_info.model_handler(training_info.model_configuration_dict, device, training_info.amp)
        self._setup_optimizers(training_info)
        self._info("Model and optimizer created.")

        self._setup_lr_scheduler(training_info)
        self._info("LR scheduler created.")

        self._scaler = torch.cuda.amp.GradScaler(enabled=training_info.amp, **training_info.grad_scaler_configuration)
        self._info("Grad scaler created.")

        if training_info.use_pretrained_model:
            self._info("Loading model state from pretrained model.")
            self.load_state_if_given(training_info.pretrained_model_path, training_info.load_optimizer_state)

        criterion_func = getattr(torch.nn, training_info.torch_criterion)
        self._criterion = criterion_func(**training_info.criterion_dict)

        self._batch_size = training_info.batch_size
        self._num_dataloaders = training_info.num_dataloaders

        self._label_tranformer_function = deserialize_function(
            training_info.label_transformer, LABEL_TRANSFORMER_FUNC_NAME
        )

        self._device = device
        self._device_type = "cuda" if "cuda" in self._device else "cpu"
        self._amp = training_info.amp
        self._checkpoint_path = training_info.checkpoint_path
        self._checkpoint_interval = training_info.checkpoint_interval
        self._final_checkpoint_path = training_info.final_checkpoint_path
        self.epochs_per_trigger = training_info.epochs_per_trigger
        self._log_file_path = training_info.log_file_path
        self._dataset_log_path = pathlib.Path(tempfile.mkdtemp(prefix=f"pl{self.pipeline_id}"))

        if not self._checkpoint_path.is_dir():
            self._checkpoint_path.mkdir()

        self._final_checkpoint_path.mkdir()  # exist_ok == False, this directory should not exist before

        if self._log_file_path is not None:
            assert isinstance(self._log_file_path, pathlib.Path)
            self._log_file_path.unlink(missing_ok=True)
        else:
            logger.warn("Log file path is None.")

        self._log: dict[str, Any] = {}

        self._status_query_queue_training = status_query_queue_training
        self._status_response_queue_training = status_response_queue_training

        self._status_query_queue_downsampling = status_query_queue_downsampling
        self._status_response_queue_downsampling = status_response_queue_downsampling

        self._num_samples = 0

        self._metadata_collector = MetadataCollector(self.pipeline_id, self.trigger_id)

        self.selector_stub = self.connect_to_selector(training_info.selector_address)
        self.selector_address = training_info.selector_address

        downsampling_enabled, strategy_name, downsampler_config = self.get_selection_strategy()
        if downsampling_enabled:
            self._setup_downsampling(criterion_func, downsampler_config, strategy_name, training_info)
        else:
            self._downsampling_mode = DownsamplingMode.DISABLED

        # setup dataloaders
        self._info("Setting up data loaders.")
        self._train_dataloader, self._val_dataloader = prepare_dataloaders(
            training_info.pipeline_id,
            training_info.trigger_id,
            training_info.dataset_id,
            training_info.num_dataloaders,
            training_info.batch_size,
            training_info.bytes_parser,
            training_info.transform_list,
            training_info.storage_address,
            training_info.selector_address,
            training_info.training_id,
            training_info.tokenizer,
            self._dataset_log_path,
        )

        # Create callbacks
        # TODO(#140): should be defined by the pipeline and passed with training request
        self._callbacks: dict[MetricType, Any] = {
            # MetricType.LOSS: LossCallback(self._metadata_collector, criterion_func, training_info.criterion_dict)
        }

    def _persist_pipeline_log(self) -> None:
        if "PYTEST_CURRENT_TEST" in os.environ:
            json.dumps(self._log)  # Enforce serialization to catch issues
            return  # But don't actually store in tests

        if self._log_file_path is not None:
            with open(self._log_file_path, "w", encoding="utf-8") as logfile:
                json.dump(self._log, logfile)
        else:
            self.logger.error("Log file path is None, cannot persist.")

    def _setup_downsampling(
        self,
        criterion_func: torch.nn.modules.loss,
        downsampler_config: dict,
        strategy_name: str,
        training_info: TrainingInfo,
    ) -> None:
        self._criterion_nored = criterion_func(**training_info.criterion_dict, reduction="none")
        self._downsampler = self.instantiate_downsampler(strategy_name, downsampler_config, self._criterion_nored)
        assert "sample_then_batch" in downsampler_config
        if downsampler_config["sample_then_batch"]:
            self._downsampling_mode = DownsamplingMode.SAMPLE_THEN_BATCH
            assert "downsampling_period" in downsampler_config
            self._downsampling_period = downsampler_config["downsampling_period"]
            self.offline_dataset_path = training_info.offline_dataset_path
        else:
            self._downsampling_mode = DownsamplingMode.BATCH_THEN_SAMPLE

    def _setup_optimizers(self, training_info: TrainingInfo) -> None:
        self._optimizers = {}
        for name, optimizer_config in training_info.torch_optimizers_configuration.items():
            if optimizer_config["source"] == "PyTorch":
                optimizer_func = getattr(torch.optim, optimizer_config["algorithm"])
            elif optimizer_config["source"] == "APEX":
                if package_available_and_can_be_imported("apex"):
                    import apex  # pylint: disable=import-outside-toplevel, import-error

                    optimizer_func = getattr(apex.optimizers, optimizer_config["algorithm"])
                else:
                    raise ValueError("Apex Optimizer defined, but apex is not available in the system")
            else:
                raise ValueError(
                    f"Unsupported optimizer from {optimizer_config['source']}. PyTorch and APEX are supported"
                )
            optimizer_config_list = []
            for param_group in optimizer_config["param_groups"]:
                module = param_group["module"]
                param_group["config"]["params"] = eval(  # pylint: disable=eval-used
                    f"self._model.{module}.parameters()"
                )
                optimizer_config_list.append(param_group["config"])
            self._optimizers[name] = optimizer_func(optimizer_config_list)

    def _setup_lr_scheduler(self, training_info: TrainingInfo) -> None:
        self._lr_scheduler = None
        if training_info.lr_scheduler:
            if training_info.lr_scheduler["source"] == "Custom":
                lr_scheduler_module = dynamic_module_import("modyn.trainer_server.custom_lr_schedulers")
                custom_lr_scheduler = getattr(lr_scheduler_module, training_info.lr_scheduler["name"])
                optimizers = [self._optimizers[opt] for opt in training_info.lr_scheduler["optimizers"]]
                self._lr_scheduler = custom_lr_scheduler(optimizers, training_info.lr_scheduler["config"])
            elif training_info.lr_scheduler["source"] == "PyTorch":
                torch_lr_scheduler = getattr(torch.optim.lr_scheduler, training_info.lr_scheduler["name"])
                if len(training_info.lr_scheduler["optimizers"]) > 1:
                    self._warning("Provided a LR scheduler from PyTorch, but multiple optimizers")
                self._lr_scheduler = torch_lr_scheduler(
                    self._optimizers[training_info.lr_scheduler["optimizers"][0]],
                    **training_info.lr_scheduler["config"],
                )
            else:
                raise ValueError(
                    f"Unsupported LR scheduler of source {training_info.lr_scheduler['source']}."
                    "PyTorch and Custom are supported"
                )

    def _info(self, msg: str) -> None:
        self.logger.info(f"[Training {self.training_id}][PL {self.pipeline_id}] {msg}")

    def _warning(self, msg: str) -> None:
        self.logger.warning(f"[Training {self.training_id}][PL {self.pipeline_id}] {msg}")

    def _error(self, msg: str) -> None:
        self.logger.error(f"[Training {self.training_id}][PL {self.pipeline_id}] {msg}")

    def save_state(self, destination: Union[pathlib.Path, io.BytesIO], iteration: Optional[int] = None) -> None:
        dict_to_save = {}
        dict_to_save["model"] = self._model.model.state_dict()
        for optimizer_name, optimizer in self._optimizers.items():
            dict_to_save[f"optimizer-{optimizer_name}"] = optimizer.state_dict()

        if iteration is not None:
            dict_to_save["iteration"] = iteration

        torch.save(dict_to_save, destination)

    def load_state_if_given(self, path: pathlib.Path, load_optimizer_state: bool = False) -> None:
        assert path.exists(), "Cannot load state from non-existing file"
        self._info(f"Loading model state from {path}")
        with open(path, "rb") as state_file:
            checkpoint = torch.load(io.BytesIO(state_file.read()))

        assert "model" in checkpoint
        self._model.model.load_state_dict(checkpoint["model"])
        if load_optimizer_state:
            for optimizer_name, optimizer in self._optimizers.items():
                if f"optimizer-{optimizer_name}" in checkpoint:
                    optimizer.load_state_dict(checkpoint[f"optimizer-{optimizer_name}"])

        os.remove(path)

    def send_model_state_to_server(self) -> None:
        buffer = io.BytesIO()
        self.save_state(buffer)
        buffer.seek(0)
        bytes_state = buffer.read()
        self._status_response_queue_training.put(bytes_state)

    def send_status_to_server_training(self, batch_number: int) -> None:
        self._status_response_queue_training.put({"num_batches": batch_number, "num_samples": self._num_samples})

    def get_selection_strategy(self) -> tuple[bool, str, dict]:
        req = GetSelectionStrategyRequest(pipeline_id=self.pipeline_id)

        response: SelectionStrategyResponse = self.selector_stub.get_selection_strategy(req)
        downsampler_config = json.loads(response.downsampler_config.value)

        return response.downsampling_enabled, response.strategy_name, downsampler_config

    def seed_trainer_server(self, seed: int) -> None:
        if not (0 <= seed <= 100 and isinstance(seed, int)):
            raise ValueError("The seed must be an integer in the range [0,100]")
        # seed the trainer server
        seed_everything(seed)

    def connect_to_selector(self, selector_address: str) -> SelectorStub:
        selector_channel = grpc.insecure_channel(selector_address)
        assert selector_channel is not None
        if not grpc_connection_established(selector_channel):
            raise ConnectionError(f"Could not establish gRPC connection to selector at address {selector_address}.")
        return SelectorStub(selector_channel)

    def instantiate_downsampler(
        self, strategy_name: str, downsampler_config: dict, per_sample_loss: torch.nn.modules.loss
    ) -> AbstractRemoteDownsamplingStrategy:
        return instantiate_class(
            "modyn.trainer_server.internal.trainer.remote_downsamplers",
            strategy_name,
            self.pipeline_id,
            self.trigger_id,
            self._batch_size,
            downsampler_config,
            per_sample_loss,
        )

    def sample_then_batch_this_epoch(self, epoch: int) -> bool:
        if self._downsampling_mode != DownsamplingMode.SAMPLE_THEN_BATCH:
            return False

        # self._downsampling_period = 0 : downsample one time per trigger
        if self._downsampling_period == 0:
            return epoch == 0
        # otherwise dowsample every self._downsampling_period epochs
        return epoch % self._downsampling_period == 0

    def train(self) -> None:  # pylint: disable=too-many-locals, too-many-branches
        self._info(f"Process {os.getpid()} starts training")
        total_stopw = Stopwatch()
        stopw = Stopwatch()
        total_stopw.start("TotalTrain")

        TIMING_LOGGER.log(Event.START_TRAINING)

        self._model.model.train()

        stopw.start("OnBeginCallbacks")
        for _, callback in self._callbacks.items():
            callback.on_train_begin(self._model.model, self._optimizers)
        self._log["on_begin_callbacks_time"] = stopw.stop()

        self._info("Handled OnBegin Callbacks.")
        self._log["epochs"] = []

        batch_number = -1
        for epoch in range(self.epochs_per_trigger):
<<<<<<< HEAD
            TIMING_LOGGER.log(Event.START_EPOCH, str(epoch))
=======
            stopw = Stopwatch()  # Reset timings per epoch
            self._log["epochs"].append({})
            batch_timings = []

>>>>>>> e813c23f
            if self.sample_then_batch_this_epoch(epoch):
                TIMING_LOGGER.log(Event.STB_START)
                self.update_queue(AvailableQueues.TRAINING, batch_number, self._num_samples, training_active=False)
                stopw.start("DownsampleSTB")
                self.downsample_trigger_training_set()
<<<<<<< HEAD
                TIMING_LOGGER.log(Event.STB_END)
=======
                stopw.stop()
>>>>>>> e813c23f

            stopw.start("IndivFetchBatch", overwrite=True)
            stopw.start("FetchBatch", resume=True)
            for batch_number, batch in enumerate(self._train_dataloader):
<<<<<<< HEAD
                TIMING_LOGGER.log(Event.START_BATCH, str(batch_number))
=======
                stopw.stop("FetchBatch")
                batch_timings.append(stopw.stop("IndivFetchBatch"))
>>>>>>> e813c23f
                retrieve_weights_from_dataloader, weighted_optimization = self.weights_handling(len(batch))

                stopw.start("OnBatchBeginCallbacks", resume=True)
                for _, callback in self._callbacks.items():
                    callback.on_batch_begin(self._model.model, self._optimizers, batch, batch_number)
                stopw.stop()

                self.update_queue(AvailableQueues.TRAINING, batch_number, self._num_samples, training_active=True)

                stopw.start("PreprocessBatch", resume=True)
                sample_ids, target, data = self.preprocess_batch(batch)
                stopw.stop()

                if retrieve_weights_from_dataloader:
                    # model output is a torch.FloatTensor but weights is a torch.DoubleTensor.
                    # We need to cast to do the dot product
                    weights = batch[3].float().to(self._device)

                for _, optimizer in self._optimizers.items():
                    optimizer.zero_grad()

                # TODO(#163): where to perform lr_scheduler.step? make it configurable
                if self._lr_scheduler is not None:
                    self._lr_scheduler.step()

                pre_downsampling_size = target.shape[0]
                TIMING_LOGGER.log(Event.PREPROCESS_END)

                with torch.autocast(self._device_type, enabled=self._amp):
                    if self._downsampling_mode == DownsamplingMode.BATCH_THEN_SAMPLE:
<<<<<<< HEAD
                        TIMING_LOGGER.log(Event.BTS_START)
                        data, sample_ids, target, weights = self.downsample_batch(data, sample_ids, target)
                        TIMING_LOGGER.log(Event.BTS_END)
=======
                        stopw.start("DownsampleBTS", resume=True)
                        data, sample_ids, target, weights = self.downsample_batch(data, sample_ids, target)
                        stopw.stop()
>>>>>>> e813c23f

                    stopw.start("Forward", resume=True)
                    output = self._model.model(data)
<<<<<<< HEAD
                    TIMING_LOGGER.log(Event.FORWARD_END)
=======
                    stopw.stop("Forward")
>>>>>>> e813c23f

                    stopw.start("Loss", resume=True)
                    if weighted_optimization:
                        # weighted gradient descent
                        assert weights is not None
                        loss = torch.dot(self._criterion_nored(output, target), weights / weights.sum())
                    else:
                        loss = self._criterion(output, target)
                stopw.stop("Loss")

<<<<<<< HEAD
                self._scaler.scale(loss).backward()
                TIMING_LOGGER.log(Event.BACKWARD_END)

=======
                stopw.start("OnBatchBeforeUpdate", resume=True)
>>>>>>> e813c23f
                for _, callback in self._callbacks.items():
                    callback.on_batch_before_update(
                        self._model.model, self._optimizers, batch_number, sample_ids, data, target, output, loss
                    )
                stopw.stop()

                stopw.start("Backward", resume=True)
                self._scaler.scale(loss).backward()
                stopw.stop("Backward")

                stopw.start("OptimizerStep", resume=True)
                for _, optimizer in self._optimizers.items():
                    self._scaler.step(optimizer)

                self._scaler.update()
<<<<<<< HEAD
                TIMING_LOGGER.log(Event.STEP_END)
=======
                stopw.stop("OptimizerStep")
>>>>>>> e813c23f

                if self._checkpoint_interval > 0 and batch_number % self._checkpoint_interval == 0:
                    stopw.start("Checkpoint", resume=True)
                    checkpoint_file_name = self._checkpoint_path / f"model_{batch_number}.modyn"
                    self.save_state(checkpoint_file_name, batch_number)
                    stopw.stop("Checkpoint")

                self._num_samples += pre_downsampling_size

                stopw.start("OnBatchEnd", resume=True)
                for _, callback in self._callbacks.items():
                    callback.on_batch_end(
                        self._model.model, self._optimizers, batch_number, sample_ids, data, target, output, loss
                    )
<<<<<<< HEAD
                TIMING_LOGGER.log(Event.END_BATCH, str(batch_number))
            TIMING_LOGGER.log(Event.END_EPOCH, str(epoch))
=======
                stopw.stop()
                stopw.start("FetchBatch", resume=True)
                stopw.start("IndivFetchBatch", overwrite=True)

            if len(batch_timings) <= 100000:
                self._log["epochs"][epoch]["BatchTimings"] = batch_timings

            # mypy cannot handle np.min and np.max
            batch_timings = np.array(batch_timings)
            self._log["epochs"][epoch]["MinFetchBatch"] = np.min(batch_timings).item()  # type: ignore
            self._log["epochs"][epoch]["MaxFetchBatch"] = np.max(batch_timings).item()  # type: ignore
            self._log["epochs"][epoch]["AvgFetchBatch"] = np.mean(batch_timings).item()
            self._log["epochs"][epoch]["MedianFetchBatch"] = np.median(batch_timings).item()
            self._log["epochs"][epoch]["StdFetchBatch"] = np.std(batch_timings).item()
            del batch_timings

            self._log["epochs"][epoch]["TotalFetchBatch"] = stopw.measurements.get("FetchBatch", 0)
            self._log["epochs"][epoch]["OnBatchBeginCallbacks"] = stopw.measurements.get("OnBatchBeginCallbacks", 0)
            self._log["epochs"][epoch]["PreprocessBatch"] = stopw.measurements.get("PreprocessBatch", 0)
            self._log["epochs"][epoch]["DownsampleBTS"] = stopw.measurements.get("DownsampleBTS", 0)
            self._log["epochs"][epoch]["DownsampleSTB"] = stopw.measurements.get("DownsampleSTB", 0)
            self._log["epochs"][epoch]["Forward"] = stopw.measurements.get("Forward", 0)
            self._log["epochs"][epoch]["Loss"] = stopw.measurements.get("Loss", 0)
            self._log["epochs"][epoch]["OnBatchBeforeUpdate"] = stopw.measurements.get("OnBatchBeforeUpdate", 0)
            self._log["epochs"][epoch]["Backward"] = stopw.measurements.get("Backward", 0)
            self._log["epochs"][epoch]["OptimizerStep"] = stopw.measurements.get("OptimizerStep", 0)
            self._log["epochs"][epoch]["Checkpoint"] = stopw.measurements.get("Checkpoint", 0)
            self._log["epochs"][epoch]["OnBatchEnd"] = stopw.measurements.get("OnBatchEnd", 0)

            self._persist_pipeline_log()

        total_stopw.stop("TotalTrain")
>>>>>>> e813c23f

        self._info(f"Finished training: {self._num_samples} samples, {batch_number + 1} batches.")
        self._log["num_samples"] = self._num_samples
        self._log["num_batches"] = batch_number + 1
        self._log["total_train"] = total_stopw.measurements.get("TotalTrain", 0)

        self._load_dataset_log()
        self._persist_pipeline_log()

        for _, callback in self._callbacks.items():
            callback.on_train_end(self._model.model, self._optimizers, self._num_samples, batch_number)

        for metric in self._callbacks:
            self._metadata_collector.send_metadata(metric)
        self._metadata_collector.cleanup()

        # save final model
        final_checkpoint_file_name = self._final_checkpoint_path / "model_final.modyn"
        self.save_state(final_checkpoint_file_name)

        # clean temporary directories in dataloader
        self.end_of_trigger_cleaning()

        self._info("Training complete!")
<<<<<<< HEAD
        TIMING_LOGGER.log(Event.END_TRIGGER, str(self._num_samples))
=======
        self._persist_pipeline_log()

    def _load_dataset_log(self) -> None:
        worker_log = {}
        for filename in glob.glob(str(self._dataset_log_path / "*.log")):
            filepath = pathlib.Path(filename)
            key = filepath.stem

            with open(self._dataset_log_path / filename, "r", encoding="utf-8") as logfile:
                worker_log[key] = json.load(logfile)

        self._log["dataset_worker_log"] = worker_log

        try:
            if self._dataset_log_path.exists():
                shutil.rmtree(self._dataset_log_path)
        except OSError as exp:
            self._error("Error while deleting OnlineDataset logging directory.")
            self._error(str(exp))
>>>>>>> e813c23f

    def weights_handling(self, batch_len: int) -> Tuple[bool, bool]:
        # whether the dataloader returned the weights.
        retrieve_weights_from_dataloader = batch_len == 4  # key, sample, label, weight

        # we want to use weighted optimization if we get weights from the dataloader or if we compute them in the
        # training loop (BATCH_THEN_SAMPLE downsampling mode)
        weighted_optimization = (
            retrieve_weights_from_dataloader or self._downsampling_mode == DownsamplingMode.BATCH_THEN_SAMPLE
        )

        return retrieve_weights_from_dataloader, weighted_optimization

    def update_queue(
        self, queue_name: AvailableQueues, batch_number: int, number_of_samples: int, training_active: bool
    ) -> None:
        if queue_name == AvailableQueues.TRAINING:
            queue_in = self._status_query_queue_training
            queue_out = self._status_response_queue_training
        elif queue_name == AvailableQueues.DOWNSAMPLING:
            queue_in = self._status_query_queue_downsampling
            queue_out = self._status_response_queue_downsampling
        else:
            raise AssertionError(f"Queue {queue_name} does not exist.")

        # As empty() is unreliable
        # we try to fetch an element within 10ms. If there is no
        # element within that timeframe returned, we continue.
        try:
            req = queue_in.get(timeout=0.01)
            if req == TrainerMessages.STATUS_QUERY_MESSAGE:
                queue_out.put(
                    {"num_batches": batch_number, "num_samples": number_of_samples, "training_active": training_active}
                )
            elif req == TrainerMessages.MODEL_STATE_QUERY_MESSAGE:
                self.send_model_state_to_server()
            else:
                raise ValueError("Unknown message in the status query queue")
        except queue.Empty:
            pass

    def preprocess_batch(self, batch: tuple) -> tuple[list, torch.Tensor, Union[torch.Tensor, dict]]:
        sample_ids = batch[0]
        if isinstance(sample_ids, torch.Tensor):
            sample_ids = sample_ids.tolist()
        elif isinstance(sample_ids, tuple):
            sample_ids = list(sample_ids)

        assert isinstance(sample_ids, list), "Cannot parse result from DataLoader"

        if self._label_tranformer_function is None:
            target = batch[2].to(self._device)
        else:
            target = self._label_tranformer_function(batch[2]).to(self._device)

        data: Union[torch.Tensor, dict]
        if isinstance(batch[1], torch.Tensor):
            data = batch[1].to(self._device)
        elif isinstance(batch[1], dict):
            data: dict[str, torch.Tensor] = {}  # type: ignore[no-redef]
            for name, tensor in batch[1].items():
                data[name] = tensor.to(self._device)
        else:
            raise ValueError(
                "The format of the data provided is not supported in modyn. "
                "Please use either torch tensors or dict[str, torch.Tensor]"
            )

        return sample_ids, target, data

    def downsample_batch(
        self, data: torch.Tensor, sample_ids: list, target: torch.Tensor
    ) -> Tuple[torch.Tensor, list, torch.Tensor, torch.Tensor]:
        """
        Function to score every datapoint in the current BATCH and sample a fraction of it
        Used for downsampling strategies in BATCH_THEN_SAMPLE mode

        Receives the samples, the sample ids and the targets. Returns the selected subset of these
        tensors and the weights for each sample.
        """

        assert self._downsampler is not None
        assert self._downsampling_mode == DownsamplingMode.BATCH_THEN_SAMPLE

        self._downsampler.init_downsampler()

        if self._downsampler.requires_coreset_methods_support:
            # enable the embedding recorder to keep track of last layer embedding. The embeddings are stored
            # in self._model.model.embedding_recorder.embedding
            assert isinstance(self._model.model, CoresetMethodsSupport)
            self._model.model.embedding_recorder.start_recording()

        big_batch_output = self._model.model(data)
        TIMING_LOGGER.log(Event.BTS_COMPUTED_FORWARD)

        # supply the embeddings if required by the downsampler
        if self._downsampler.requires_coreset_methods_support:
            embeddings = self._model.model.embedding_recorder.embedding
            self._model.model.embedding_recorder.end_recording()
        else:
            embeddings = None

        self._downsampler.inform_samples(sample_ids, big_batch_output, target, embeddings)
        TIMING_LOGGER.log(Event.BTS_INFORMED_SAMPLES, str(len(sample_ids)))
        # TODO(#218) Persist information on the sample IDs/weights when downsampling is performed
        selected_indexes, weights = self._downsampler.select_points()
        TIMING_LOGGER.log(Event.BTS_SELECTED_SAMPLES, str(len(selected_indexes)))
        selected_data, selected_target = get_tensors_subset(selected_indexes, data, target, sample_ids)
        sample_ids, data, target = selected_indexes, selected_data, selected_target
        # TODO(#219) Investigate if we can avoid 2 forward passes
        return data, sample_ids, target, weights.to(self._device)

    def downsample_trigger_training_set(self) -> None:
        """
        Function to score every datapoint in the current PRESAMPLED DATASET and sample a fraction of it
        Used for downsampling strategies in SAMPLE_THEN_BATCH mode

        """
        assert self._downsampler is not None
        assert self._downsampling_mode == DownsamplingMode.SAMPLE_THEN_BATCH

        self._info("Started downsampling of the presampled dataset!")

        # set the model to eval to avoid errors like Expected more than 1 value per channel when training, got ...
        self._model.model.eval()
        # keys must be taken from the selector.
        # This operation is needed only when we sample several times (otherwise the source is already the selector)
        selector_key_source = SelectorKeySource(
            pipeline_id=self.pipeline_id, trigger_id=self.trigger_id, selector_address=self.selector_address
        )
        self._train_dataloader.dataset.change_key_source(selector_key_source)
        self._downsampler.init_downsampler()

        if self._downsampler.requires_coreset_methods_support:
            # enable the embedding recorder to keep track of last layer embedding. The embeddings are stored
            # in self._model.model.embedding_recorder.embedding
            assert isinstance(self._model.model, CoresetMethodsSupport)
            self._model.model.embedding_recorder.start_recording()

        if self._downsampler.requires_data_label_by_label:
            assert isinstance(self._downsampler, AbstractPerLabelRemoteDownsamplingStrategy)
            available_labels = self._get_available_labels_from_selector()

            number_of_samples = 0
            batch_number = 0
            first_label = True
            for label in available_labels:
                if first_label:
                    per_class_dataloader = prepare_per_class_dataloader_from_online_dataset(
                        self._train_dataloader.dataset, self._batch_size, self._num_dataloaders, label
                    )
                    first_label = False
                else:
                    assert per_class_dataloader is not None
                    per_class_dataloader.dataset.filtered_label = label

                batch_number, number_of_samples = self._iterate_dataloader_and_compute_scores(
                    per_class_dataloader,
                    previous_batch_number=batch_number,
                    previous_number_of_samples=number_of_samples,
                )
                self._downsampler.inform_end_of_current_label()
                TIMING_LOGGER.log(Event.STB_LABEL_COMPLETED, f"Label: {label}")
        else:
            batch_number, number_of_samples = self._iterate_dataloader_and_compute_scores(self._train_dataloader)
        TIMING_LOGGER.log(Event.STB_ALL_SAMPLES_INFORMED)

        selected_ids, weights = self._downsampler.select_points()
        TIMING_LOGGER.log(Event.STB_POINTS_SELECTED, str(len(selected_ids)))

        self._info("Downsampling complete! Storing selected points...")

        if self._downsampler.requires_coreset_methods_support:
            # turn off the embedding recording (not needed for regular training)
            assert isinstance(self._model.model, CoresetMethodsSupport)
            self._model.model.embedding_recorder.end_recording()

        # to store all the selected (sample, weight).
        # TODO(#283) investigate which size performs the best
        file_size = self._num_dataloaders * self._batch_size * 4
        local_dataset = LocalDatasetWriter(
            self.pipeline_id, self.trigger_id, self._num_dataloaders, file_size, self.offline_dataset_path
        )

        # store the selected samples (id and weight)
        local_dataset.inform_samples(sample_ids=selected_ids, sample_weights=weights)

        # samples are automatically stored when the desired file size is reached. Since the last file might be smaller
        # we need to manually trigger the store
        local_dataset.finalize()
        TIMING_LOGGER.log(Event.STB_POINTS_STORED)

        self._info("Points stored! Key source set to local")

        # instead of getting keys from the selector, now are taken from the local storage
        new_key_source = LocalKeySource(
            pipeline_id=self.pipeline_id, trigger_id=self.trigger_id, offline_dataset_path=self.offline_dataset_path
        )
        self._train_dataloader.dataset.change_key_source(new_key_source)

        self.update_queue(AvailableQueues.DOWNSAMPLING, batch_number, number_of_samples, training_active=True)
        # set the model to train
        self._model.model.train()

    def _iterate_dataloader_and_compute_scores(
        self,
        dataloader: torch.utils.data.DataLoader,
        previous_batch_number: int = 0,
        previous_number_of_samples: int = 0,
    ) -> Tuple[int, int]:
        """
        Function to iterate a dataloader, compute the forward pass and send the forward output to the downsampler.
        Args:
            dataloader: torch.dataloader to get the data
            previous_batch_number: number of batches processed before calling this function. Useful when this function
            is called several times to keep track of previous invocations (ex label by label dataloader). We need to
            have a total to correctly update the queue and show the progress in the supervisor counter.
            previous_number_of_samples: number of samples processed before calling this function. See above for the use.

        Returns:
            Updated number of batches and samples
        """
        number_of_samples = previous_number_of_samples
        batch_number = previous_batch_number
        for batch_number, batch in enumerate(dataloader):

            TIMING_LOGGER.log(Event.STB_BATCH_START, str(batch_number))
            self.update_queue(AvailableQueues.DOWNSAMPLING, batch_number, number_of_samples, training_active=False)

            sample_ids, target, data = self.preprocess_batch(batch)
            number_of_samples += len(sample_ids)
            TIMING_LOGGER.log(Event.STB_PREPROCESS_END)

            with torch.autocast(self._device_type, enabled=self._amp):
                # compute the scores and accumulate them
                model_output = self._model.model(data)
                TIMING_LOGGER.log(Event.STB_FORWARD_END)
                # supply the embeddings if required by the downsampler
                if self._downsampler.requires_coreset_methods_support:
                    assert isinstance(self._model.model, CoresetMethodsSupport)
                    assert self._model.model.embedding_recorder.record_embedding
                    embeddings = self._model.model.embedding_recorder.embedding
                else:
                    embeddings = None
                self._downsampler.inform_samples(sample_ids, model_output, target, embeddings)
                TIMING_LOGGER.log(Event.STB_INFORM_SAMPLES_END, f"{len(sample_ids)}")

        return batch_number, number_of_samples

    def end_of_trigger_cleaning(self) -> None:
        # self._train_dataloader.dataset.end_of_trigger_cleaning()
        pass

    def _get_available_labels_from_selector(self) -> list[int]:
        req = GetAvailableLabelsRequest(pipeline_id=self.pipeline_id)

        response: AvailableLabelsResponse = self.selector_stub.get_available_labels(req)

        return response.available_labels


def train(
    training_info: TrainingInfo,
    device: str,
    log_path: pathlib.Path,
    exception_queue: mp.Queue,
    status_query_queue_training: mp.Queue,
    status_response_queue_training: mp.Queue,
    status_query_queue_downsampling: mp.Queue,
    status_response_queue_downsampling: mp.Queue,
) -> None:
    logging.basicConfig(
        level=logging.DEBUG,
        format="[%(asctime)s]  [%(filename)15s:%(lineno)4d] %(levelname)-8s %(message)s",
        datefmt="%Y-%m-%d:%H:%M:%S",
    )
    file_handler = logging.FileHandler(log_path)
    logger = logging.getLogger(__name__)
    logger.addHandler(file_handler)

    try:
        trainer = PytorchTrainer(
            training_info,
            device,
            status_query_queue_training,
            status_response_queue_training,
            status_query_queue_downsampling,
            status_response_queue_downsampling,
            logger,
        )
        trainer.train()
    except Exception:  # pylint: disable=broad-except
        exception_msg = traceback.format_exc()
        logger.error(exception_msg)
        exception_queue.put(exception_msg)<|MERGE_RESOLUTION|>--- conflicted
+++ resolved
@@ -16,11 +16,8 @@
 import grpc
 import numpy as np
 import torch
-<<<<<<< HEAD
-from modyn.models.coreset_methods_support import CoresetMethodsSupport
-=======
 from modyn.common.benchmark.stopwatch import Stopwatch
->>>>>>> e813c23f
+from modyn.models.coreset_methods_support import CoresetSupportingModule
 from modyn.selector.internal.grpc.generated.selector_pb2 import (
     AvailableLabelsResponse,
     GetAvailableLabelsRequest,
@@ -35,11 +32,6 @@
 from modyn.trainer_server.internal.dataset.key_sources import LocalKeySource, SelectorKeySource
 from modyn.trainer_server.internal.dataset.local_dataset_writer import LocalDatasetWriter
 from modyn.trainer_server.internal.metadata_collector.metadata_collector import MetadataCollector
-<<<<<<< HEAD
-from modyn.trainer_server.internal.time_logger import TimeLogger, Event
-from modyn.trainer_server.internal.trainer.metadata_pytorch_callbacks.loss_callback import LossCallback
-=======
->>>>>>> e813c23f
 from modyn.trainer_server.internal.trainer.remote_downsamplers.abstract_per_label_remote_downsample_strategy import (
     AbstractPerLabelRemoteDownsamplingStrategy,
 )
@@ -62,7 +54,6 @@
 from modyn.utils.utils import instantiate_class
 
 AvailableQueues = Enum("AvailableQueues", ["TRAINING", "DOWNSAMPLING"])
-TIMING_LOGGER = TimeLogger()
 
 class PytorchTrainer:
     # pylint: disable=too-many-instance-attributes, too-many-locals, too-many-branches, too-many-statements
@@ -81,7 +72,6 @@
         self.pipeline_id = training_info.pipeline_id
         self.training_id = training_info.training_id
         self.trigger_id = training_info.trigger_id
-        TIMING_LOGGER.set_trigger(self.trigger_id)
 
         self.selector_stub = self.connect_to_selector(training_info.selector_address)
 
@@ -352,8 +342,6 @@
         stopw = Stopwatch()
         total_stopw.start("TotalTrain")
 
-        TIMING_LOGGER.log(Event.START_TRAINING)
-
         self._model.model.train()
 
         stopw.start("OnBeginCallbacks")
@@ -366,34 +354,21 @@
 
         batch_number = -1
         for epoch in range(self.epochs_per_trigger):
-<<<<<<< HEAD
-            TIMING_LOGGER.log(Event.START_EPOCH, str(epoch))
-=======
             stopw = Stopwatch()  # Reset timings per epoch
             self._log["epochs"].append({})
             batch_timings = []
 
->>>>>>> e813c23f
             if self.sample_then_batch_this_epoch(epoch):
-                TIMING_LOGGER.log(Event.STB_START)
                 self.update_queue(AvailableQueues.TRAINING, batch_number, self._num_samples, training_active=False)
                 stopw.start("DownsampleSTB")
                 self.downsample_trigger_training_set()
-<<<<<<< HEAD
-                TIMING_LOGGER.log(Event.STB_END)
-=======
                 stopw.stop()
->>>>>>> e813c23f
 
             stopw.start("IndivFetchBatch", overwrite=True)
             stopw.start("FetchBatch", resume=True)
             for batch_number, batch in enumerate(self._train_dataloader):
-<<<<<<< HEAD
-                TIMING_LOGGER.log(Event.START_BATCH, str(batch_number))
-=======
                 stopw.stop("FetchBatch")
                 batch_timings.append(stopw.stop("IndivFetchBatch"))
->>>>>>> e813c23f
                 retrieve_weights_from_dataloader, weighted_optimization = self.weights_handling(len(batch))
 
                 stopw.start("OnBatchBeginCallbacks", resume=True)
@@ -420,27 +395,16 @@
                     self._lr_scheduler.step()
 
                 pre_downsampling_size = target.shape[0]
-                TIMING_LOGGER.log(Event.PREPROCESS_END)
 
                 with torch.autocast(self._device_type, enabled=self._amp):
                     if self._downsampling_mode == DownsamplingMode.BATCH_THEN_SAMPLE:
-<<<<<<< HEAD
-                        TIMING_LOGGER.log(Event.BTS_START)
-                        data, sample_ids, target, weights = self.downsample_batch(data, sample_ids, target)
-                        TIMING_LOGGER.log(Event.BTS_END)
-=======
                         stopw.start("DownsampleBTS", resume=True)
                         data, sample_ids, target, weights = self.downsample_batch(data, sample_ids, target)
                         stopw.stop()
->>>>>>> e813c23f
 
                     stopw.start("Forward", resume=True)
                     output = self._model.model(data)
-<<<<<<< HEAD
-                    TIMING_LOGGER.log(Event.FORWARD_END)
-=======
                     stopw.stop("Forward")
->>>>>>> e813c23f
 
                     stopw.start("Loss", resume=True)
                     if weighted_optimization:
@@ -451,13 +415,7 @@
                         loss = self._criterion(output, target)
                 stopw.stop("Loss")
 
-<<<<<<< HEAD
-                self._scaler.scale(loss).backward()
-                TIMING_LOGGER.log(Event.BACKWARD_END)
-
-=======
                 stopw.start("OnBatchBeforeUpdate", resume=True)
->>>>>>> e813c23f
                 for _, callback in self._callbacks.items():
                     callback.on_batch_before_update(
                         self._model.model, self._optimizers, batch_number, sample_ids, data, target, output, loss
@@ -473,11 +431,7 @@
                     self._scaler.step(optimizer)
 
                 self._scaler.update()
-<<<<<<< HEAD
-                TIMING_LOGGER.log(Event.STEP_END)
-=======
                 stopw.stop("OptimizerStep")
->>>>>>> e813c23f
 
                 if self._checkpoint_interval > 0 and batch_number % self._checkpoint_interval == 0:
                     stopw.start("Checkpoint", resume=True)
@@ -492,10 +446,6 @@
                     callback.on_batch_end(
                         self._model.model, self._optimizers, batch_number, sample_ids, data, target, output, loss
                     )
-<<<<<<< HEAD
-                TIMING_LOGGER.log(Event.END_BATCH, str(batch_number))
-            TIMING_LOGGER.log(Event.END_EPOCH, str(epoch))
-=======
                 stopw.stop()
                 stopw.start("FetchBatch", resume=True)
                 stopw.start("IndivFetchBatch", overwrite=True)
@@ -528,7 +478,6 @@
             self._persist_pipeline_log()
 
         total_stopw.stop("TotalTrain")
->>>>>>> e813c23f
 
         self._info(f"Finished training: {self._num_samples} samples, {batch_number + 1} batches.")
         self._log["num_samples"] = self._num_samples
@@ -553,9 +502,6 @@
         self.end_of_trigger_cleaning()
 
         self._info("Training complete!")
-<<<<<<< HEAD
-        TIMING_LOGGER.log(Event.END_TRIGGER, str(self._num_samples))
-=======
         self._persist_pipeline_log()
 
     def _load_dataset_log(self) -> None:
@@ -575,7 +521,6 @@
         except OSError as exp:
             self._error("Error while deleting OnlineDataset logging directory.")
             self._error(str(exp))
->>>>>>> e813c23f
 
     def weights_handling(self, batch_len: int) -> Tuple[bool, bool]:
         # whether the dataloader returned the weights.
@@ -669,7 +614,6 @@
             self._model.model.embedding_recorder.start_recording()
 
         big_batch_output = self._model.model(data)
-        TIMING_LOGGER.log(Event.BTS_COMPUTED_FORWARD)
 
         # supply the embeddings if required by the downsampler
         if self._downsampler.requires_coreset_methods_support:
@@ -679,10 +623,8 @@
             embeddings = None
 
         self._downsampler.inform_samples(sample_ids, big_batch_output, target, embeddings)
-        TIMING_LOGGER.log(Event.BTS_INFORMED_SAMPLES, str(len(sample_ids)))
         # TODO(#218) Persist information on the sample IDs/weights when downsampling is performed
         selected_indexes, weights = self._downsampler.select_points()
-        TIMING_LOGGER.log(Event.BTS_SELECTED_SAMPLES, str(len(selected_indexes)))
         selected_data, selected_target = get_tensors_subset(selected_indexes, data, target, sample_ids)
         sample_ids, data, target = selected_indexes, selected_data, selected_target
         # TODO(#219) Investigate if we can avoid 2 forward passes
@@ -696,8 +638,6 @@
         """
         assert self._downsampler is not None
         assert self._downsampling_mode == DownsamplingMode.SAMPLE_THEN_BATCH
-
-        self._info("Started downsampling of the presampled dataset!")
 
         # set the model to eval to avoid errors like Expected more than 1 value per channel when training, got ...
         self._model.model.eval()
@@ -712,7 +652,7 @@
         if self._downsampler.requires_coreset_methods_support:
             # enable the embedding recorder to keep track of last layer embedding. The embeddings are stored
             # in self._model.model.embedding_recorder.embedding
-            assert isinstance(self._model.model, CoresetMethodsSupport)
+            assert isinstance(self._model.model, CoresetSupportingModule)
             self._model.model.embedding_recorder.start_recording()
 
         if self._downsampler.requires_data_label_by_label:
@@ -738,15 +678,10 @@
                     previous_number_of_samples=number_of_samples,
                 )
                 self._downsampler.inform_end_of_current_label()
-                TIMING_LOGGER.log(Event.STB_LABEL_COMPLETED, f"Label: {label}")
         else:
             batch_number, number_of_samples = self._iterate_dataloader_and_compute_scores(self._train_dataloader)
-        TIMING_LOGGER.log(Event.STB_ALL_SAMPLES_INFORMED)
 
         selected_ids, weights = self._downsampler.select_points()
-        TIMING_LOGGER.log(Event.STB_POINTS_SELECTED, str(len(selected_ids)))
-
-        self._info("Downsampling complete! Storing selected points...")
 
         if self._downsampler.requires_coreset_methods_support:
             # turn off the embedding recording (not needed for regular training)
@@ -755,7 +690,7 @@
 
         # to store all the selected (sample, weight).
         # TODO(#283) investigate which size performs the best
-        file_size = self._num_dataloaders * self._batch_size * 4
+        file_size = self._num_dataloaders * self._batch_size
         local_dataset = LocalDatasetWriter(
             self.pipeline_id, self.trigger_id, self._num_dataloaders, file_size, self.offline_dataset_path
         )
@@ -766,9 +701,6 @@
         # samples are automatically stored when the desired file size is reached. Since the last file might be smaller
         # we need to manually trigger the store
         local_dataset.finalize()
-        TIMING_LOGGER.log(Event.STB_POINTS_STORED)
-
-        self._info("Points stored! Key source set to local")
 
         # instead of getting keys from the selector, now are taken from the local storage
         new_key_source = LocalKeySource(
@@ -801,33 +733,27 @@
         number_of_samples = previous_number_of_samples
         batch_number = previous_batch_number
         for batch_number, batch in enumerate(dataloader):
-
-            TIMING_LOGGER.log(Event.STB_BATCH_START, str(batch_number))
             self.update_queue(AvailableQueues.DOWNSAMPLING, batch_number, number_of_samples, training_active=False)
 
             sample_ids, target, data = self.preprocess_batch(batch)
             number_of_samples += len(sample_ids)
-            TIMING_LOGGER.log(Event.STB_PREPROCESS_END)
 
             with torch.autocast(self._device_type, enabled=self._amp):
                 # compute the scores and accumulate them
                 model_output = self._model.model(data)
-                TIMING_LOGGER.log(Event.STB_FORWARD_END)
                 # supply the embeddings if required by the downsampler
                 if self._downsampler.requires_coreset_methods_support:
-                    assert isinstance(self._model.model, CoresetMethodsSupport)
+                    assert isinstance(self._model.model, CoresetSupportingModule)
                     assert self._model.model.embedding_recorder.record_embedding
                     embeddings = self._model.model.embedding_recorder.embedding
                 else:
                     embeddings = None
                 self._downsampler.inform_samples(sample_ids, model_output, target, embeddings)
-                TIMING_LOGGER.log(Event.STB_INFORM_SAMPLES_END, f"{len(sample_ids)}")
 
         return batch_number, number_of_samples
 
     def end_of_trigger_cleaning(self) -> None:
-        # self._train_dataloader.dataset.end_of_trigger_cleaning()
-        pass
+        self._train_dataloader.dataset.end_of_trigger_cleaning()
 
     def _get_available_labels_from_selector(self) -> list[int]:
         req = GetAvailableLabelsRequest(pipeline_id=self.pipeline_id)
