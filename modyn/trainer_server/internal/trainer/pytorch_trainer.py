--- conflicted
+++ resolved
@@ -212,11 +212,7 @@
         self._info("Handled OnBegin Callbacks.")
         self._log["epochs"] = []
 
-<<<<<<< HEAD
-        batch_number = -1
         training_loss: list[float] = []
-=======
->>>>>>> 42354cf3
         if self.num_samples_to_pass == 0:
             epoch_num_generator: Iterable[int] = range(self.epochs_per_trigger)
         else:
