--- conflicted
+++ resolved
@@ -321,18 +321,7 @@
 
                 self.update_queue(AvailableQueues.TRAINING, batch_number, self._num_samples, training_active=True)
 
-<<<<<<< HEAD
-            data: Union[torch.Tensor, dict]
-
-            if isinstance(batch[1], torch.Tensor):
-                data = batch[1].to(self._device)
-            elif isinstance(batch[1], dict):
-                data: dict[str, torch.Tensor] = {}  # type: ignore[no-redef]
-                for name, tensor in batch[1].items():
-                    data[name] = tensor.to(self._device)
-=======
                 sample_ids, target, data = self.preprocess_batch(batch)
->>>>>>> 66c8fdce
 
                 if retrieve_weights_from_dataloader:
                     # model output is a torch.FloatTensor but weights is a torch.DoubleTensor.
