--- conflicted
+++ resolved
@@ -28,21 +28,14 @@
 from modyn.trainer_server.internal.utils.trainer_messages import TrainerMessages
 from modyn.trainer_server.internal.utils.training_info import TrainingInfo
 from modyn.utils import (
-<<<<<<< HEAD
     DownsamplingMode,
     dynamic_module_import,
     grpc_connection_established,
     package_available_and_can_be_imported,
+    seed_everything
 )
 
 AvailableQueues = Enum("AvailableQueues", ["TRAINING", "DOWNSAMPLING"])
-=======
-    dynamic_module_import,
-    grpc_connection_established,
-    package_available_and_can_be_imported,
-    seed_everything,
-)
->>>>>>> b71f2ad8
 
 
 class PytorchTrainer:
@@ -59,18 +52,15 @@
         logger: logging.Logger,
     ) -> None:
         self.logger = logger
+        self.pipeline_id = training_info.pipeline_id
         self.training_id = training_info.training_id
-<<<<<<< HEAD
         self.trigger_id = training_info.trigger_id
-=======
-        self.pipeline_id = training_info.pipeline_id
 
         self.selector_stub = self.connect_to_selector(training_info.selector_address)
 
         if training_info.seed is not None:
             self.seed_trainer_server(training_info.seed)
             self._info("Everything seeded")
->>>>>>> b71f2ad8
 
         self._info("Initializing Pytorch Trainer")
 
