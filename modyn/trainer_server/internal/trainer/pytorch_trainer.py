--- conflicted
+++ resolved
@@ -7,13 +7,8 @@
 import pathlib
 import queue
 import traceback
-<<<<<<< HEAD
-from typing import Any, Optional, Union
-=======
+from typing import Optional, Union, Tuple
 from enum import Enum
-from inspect import isfunction
-from typing import Any, Callable, Optional, Tuple, Union
->>>>>>> 66c8fdce
 
 import grpc
 import torch
@@ -32,12 +27,9 @@
 from modyn.trainer_server.internal.utils.trainer_messages import TrainerMessages
 from modyn.trainer_server.internal.utils.training_info import TrainingInfo
 from modyn.utils import (
-<<<<<<< HEAD
     LABEL_TRANSFORMER_FUNC_NAME,
     deserialize_function,
-=======
     DownsamplingMode,
->>>>>>> 66c8fdce
     dynamic_module_import,
     grpc_connection_established,
     package_available_and_can_be_imported,
@@ -119,7 +111,7 @@
 
         self._num_samples = 0
 
-        self._metadata_collector = MetadataCollector(self.pipeline_id, training_info.trigger_id)
+        self._metadata_collector = MetadataCollector(self.pipeline_id, self.trigger_id)
 
         self.selector_stub = self.connect_to_selector(training_info.selector_address)
         self.selector_address = training_info.selector_address
@@ -310,17 +302,12 @@
 
         self._info("Handled OnBegin Callbacks.")
 
-<<<<<<< HEAD
         batch_number = -1
-        for _ in range(self.epochs_per_trigger):
-=======
-        batch_number = 0
         for epoch in range(self.epochs_per_trigger):
             if self.sample_then_batch_this_epoch(epoch):
                 self.update_queue(AvailableQueues.TRAINING, batch_number, self._num_samples, training_active=False)
                 self.downsample_trigger_training_set()
 
->>>>>>> 66c8fdce
             for batch_number, batch in enumerate(self._train_dataloader):
                 retrieve_weights_from_dataloader, weighted_optimization = self.weights_handling(len(batch))
 
