--- conflicted
+++ resolved
@@ -729,11 +729,8 @@
         self._downsampler = self._instantiate_downsampler(
             strategy_name, downsampler_config, modyn_config, self._criterion_nored
         )
-<<<<<<< HEAD
         self._log["received_downsampler_config"] = downsampler_config
-=======
         self._downsampling_ratio_max = downsampler_config["ratio_max"]
->>>>>>> 9a514768
         assert "sample_then_batch" in downsampler_config
         self._log["received_downsampler_config"] = downsampler_config
         if downsampler_config["sample_then_batch"]:
