import io
import logging
import multiprocessing as mp
import os
import traceback
from typing import Optional, Union

import torch
from modyn.trainer_server.internal.dataset.data_utils import prepare_dataloaders
from modyn.trainer_server.internal.metadata_collector.metadata_collector import MetadataCollector
from modyn.trainer_server.internal.trainer.metadata_pytorch_callbacks.loss_callback import LossCallback
from modyn.trainer_server.internal.utils.trainer_messages import TrainerMessages
from modyn.trainer_server.internal.utils.training_info import TrainingInfo

logger = logging.getLogger(__name__)


class PytorchTrainer:
    # pylint: disable=too-many-instance-attributes

    def __init__(
        self,
        training_info: TrainingInfo,
        device: str,
        train_until_sample_id: str,
        status_query_queue: mp.Queue,
        status_response_queue: mp.Queue,
    ) -> None:
        # setup model and optimizer
        self._model = training_info.model_handler(training_info.model_configuration_dict)
        self._model.model.to(device)

        optimizer_func = getattr(torch.optim, training_info.torch_optimizer)
        self._optimizer = optimizer_func(self._model.model.parameters(), **training_info.optimizer_dict)

        criterion_func = getattr(torch.nn, training_info.torch_criterion)
        self._criterion = criterion_func(**training_info.criterion_dict)

        # setup dataloaders
        self._train_dataloader, self._val_dataloader = prepare_dataloaders(
            training_info.training_id,
            training_info.dataset_id,
            training_info.num_dataloaders,
            training_info.batch_size,
            training_info.transform_list,
            train_until_sample_id,
        )

        self._device = device
        self._checkpoint_path = training_info.checkpoint_path
        self._checkpoint_interval = training_info.checkpoint_interval

        if not os.path.isdir(self._checkpoint_path):
            os.mkdir(self._checkpoint_path)

        self._status_query_queue = status_query_queue
        self._status_response_queue = status_response_queue

        self._num_samples = 0

        # just pass pipeline_id 0 for now
        self._metadata_collector = MetadataCollector(0, training_info.training_id)

        # create callbacks - For now, assume LossCallback by default
        # TODO(): should be defined by the pipeline and passed with training request
        self._callbacks = [LossCallback(self._metadata_collector, criterion_func, training_info.criterion_dict)]

    def save_state(self, destination: Union[str, io.BytesIO], iteration: Optional[int] = None) -> None:
        dict_to_save = {
            "model": self._model.model.state_dict(),
            "optimizer": self._optimizer.state_dict(),
        }
        if iteration is not None:
            dict_to_save["iteration"] = iteration

        torch.save(dict_to_save, destination)

    def load_checkpoint(self, path: str) -> None:
        checkpoint_dict = torch.load(path)

        assert "model" in checkpoint_dict
        assert "optimizer" in checkpoint_dict

        self._model.model.load_state_dict(checkpoint_dict["model"])
        self._optimizer.load_state_dict(checkpoint_dict["optimizer"])

    def send_state_to_server(self, batch_number: int) -> None:
        buffer = io.BytesIO()
        self.save_state(buffer)
        buffer.seek(0)
        bytes_state = buffer.read()
        self._status_response_queue.put(
            {
                "state": bytes_state,
                "num_batches": batch_number,
                "num_samples": self._num_samples,
            }
        )

    def train(self, log_path: str, load_checkpoint_path: Optional[str] = None) -> None:
        file_handler = logging.FileHandler(log_path)
        logger.addHandler(file_handler)

        logger.info(f"Process {os.getpid()} starts training")

        if load_checkpoint_path is not None and os.path.exists(load_checkpoint_path):
            self.load_checkpoint(load_checkpoint_path)

        self._model.model.train()

        train_iter = enumerate(self._train_dataloader)

        for callback in self._callbacks:
            callback.on_train_begin()

        for batch_number, batch in train_iter:
<<<<<<< HEAD

            for callback in self._callbacks:
                callback.on_batch_begin()

=======
>>>>>>> 163f2a89
            if not self._status_query_queue.empty():
                req = self._status_query_queue.get()
                if req != TrainerMessages.STATUS_QUERY_MESSAGE:
                    raise ValueError("Unknown message in the status query queue")
                self.send_state_to_server(batch_number)

            sample_ids = batch[0]
            data, target = batch[1].to(self._device), batch[2].to(self._device)

            self._optimizer.zero_grad()
            output = self._model.model(data)
            loss = self._criterion(output, target)
            loss.backward()

            for callback in self._callbacks:
                callback.on_batch_before_update(sample_ids, data, target, output, loss)

            self._optimizer.step()

            if self._checkpoint_interval > 0 and batch_number % self._checkpoint_interval == 0:
                checkpoint_file_name = self._checkpoint_path + f"/model_{batch_number}" + ".pt"
                self.save_state(checkpoint_file_name, batch_number)

            self._num_samples += batch[1].shape[0]

            logger.info(f"Iteration {batch_number}")

            for callback in self._callbacks:
                callback.on_batch_end()

        for callback in self._callbacks:
            callback.on_train_end(total_num_samples=self._num_samples)

        self._metadata_collector.send_metadata()

        logger.info("Training complete!")
        logger.removeHandler(file_handler)


def train(
    training_info: TrainingInfo,
    device: str,
    log_path: str,
    load_checkpoint_path: Optional[str],
    train_until_sample_id: str,
    exception_queue: mp.Queue,
    status_query_queue: mp.Queue,
    status_response_queue: mp.Queue,
) -> None:
    try:
        trainer = PytorchTrainer(
            training_info,
            device,
            train_until_sample_id,
            status_query_queue,
            status_response_queue,
        )
        trainer.train(log_path, load_checkpoint_path)
    except Exception:  # pylint: disable=broad-except
        exception_msg = traceback.format_exc()
        logger.error(exception_msg)
        exception_queue.put(exception_msg)<|MERGE_RESOLUTION|>--- conflicted
+++ resolved
@@ -114,13 +114,9 @@
             callback.on_train_begin()
 
         for batch_number, batch in train_iter:
-<<<<<<< HEAD
-
             for callback in self._callbacks:
                 callback.on_batch_begin()
 
-=======
->>>>>>> 163f2a89
             if not self._status_query_queue.empty():
                 req = self._status_query_queue.get()
                 if req != TrainerMessages.STATUS_QUERY_MESSAGE:
