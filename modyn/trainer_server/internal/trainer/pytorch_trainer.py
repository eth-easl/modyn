import io
import logging
import multiprocessing as mp
import os
import pathlib
import queue
import traceback
from typing import Optional, Union

import torch
from modyn.trainer_server.internal.dataset.data_utils import prepare_dataloaders
from modyn.trainer_server.internal.metadata_collector.metadata_collector import MetadataCollector
from modyn.trainer_server.internal.trainer.metadata_pytorch_callbacks.loss_callback import LossCallback
from modyn.trainer_server.internal.utils.trainer_messages import TrainerMessages
from modyn.trainer_server.internal.utils.training_info import TrainingInfo

logger = logging.getLogger(__name__)


class PytorchTrainer:
    # pylint: disable=too-many-instance-attributes

    def __init__(
        self,
        training_info: TrainingInfo,
        device: str,
        status_query_queue: mp.Queue,
        status_response_queue: mp.Queue,
    ) -> None:
        # setup model and optimizer
        self._model = training_info.model_handler(training_info.model_configuration_dict)
        self._model.model.to(device)

        optimizer_func = getattr(torch.optim, training_info.torch_optimizer)
        self._optimizer = optimizer_func(self._model.model.parameters(), **training_info.optimizer_dict)

        if training_info.used_pretrained_model:
            self.load_state_if_given(training_info.pretrained_model, training_info.load_optimizer_state)

        criterion_func = getattr(torch.nn, training_info.torch_criterion)
        self._criterion = criterion_func(**training_info.criterion_dict)

        # setup dataloaders
        self._train_dataloader, self._val_dataloader = prepare_dataloaders(
            training_info.pipeline_id,
            training_info.trigger_id,
            training_info.dataset_id,
            training_info.num_dataloaders,
            training_info.batch_size,
            training_info.bytes_parser,
            training_info.transform_list,
            training_info.storage_address,
            training_info.selector_address,
        )

        self._device = device
        self._checkpoint_path = training_info.checkpoint_path
        self._checkpoint_interval = training_info.checkpoint_interval
        self._final_checkpoint_path = training_info.final_checkpoint_path

        if not self._checkpoint_path.is_dir():
            self._checkpoint_path.mkdir()

        self._final_checkpoint_path.mkdir()  # exist_ok == False, this directory should not exist before

        self._status_query_queue = status_query_queue
        self._status_response_queue = status_response_queue

        self._num_samples = 0

<<<<<<< HEAD
        # just pass pipeline_id 0 for now
        self._metadata_collector = MetadataCollector(0, training_info.training_id)

        # create callbacks - For now, assume LossCallback by default
        # TODO(): should be defined by the pipeline and passed with training request
        self._callbacks = [LossCallback(self._metadata_collector, criterion_func, training_info.criterion_dict)]

    def save_state(self, destination: Union[str, io.BytesIO], iteration: Optional[int] = None) -> None:
=======
    def save_state(self, destination: Union[pathlib.Path, io.BytesIO], iteration: Optional[int] = None) -> None:
>>>>>>> cdc88e54
        dict_to_save = {
            "model": self._model.model.state_dict(),
            "optimizer": self._optimizer.state_dict(),
        }
        if iteration is not None:
            dict_to_save["iteration"] = iteration

        torch.save(dict_to_save, destination)

    def load_state_if_given(self, initial_state: bytes, load_optimizer_state: bool = False) -> None:
        checkpoint_buffer = io.BytesIO(initial_state)
        checkpoint = torch.load(checkpoint_buffer)
        assert "model" in checkpoint
        self._model.model.load_state_dict(checkpoint["model"])
        if load_optimizer_state and "optimizer" in checkpoint:
            self._optimizer.load_state_dict(checkpoint["optimizer"])

    def send_state_to_server(self, batch_number: int) -> None:
        buffer = io.BytesIO()
        self.save_state(buffer)
        buffer.seek(0)
        bytes_state = buffer.read()
        self._status_response_queue.put(
            {
                "state": bytes_state,
                "num_batches": batch_number,
                "num_samples": self._num_samples,
            }
        )

    def train(self, log_path: pathlib.Path) -> None:
        file_handler = logging.FileHandler(log_path)
        logger.addHandler(file_handler)

        logger.info(f"Process {os.getpid()} starts training")

        self._model.model.train()

        train_iter = enumerate(self._train_dataloader)

        for callback in self._callbacks:
            callback.on_train_begin()

        for batch_number, batch in train_iter:
<<<<<<< HEAD
            for callback in self._callbacks:
                callback.on_batch_begin()

            if not self._status_query_queue.empty():
                req = self._status_query_queue.get()
=======
            # As empty() is unreliable
            # we try to fetch an element within 100ms. If there is no
            # element within that timeframe returned, we continue.
            try:
                req = self._status_query_queue.get(timeout=0.1)
>>>>>>> cdc88e54
                if req != TrainerMessages.STATUS_QUERY_MESSAGE:
                    raise ValueError("Unknown message in the status query queue")
                self.send_state_to_server(batch_number)
            except queue.Empty:
                pass

            sample_ids = batch[0]
            data, target = batch[1].to(self._device), batch[2].to(self._device)

            self._optimizer.zero_grad()
            output = self._model.model(data)
            loss = self._criterion(output, target)
            loss.backward()

            for callback in self._callbacks:
                callback.on_batch_before_update(sample_ids, data, target, output, loss)

            self._optimizer.step()

            if self._checkpoint_interval > 0 and batch_number % self._checkpoint_interval == 0:
                checkpoint_file_name = self._checkpoint_path / f"model_{batch_number}.modyn"
                self.save_state(checkpoint_file_name, batch_number)

            self._num_samples += batch[1].shape[0]

            logger.info(f"Iteration {batch_number}")

<<<<<<< HEAD
            for callback in self._callbacks:
                callback.on_batch_end()

        for callback in self._callbacks:
            callback.on_train_end(total_num_samples=self._num_samples)

        self._metadata_collector.send_metadata()
=======
        # save final model
        final_checkpoint_file_name = self._final_checkpoint_path / "model_final.modyn"
        self.save_state(final_checkpoint_file_name)
>>>>>>> cdc88e54

        logger.info("Training complete!")
        logger.removeHandler(file_handler)


def train(
    training_info: TrainingInfo,
    device: str,
    log_path: pathlib.Path,
    exception_queue: mp.Queue,
    status_query_queue: mp.Queue,
    status_response_queue: mp.Queue,
) -> None:
    try:
        trainer = PytorchTrainer(
            training_info,
            device,
            status_query_queue,
            status_response_queue,
        )
        trainer.train(log_path)
    except Exception:  # pylint: disable=broad-except
        exception_msg = traceback.format_exc()
        logger.error(exception_msg)
        exception_queue.put(exception_msg)<|MERGE_RESOLUTION|>--- conflicted
+++ resolved
@@ -68,7 +68,6 @@
 
         self._num_samples = 0
 
-<<<<<<< HEAD
         # just pass pipeline_id 0 for now
         self._metadata_collector = MetadataCollector(0, training_info.training_id)
 
@@ -76,10 +75,7 @@
         # TODO(): should be defined by the pipeline and passed with training request
         self._callbacks = [LossCallback(self._metadata_collector, criterion_func, training_info.criterion_dict)]
 
-    def save_state(self, destination: Union[str, io.BytesIO], iteration: Optional[int] = None) -> None:
-=======
     def save_state(self, destination: Union[pathlib.Path, io.BytesIO], iteration: Optional[int] = None) -> None:
->>>>>>> cdc88e54
         dict_to_save = {
             "model": self._model.model.state_dict(),
             "optimizer": self._optimizer.state_dict(),
@@ -124,19 +120,14 @@
             callback.on_train_begin()
 
         for batch_number, batch in train_iter:
-<<<<<<< HEAD
             for callback in self._callbacks:
                 callback.on_batch_begin()
 
-            if not self._status_query_queue.empty():
-                req = self._status_query_queue.get()
-=======
             # As empty() is unreliable
             # we try to fetch an element within 100ms. If there is no
             # element within that timeframe returned, we continue.
             try:
                 req = self._status_query_queue.get(timeout=0.1)
->>>>>>> cdc88e54
                 if req != TrainerMessages.STATUS_QUERY_MESSAGE:
                     raise ValueError("Unknown message in the status query queue")
                 self.send_state_to_server(batch_number)
@@ -164,7 +155,6 @@
 
             logger.info(f"Iteration {batch_number}")
 
-<<<<<<< HEAD
             for callback in self._callbacks:
                 callback.on_batch_end()
 
@@ -172,11 +162,9 @@
             callback.on_train_end(total_num_samples=self._num_samples)
 
         self._metadata_collector.send_metadata()
-=======
         # save final model
         final_checkpoint_file_name = self._final_checkpoint_path / "model_final.modyn"
         self.save_state(final_checkpoint_file_name)
->>>>>>> cdc88e54
 
         logger.info("Training complete!")
         logger.removeHandler(file_handler)
