from typing import Any, Optional

import torch
import torch.nn.functional as F
from modyn.trainer_server.internal.trainer.remote_downsamplers.abstract_remote_downsampling_strategy import (
    AbstractRemoteDownsamplingStrategy,
)


class RemoteGradNormDownsampling(AbstractRemoteDownsamplingStrategy):
    """
    Method adapted from
    Not All Samples Are Created Equal: Deep Learning with Importance Sampling (Katharopoulos, Fleuret)
    The main idea is that the norm of the gradient up to the penultimate layer can be used to measure the importance
    of each sample. This is particularly convenient if the loss function is CrossEntropy since a closed form solution
    exists and thus no derivatives are needed (so it's marginally more expensive than computing the loss)
    """

    def __init__(
        self,
        pipeline_id: int,
        trigger_id: int,
        batch_size: int,
        params_from_selector: dict,
        per_sample_loss: Any,
        device: str,
    ) -> None:
        super().__init__(pipeline_id, trigger_id, batch_size, params_from_selector, device)

        self.per_sample_loss_fct = per_sample_loss

        self.probabilities: list[torch.Tensor] = []
        self.number_of_points_seen = 0

    def get_scores(self, forward_output: torch.Tensor, target: torch.Tensor) -> torch.Tensor:
        if isinstance(self.per_sample_loss_fct, torch.nn.CrossEntropyLoss):
            # no need to autograd if cross entropy loss is used since closed form solution exists.
            with torch.inference_mode():
                # Because CrossEntropyLoss includes the softmax, we need to apply the
                # softmax to the forward output to obtain the probabilities
                probs = F.softmax(forward_output, dim=1)
                num_classes = forward_output.shape[-1]
<<<<<<< HEAD
                # pylint: disable=E1102
                one_hot_targets = F.one_hot(target, num_classes=num_classes)
=======
                # Pylint complains torch.nn.functional.one_hot is not callable for whatever reason
                one_hot_targets = torch.nn.functional.one_hot(  # pylint: disable=not-callable
                    target, num_classes=num_classes
                )

>>>>>>> 73f9c0a3
                scores = torch.norm(probs - one_hot_targets, dim=-1)
        else:
            sample_losses = self.per_sample_loss_fct(forward_output, target)
            last_layer_gradients = torch.autograd.grad(sample_losses.sum(), forward_output, retain_graph=False)[0]
            scores = torch.norm(last_layer_gradients, dim=-1)

        return scores.cpu()

    def init_downsampler(self) -> None:
        self.probabilities = []
        self.index_sampleid_map: list[int] = []
        self.number_of_points_seen = 0

    def inform_samples(
        self,
        sample_ids: list[int],
        forward_output: torch.Tensor,
        target: torch.Tensor,
        embedding: Optional[torch.Tensor] = None,
    ) -> None:
        scores = self.get_scores(forward_output, target)
        self.probabilities.append(scores)
        self.number_of_points_seen += forward_output.shape[0]
        self.index_sampleid_map += sample_ids

    def select_points(self) -> tuple[list[int], torch.Tensor]:
        # select always at least 1 point
        target_size = max(int(self.downsampling_ratio * self.number_of_points_seen / 100), 1)

        probabilities = torch.cat(self.probabilities, dim=0)
        probabilities = probabilities / probabilities.sum()

        downsampled_idxs = torch.multinomial(probabilities, target_size, replacement=self.replacement)

        # lower probability, higher weight to reduce the variance
        weights = 1.0 / (self.number_of_points_seen * probabilities[downsampled_idxs])

        selected_ids = [self.index_sampleid_map[sample] for sample in downsampled_idxs]
        return selected_ids, weights<|MERGE_RESOLUTION|>--- conflicted
+++ resolved
@@ -40,16 +40,15 @@
                 # softmax to the forward output to obtain the probabilities
                 probs = F.softmax(forward_output, dim=1)
                 num_classes = forward_output.shape[-1]
-<<<<<<< HEAD
+                
+                # Pylint complains torch.nn.functional.one_hot is not callable for whatever reason
                 # pylint: disable=E1102
                 one_hot_targets = F.one_hot(target, num_classes=num_classes)
-=======
                 # Pylint complains torch.nn.functional.one_hot is not callable for whatever reason
                 one_hot_targets = torch.nn.functional.one_hot(  # pylint: disable=not-callable
                     target, num_classes=num_classes
                 )
 
->>>>>>> 73f9c0a3
                 scores = torch.norm(probs - one_hot_targets, dim=-1)
         else:
             sample_losses = self.per_sample_loss_fct(forward_output, target)
