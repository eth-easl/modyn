import contextlib
import datetime
import json
import logging
import multiprocessing as mp
import os
import socket
import time
from concurrent import futures
from typing import Any, Callable, Generator, Optional

import grpc
from modyn.config.schema.pipeline import TrainingConfig
from modyn.config.schema.pipeline.data import DataConfig

# pylint: disable=no-name-in-module
from modyn.supervisor.internal.utils import TrainingStatusReporter
from modyn.trainer_server.internal.grpc.generated.trainer_server_pb2 import CheckpointInfo, Data
from modyn.trainer_server.internal.grpc.generated.trainer_server_pb2 import JsonString as TrainerServerJsonString
from modyn.trainer_server.internal.grpc.generated.trainer_server_pb2 import (
    PythonString,
    StartTrainingRequest,
    StartTrainingResponse,
    StoreFinalModelRequest,
    StoreFinalModelResponse,
    TrainerAvailableRequest,
    TrainerAvailableResponse,
    TrainingStatusRequest,
    TrainingStatusResponse,
)
from modyn.trainer_server.internal.grpc.generated.trainer_server_pb2_grpc import TrainerServerStub
from modyn.utils import MAX_MESSAGE_SIZE, grpc_common_config, grpc_connection_established

logger = logging.getLogger(__name__)

# Minimum 2 processes and 4 threads per process, currently max 64 processes
CPU_CORES = os.cpu_count()
if CPU_CORES is None:  # cannot do that in single expression due to mypy...
    CPU_CORES = 64
NUM_GPRC_PROCESSES = max(2, min(64, CPU_CORES))
PROCESS_THREAD_WORKERS = max(4, int(NUM_GPRC_PROCESSES / 4))


@contextlib.contextmanager
def reserve_port(port: str) -> Generator:
    """Find and reserve a port for all subprocesses to use."""
    sock = socket.socket(socket.AF_INET6, socket.SOCK_STREAM)
    sock.setsockopt(socket.SOL_SOCKET, socket.SO_REUSEPORT, 1)
    if sock.getsockopt(socket.SOL_SOCKET, socket.SO_REUSEPORT) == 0:
        raise RuntimeError("Failed to set SO_REUSEPORT.")
    sock.bind(("", int(port)))
    try:
        assert sock.getsockname()[1] == int(port)
        yield port
    finally:
        sock.close()


def _wait_forever(server: Any) -> None:
    try:
        while True:
            time.sleep(datetime.timedelta(days=1).total_seconds())
    except KeyboardInterrupt:
        server.stop(None)


def _run_server_worker(
    bind_address: str, add_servicer_callback: Callable, modyn_config: dict, callback_kwargs: dict
) -> None:
    """Start a server in a subprocess."""
    logging.info(f"[{os.getpid()}] Starting new gRPC server process.")

    server = grpc.server(
        futures.ThreadPoolExecutor(
            max_workers=PROCESS_THREAD_WORKERS,
        ),
        options=[
            ("grpc.max_receive_message_length", MAX_MESSAGE_SIZE),
            ("grpc.max_send_message_length", MAX_MESSAGE_SIZE),
            ("grpc.so_reuseport", 1),
        ],
    )

    add_servicer_callback(modyn_config, server, **callback_kwargs)
    server.add_insecure_port(bind_address)
    server.start()
    _wait_forever(server)


class GenericGRPCServer:
    def __init__(
        self, modyn_config: dict, port: str, add_servicer_callback: Callable, callback_kwargs: Optional[dict] = None
    ) -> None:
        """Initialize the GRPC server."""
        self.port = port
        self.modyn_config = modyn_config
        self.add_servicer_callback = add_servicer_callback
        self.callback_kwargs = callback_kwargs if callback_kwargs is not None else {}
        self.workers: list[mp.Process] = []

    def __enter__(self) -> Any:
        """Enter the context manager.

        Returns:
            grpc.Server: GRPC server
        """
        logger.info(f"[{os.getpid()}] Starting server. Listening on port {self.port}")
        with reserve_port(self.port) as port:
            bind_address = "[::]:" + port
            for _ in range(NUM_GPRC_PROCESSES):
                worker = mp.Process(
                    target=_run_server_worker,
                    args=(bind_address, self.add_servicer_callback, self.modyn_config, self.callback_kwargs),
                )
                worker.start()
                self.workers.append(worker)

        return self

    def __getstate__(self) -> dict:
        state = self.__dict__.copy()
        del state["add_servicer_callback"]
        return state

    def wait_for_termination(self) -> None:
        for worker in self.workers:
            worker.join()

    def __exit__(self, exc_type: type, exc_val: Exception, exc_tb: Exception) -> None:
        """Exit the context manager.

        Args:
            exc_type (type): exception type
            exc_val (Exception): exception value
            exc_tb (Exception): exception traceback
        """
        self.wait_for_termination()
        del self.workers


class TrainerServerGRPCHandlerMixin:
    def __init__(self, modyn_config: dict, **kwargs: Any) -> None:
        super().__init__(**kwargs)
        self.config = modyn_config
        self.connected_to_trainer_server = False
        self.trainer_server: Optional[TrainerServerStub] = None
        self.trainer_server_channel: Optional[grpc.Channel] = None

    def init_trainer_server(self) -> None:
        trainer_server_address = f"{self.config['trainer_server']['hostname']}:{self.config['trainer_server']['port']}"
        self.trainer_server_channel = grpc.insecure_channel(trainer_server_address, options=grpc_common_config())

        if not grpc_connection_established(self.trainer_server_channel):
            raise ConnectionError(f"Could not establish gRPC connection to trainer server at {trainer_server_address}.")

        self.trainer_server = TrainerServerStub(self.trainer_server_channel)
        logger.info("Successfully connected to trainer server.")
        self.connected_to_trainer_server = self.trainer_server is not None

    def trainer_server_available(self) -> bool:
        assert self.trainer_server is not None

        if not self.connected_to_trainer_server:
            raise ConnectionError("Tried to check whether server is available, but Supervisor is not even connected!")

        logger.info("Checking whether trainer server is available.")

        request = TrainerAvailableRequest()
        response: TrainerAvailableResponse = self.trainer_server.trainer_available(request)

        logger.info(f"Trainer Server Availability = {response.available}")

        return response.available

    # pylint: disable-next=unused-argument
    def stop_training_at_trainer_server(self, training_id: int) -> None:
        # TODO(#130): Implement this at trainer server.
        logger.error("The trainer server currently does not support remotely stopping training, ignoring.")

    # pylint: disable=too-many-locals, too-many-branches
    @staticmethod
    def prepare_start_training_request(
        pipeline_id: int,
        trigger_id: int,
        training_config: TrainingConfig,
        data_config: DataConfig,
        previous_model_id: Optional[int],
        num_samples_to_pass: Optional[int] = None,
    ) -> StartTrainingRequest:
        optimizers_config = {}
        for optimizer in training_config.optimizers:
            optimizer_config: dict[str, Any] = {
                "algorithm": optimizer.algorithm,
                "source": optimizer.source,
                "param_groups": [],
            }
            for param_group in optimizer.param_groups:
                optimizer_config["param_groups"].append({"module": param_group.module, "config": param_group.config})
            optimizers_config[optimizer.name] = optimizer_config

        lr_scheduler_configs: dict[str, Any] = {}
        if training_config.lr_scheduler is not None:
            lr_scheduler_configs = training_config.lr_scheduler.model_dump(by_alias=True)

        criterion_config = json.dumps(training_config.optimization_criterion.config)
        tokenizer = data_config.tokenizer

        if training_config.checkpointing.activated:
            # the None-ility of the two fields are already validated by pydantic
            checkpoint_info = CheckpointInfo(
                checkpoint_interval=training_config.checkpointing.interval,  # type: ignore[arg-type]
                checkpoint_path=str(training_config.checkpointing.path),  # type: ignore[arg-type]
            )
        else:
            checkpoint_info = CheckpointInfo(checkpoint_interval=0, checkpoint_path="")

        grad_scaler_config = training_config.grad_scaler_config if training_config.grad_scaler_config else {}

        start_training_kwargs = {
            "pipeline_id": pipeline_id,
            "trigger_id": trigger_id,
            "device": training_config.device,
            "use_pretrained_model": previous_model_id is not None,
            "pretrained_model_id": previous_model_id or -1,
            "load_optimizer_state": False,  # TODO(#137): Think about this.
            "batch_size": training_config.batch_size,
            "torch_optimizers_configuration": TrainerServerJsonString(value=json.dumps(optimizers_config)),
            "torch_criterion": training_config.optimization_criterion.name,
            "criterion_parameters": TrainerServerJsonString(value=criterion_config),
            "data_info": Data(
                dataset_id=data_config.dataset_id,
                num_dataloaders=training_config.dataloader_workers,
            ),
            "checkpoint_info": checkpoint_info,
            "transform_list": data_config.transformations,
            "bytes_parser": PythonString(value=data_config.bytes_parser_function),
            "label_transformer": PythonString(value=data_config.label_transformer_function),
            "lr_scheduler": TrainerServerJsonString(value=json.dumps(lr_scheduler_configs)),
            "grad_scaler_configuration": TrainerServerJsonString(value=json.dumps(grad_scaler_config)),
            "epochs_per_trigger": training_config.epochs_per_trigger,
            "num_prefetched_partitions": training_config.num_prefetched_partitions,
            "parallel_prefetch_requests": training_config.parallel_prefetch_requests,
            "seed": training_config.seed,
            "tokenizer": PythonString(value=tokenizer) if tokenizer is not None else None,
            "num_samples_to_pass": num_samples_to_pass,
<<<<<<< HEAD
            "shuffle": training_config.shuffle
=======
            "shuffle": training_config.shuffle,
            "enable_accurate_gpu_measurements": training_config.enable_accurate_gpu_measurements,
>>>>>>> b0468921
        }

        cleaned_kwargs: dict[str, Any] = {k: v for k, v in start_training_kwargs.items() if v is not None}

        return StartTrainingRequest(**cleaned_kwargs)

    def start_training(
        self,
        pipeline_id: int,
        trigger_id: int,
        training_config: TrainingConfig,
        data_config: DataConfig,
        previous_model_id: Optional[int],
        num_samples_to_pass: Optional[int] = None,
    ) -> int:
        assert self.trainer_server is not None
        if not self.connected_to_trainer_server:
            raise ConnectionError("Tried to start training at trainer server, but not there is no gRPC connection.")

        req = self.prepare_start_training_request(
            pipeline_id,
            trigger_id,
            training_config,
            data_config,
            previous_model_id,
            num_samples_to_pass,
        )
        response: StartTrainingResponse = self.trainer_server.start_training(req)

        if not response.training_started:
            raise RuntimeError(f"Starting training at trainer did go wrong: {response}")

        training_id = response.training_id
        logger.info(f"Started training {training_id} at trainer server.")

        return training_id

    # pylint: disable=too-many-nested-blocks
    def wait_for_training_completion(
        self, training_id: int, training_reporter: Optional[TrainingStatusReporter] = None
    ) -> dict[str, Any]:
        assert self.trainer_server is not None
        if not self.connected_to_trainer_server:
            raise ConnectionError(
                "Tried to wait for training to finish at trainer server, but not there is no gRPC connection."
            )
        logger.debug("wait for training completion")
        if training_reporter is not None:
            training_reporter.create_tracker()
        blocked_in_a_row = 0

        while True:
            req = TrainingStatusRequest(training_id=training_id)
            res: TrainingStatusResponse = self.trainer_server.get_training_status(req)

            if not res.valid:
                raise RuntimeError(f"Training {training_id} is invalid at server:\n{res}\n")

            if res.blocked:
                blocked_in_a_row += 1

                if blocked_in_a_row >= 3:
                    logger.warning(
                        f"Trainer Server returned {blocked_in_a_row} blocked responses in a row, cannot update status."
                    )

            else:
                if res.HasField("exception") and res.exception is not None:
                    raise RuntimeError(f"Exception at trainer server occurred during training:\n{res.exception}\n\n")

                blocked_in_a_row = 0

                if res.state_available:
                    assert (res.HasField("samples_seen") and res.HasField("batches_seen")) or (
                        res.HasField("downsampling_samples_seen") and res.HasField("downsampling_batches_seen")
                    ), f"Inconsistent server response:\n{res}"

                    if training_reporter is not None:
                        training_reporter.progress_counter(
                            res.samples_seen, res.downsampling_samples_seen, res.is_training
                        )

                elif res.is_running:
                    logger.warning("Trainer server is not blocked and running, but no state is available.")

            if res.is_running:
                time.sleep(2)
            else:
                trainer_log = json.loads(res.log.value)
                break

        if training_reporter is not None:
            training_reporter.close_counter()

        return trainer_log

    def store_trained_model(self, training_id: int) -> int:
        assert self.trainer_server is not None

        logger.info(f"Storing trained model for training {training_id}")

        req = StoreFinalModelRequest(training_id=training_id)
        res: StoreFinalModelResponse = self.trainer_server.store_final_model(req)

        if not res.valid_state:
            raise RuntimeError(
                f"Cannot fetch trained model for training {training_id}"
                + " since training is invalid or training still running"
            )

        logger.info(f"Model {res.model_id} has been stored successfully")

        return res.model_id<|MERGE_RESOLUTION|>--- conflicted
+++ resolved
@@ -243,12 +243,8 @@
             "seed": training_config.seed,
             "tokenizer": PythonString(value=tokenizer) if tokenizer is not None else None,
             "num_samples_to_pass": num_samples_to_pass,
-<<<<<<< HEAD
-            "shuffle": training_config.shuffle
-=======
             "shuffle": training_config.shuffle,
             "enable_accurate_gpu_measurements": training_config.enable_accurate_gpu_measurements,
->>>>>>> b0468921
         }
 
         cleaned_kwargs: dict[str, Any] = {k: v for k, v in start_training_kwargs.items() if v is not None}
