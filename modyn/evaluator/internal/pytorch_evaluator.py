--- conflicted
+++ resolved
@@ -4,22 +4,11 @@
 import os
 import pathlib
 import traceback
-<<<<<<< HEAD
-from typing import Optional
 
 import torch
 
-from modyn.evaluator.internal.core_evaluation import perform_evaluation
-=======
-
-import torch
-
->>>>>>> fad4ea05
+from modyn.evaluator.internal.core_evaluation import perform_evaluation, setup_metrics
 from modyn.evaluator.internal.dataset.evaluation_dataset import EvaluationDataset
-from modyn.evaluator.internal.metric_factory import MetricFactory
-from modyn.evaluator.internal.metrics import (
-    AbstractEvaluationMetric,
-)
 from modyn.evaluator.internal.utils import EvaluationInfo
 from modyn.utils import LABEL_TRANSFORMER_FUNC_NAME, deserialize_function
 
@@ -57,13 +46,9 @@
 
     @staticmethod
     def _prepare_dataloader(
-<<<<<<< HEAD
         evaluation_info: EvaluationInfo,
-        start_timestamp: Optional[int],
-        end_timestamp: Optional[int],
-=======
-        evaluation_info: EvaluationInfo, start_timestamp: int | None, end_timestamp: int | None
->>>>>>> fad4ea05
+        start_timestamp: int | None,
+        end_timestamp: int | None,
     ) -> torch.utils.data.DataLoader:
         dataset = EvaluationDataset(
             evaluation_info.dataset_id,
@@ -83,20 +68,6 @@
         )
 
         return dataloader
-
-    @staticmethod
-    def _setup_metrics(
-        metric_configurations: list[str],
-    ) -> list[AbstractEvaluationMetric]:
-        metrics = []
-        # need to make sure that the metric names are unique as they are used for identification.
-        metric_names = set()
-        for configuration_json in metric_configurations:
-            metric = MetricFactory.get_evaluation_metric(configuration_json)
-            if metric.get_name() not in metric_names:
-                metrics.append(metric)
-                metric_names.add(metric.get_name())
-        return metrics
 
     def _info(self, msg: str) -> None:
         self.logger.info(f"[Evaluation {self._evaluation_id}] {msg}")
@@ -120,8 +91,7 @@
     # pylint: disable-next=too-many-locals
     def _single_interval_evaluate(self, dataloader: torch.utils.data.DataLoader, interval_idx: int) -> None:
         self._info(f"Process {os.getpid()} starts evaluation.")
-        metrics = self._setup_metrics(self._eval_info.raw_metrics)
-<<<<<<< HEAD
+        metrics = setup_metrics(self._eval_info.raw_metrics)
 
         num_samples, metric_result = perform_evaluation(
             self._model.model,
@@ -132,58 +102,6 @@
             self._amp,
         )
 
-=======
-        contains_holistic_metric = MetricFactory.prepare_metrics(metrics)
-        y_true = []
-        y_score = []
-
-        self._model.model.eval()
-        num_samples = 0
-        with torch.inference_mode():
-            for batch in dataloader:
-                data: torch.Tensor | dict
-                if isinstance(batch[1], torch.Tensor):
-                    data = batch[1].to(self._device)
-                elif isinstance(batch[1], dict):
-                    data: dict[str, torch.Tensor] = {}  # type: ignore[no-redef]
-                    for name, tensor in batch[1].items():
-                        data[name] = tensor.to(self._device)
-                else:
-                    raise ValueError(f"data type {type(batch[1])} not supported")
-
-                if self._label_transformer_function is None:
-                    target = batch[2].to(self._device)
-                else:
-                    target = self._label_transformer_function(batch[2]).to(self._device)
-
-                batch_size = target.shape[0]
-
-                with torch.autocast(self._device_type, enabled=self._amp):
-                    output = self._model.model(data)
-
-                    for metric in metrics:
-                        if isinstance(metric, AbstractDecomposableMetric):
-                            metric.evaluate_batch(target, output, batch_size)
-
-                    if contains_holistic_metric:
-                        y_true.append(target.detach().cpu())
-                        y_score.append(output.detach().cpu())
-
-                num_samples += batch_size
-
-        if len(y_true) > 0:
-            assert contains_holistic_metric  # We only track y_true in case of holistic metrics
-            y_true = torch.cat(y_true)
-            y_score = torch.cat(y_score)
-
-            for metric in metrics:
-                if isinstance(metric, AbstractHolisticMetric):
-                    metric.evaluate_dataset(y_true, y_score, num_samples)
-
-        metric_result = []
-        for metric in metrics:
-            metric_result.append((metric.get_name(), metric.get_evaluation_result()))
->>>>>>> fad4ea05
         self._info(f"Finished evaluation of {interval_idx}. Putting items into queue...")
         self._metric_result_queue.put((interval_idx, metric_result), timeout=30)
         self._info(
