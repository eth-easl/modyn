import io
import logging
import multiprocessing as mp
import os
import pathlib
import queue
import traceback
from typing import Union

import torch
from modyn.evaluator.internal.dataset.evaluation_dataset import EvaluationDataset
from modyn.evaluator.internal.metric_factory import MetricFactory
from modyn.evaluator.internal.metrics import AbstractDecomposableMetric, AbstractHolisticMetric
from modyn.evaluator.internal.utils import EvaluationInfo, EvaluatorMessages
from modyn.utils import LABEL_TRANSFORMER_FUNC_NAME, deserialize_function


class PytorchEvaluator:
    # pylint: disable=too-many-branches

    def __init__(
        self,
        evaluation_info: EvaluationInfo,
        status_query_queue: mp.Queue,
        status_response_queue: mp.Queue,
        metric_result_queue: mp.Queue,
        logger: logging.Logger,
    ) -> None:
        self.logger = logger
        self._evaluation_id = evaluation_info.evaluation_id

        self._model = evaluation_info.model_handler(
            evaluation_info.model_configuration_dict, evaluation_info.device, evaluation_info.amp
        )
        self._load_state(evaluation_info.model_path)

        # setup dataloaders
        self._info("Setting up data loaders.")
        self._dataloader = self._prepare_dataloader(evaluation_info)

        self._metrics = evaluation_info.metrics
        self._label_tranformer_function = deserialize_function(
            evaluation_info.label_transformer, LABEL_TRANSFORMER_FUNC_NAME
        )

        self._device = evaluation_info.device
        self._device_type = "cuda" if "cuda" in self._device else "cpu"
        self._amp = evaluation_info.amp

        self._status_query_queue = status_query_queue
        self._status_response_queue = status_response_queue
        self._metric_result_queue = metric_result_queue

        self._num_samples = 0
        self._contains_holistic_metric = MetricFactory.prepare_metrics(self._metrics)

        self._info("Initialized PyTorch evaluator.")

    def _prepare_dataloader(self, evaluation_info: EvaluationInfo) -> torch.utils.data.DataLoader:
        self._debug("Creating EvaluationDataset.")
        dataset = EvaluationDataset(
            evaluation_info.dataset_id,
            evaluation_info.bytes_parser,
            evaluation_info.transform_list,
            evaluation_info.storage_address,
            evaluation_info.evaluation_id,
<<<<<<< HEAD
            evaluation_info.start_timestamp,
            evaluation_info.end_timestamp,
=======
            evaluation_info.tokenizer,
>>>>>>> 41c03c27
        )
        self._debug("Creating DataLoader.")
        dataloader = torch.utils.data.DataLoader(
            dataset, batch_size=evaluation_info.batch_size, num_workers=evaluation_info.num_dataloaders
        )

        return dataloader

    def _info(self, msg: str) -> None:
        self.logger.info(f"[Evaluation {self._evaluation_id}] {msg}")

    def _debug(self, msg: str) -> None:
        self.logger.debug(f"[Evaluation {self._evaluation_id}] {msg}")

    def _load_state(self, path: pathlib.Path) -> None:
        assert path.exists(), "Cannot load state from non-existing file"

        self._info(f"Loading model state from {path}")
        with open(path, "rb") as state_file:
            checkpoint = torch.load(io.BytesIO(state_file.read()), map_location=torch.device("cpu"))

        assert "model" in checkpoint
        self._model.model.load_state_dict(checkpoint["model"])

        # delete trained model from disk
        path.unlink()

    def send_status_to_server(self, batch_number: int) -> None:
        self._status_response_queue.put({"num_batches": batch_number, "num_samples": self._num_samples})

    def evaluate(self) -> None:
        self._info(f"Process {os.getpid()} starts evaluation.")

        y_true = []
        y_score = []

        self._model.model.eval()
        with torch.no_grad():
            batch_number = -1
            for batch_number, batch in enumerate(self._dataloader):
                # As empty() is unreliable
                # we try to fetch an element within 10ms. If there is no
                # element within that timeframe returned, we continue.
                try:
                    req = self._status_query_queue.get(timeout=0.01)
                    if req == EvaluatorMessages.STATUS_QUERY_MESSAGE:
                        self.send_status_to_server(batch_number)
                    else:
                        raise ValueError("Unknown message in the status query queue")
                except queue.Empty:
                    pass

                data: Union[torch.Tensor, dict]
                if isinstance(batch[1], torch.Tensor):
                    data = batch[1].to(self._device)
                elif isinstance(batch[1], dict):
                    data: dict[str, torch.Tensor] = {}  # type: ignore[no-redef]
                    for name, tensor in batch[1].items():
                        data[name] = tensor.to(self._device)
                else:
                    raise ValueError(f"data type {type(batch[1])} not supported")

                if self._label_tranformer_function is None:
                    target = batch[2].to(self._device)
                else:
                    target = self._label_tranformer_function(batch[2]).to(self._device)

                batch_size = target.shape[0]

                with torch.autocast(self._device_type, enabled=self._amp):
                    output = self._model.model(data)

                    for metric in self._metrics:
                        if isinstance(metric, AbstractDecomposableMetric):
                            metric.evaluate_batch(target, output, batch_size)

                    if self._contains_holistic_metric:
                        y_true.append(target.detach().cpu())
                        y_score.append(output.detach().cpu())

                self._num_samples += batch_size

        if len(y_true) > 0:
            assert self._contains_holistic_metric  # We only track y_true in case of holistic metrics
            y_true = torch.cat(y_true)
            y_score = torch.cat(y_score)

            for metric in self._metrics:
                if isinstance(metric, AbstractHolisticMetric):
                    metric.evaluate_dataset(y_true, y_score, self._num_samples)

        # We do this since we might also have just non-holistic metrics, in which case len(y_true) always is 0
        for metric in self._metrics:
            self._metric_result_queue.put((metric.get_name(), metric.get_evaluation_result()))

        self._info(f"Finished evaluation: {self._num_samples} samples, {batch_number + 1} batches.")


def evaluate(
    evaluation_info: EvaluationInfo,
    log_path: pathlib.Path,
    exception_queue: mp.Queue,
    status_query_queue: mp.Queue,
    status_response_queue: mp.Queue,
    metric_result_queue: mp.Queue,
) -> None:
    logging.basicConfig(
        level=logging.DEBUG,
        format="[%(asctime)s]  [%(filename)15s:%(lineno)4d] %(levelname)-8s %(message)s",
        datefmt="%Y-%m-%d:%H:%M:%S",
    )
    file_handler = logging.FileHandler(log_path)
    logger = logging.getLogger(__name__)
    logger.addHandler(file_handler)

    try:
        evaluator = PytorchEvaluator(
            evaluation_info, status_query_queue, status_response_queue, metric_result_queue, logger
        )
        evaluator.evaluate()
    except Exception:  # pylint: disable=broad-except
        exception_msg = traceback.format_exc()
        logger.error(exception_msg)
        exception_queue.put(exception_msg)

        if evaluation_info.model_path.exists():
            logger.error("Deleting downloaded model after exception")
            evaluation_info.model_path.unlink()<|MERGE_RESOLUTION|>--- conflicted
+++ resolved
@@ -64,12 +64,9 @@
             evaluation_info.transform_list,
             evaluation_info.storage_address,
             evaluation_info.evaluation_id,
-<<<<<<< HEAD
+            evaluation_info.tokenizer,
             evaluation_info.start_timestamp,
             evaluation_info.end_timestamp,
-=======
-            evaluation_info.tokenizer,
->>>>>>> 41c03c27
         )
         self._debug("Creating DataLoader.")
         dataloader = torch.utils.data.DataLoader(
