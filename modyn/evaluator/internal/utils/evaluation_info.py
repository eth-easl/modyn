import json
import logging
import pathlib
from typing import Optional

# pylint: disable=no-name-in-module
from modyn.evaluator.internal.grpc.generated.evaluator_pb2 import EvaluateModelRequest
from modyn.evaluator.internal.metrics import AbstractEvaluationMetric
from modyn.utils import dynamic_module_import

logger = logging.getLogger(__name__)


class EvaluationInfo:
    # pylint: disable=too-many-instance-attributes

    def __init__(
        self,
        request: EvaluateModelRequest,
        evaluation_id: int,
        model_class_name: str,
        model_config: str,
        amp: bool,
        storage_address: str,
        metrics: list[AbstractEvaluationMetric],
        model_path: pathlib.Path,
<<<<<<< HEAD
    ) -> None:
=======
        pipeline_id: Optional[int] = None,
        trigger_id: Optional[int] = None,
        num_prefetched_partitions: Optional[int] = None,
        parallel_prefetch_requests: Optional[int] = None,
        selector_address: Optional[str] = None,
    ) -> None:  # pragma: no cover
>>>>>>> 2335a97e
        self.model_id = request.model_id
        self.dataset_id = request.dataset_info.dataset_id
        self.num_dataloaders = request.dataset_info.num_dataloaders
        self.start_timestamp = request.dataset_info.start_timestamp
        self.end_timestamp = request.dataset_info.end_timestamp
        self.device = request.device
        self.amp = amp
        self.batch_size = request.batch_size
        self.metrics = metrics

        self.model_class_name = model_class_name
        model_module = dynamic_module_import("modyn.models")
        self.model_handler = getattr(model_module, self.model_class_name)
        self.model_configuration_dict = json.loads(model_config)

        self.transform_list = list(request.transform_list)
        self.bytes_parser = request.bytes_parser.value
        self.label_transformer = request.label_transformer.value
        self.tokenizer: Optional[str] = None
        if request.HasField("tokenizer"):
            self.tokenizer = request.tokenizer.value
        else:
            self.tokenizer = None

        self.evaluation_id = evaluation_id
        self.storage_address = storage_address
        self.model_path = model_path<|MERGE_RESOLUTION|>--- conflicted
+++ resolved
@@ -24,16 +24,12 @@
         storage_address: str,
         metrics: list[AbstractEvaluationMetric],
         model_path: pathlib.Path,
-<<<<<<< HEAD
-    ) -> None:
-=======
         pipeline_id: Optional[int] = None,
         trigger_id: Optional[int] = None,
         num_prefetched_partitions: Optional[int] = None,
         parallel_prefetch_requests: Optional[int] = None,
         selector_address: Optional[str] = None,
     ) -> None:  # pragma: no cover
->>>>>>> 2335a97e
         self.model_id = request.model_id
         self.dataset_id = request.dataset_info.dataset_id
         self.num_dataloaders = request.dataset_info.num_dataloaders
