--- conflicted
+++ resolved
@@ -17,7 +17,6 @@
     EvaluateModelResponse,
     EvaluationAbortedReason,
     EvaluationData,
-    EvaluationNotStartReason,
     EvaluationResultRequest,
     EvaluationResultResponse,
     EvaluationStatusRequest,
@@ -103,22 +102,14 @@
             if not trained_model:
                 logger.error(f"Trained model {request.model_id} does not exist!")
                 return EvaluateModelResponse(
-<<<<<<< HEAD
-                    evaluation_started=False, not_start_reason=EvaluationNotStartReason.MODEL_NOT_EXIST_IN_METADATA
-=======
                     evaluation_started=False, aborted_reason=EvaluationAbortedReason.MODEL_NOT_EXIST_IN_METADATA
->>>>>>> c32def5b
                 )
             model_class_name, model_config, amp = database.get_model_configuration(trained_model.pipeline_id)
 
         if not hasattr(dynamic_module_import("modyn.models"), model_class_name):
             logger.error(f"Model {model_class_name} not available!")
             return EvaluateModelResponse(
-<<<<<<< HEAD
-                evaluation_started=False, not_start_reason=EvaluationNotStartReason.MODEL_IMPORT_FAILURE
-=======
                 evaluation_started=False, aborted_reason=EvaluationAbortedReason.MODEL_IMPORT_FAILURE
->>>>>>> c32def5b
             )
 
         fetch_request = FetchModelRequest(model_id=request.model_id, load_metadata=False)
@@ -130,11 +121,7 @@
                 f"Evaluation cannot be started."
             )
             return EvaluateModelResponse(
-<<<<<<< HEAD
-                evaluation_started=False, not_start_reason=EvaluationNotStartReason.MODEL_NOT_EXIST_IN_STORAGE
-=======
                 evaluation_started=False, aborted_reason=EvaluationAbortedReason.MODEL_NOT_EXIST_IN_STORAGE
->>>>>>> c32def5b
             )
 
         dataset_info = request.dataset_info
@@ -152,8 +139,7 @@
                 f"Evaluation cannot be started."
             )
             return EvaluateModelResponse(
-<<<<<<< HEAD
-                evaluation_started=False, not_start_reason=EvaluationNotStartReason.DATASET_NOT_FOUND
+                evaluation_started=False, aborted_reason=EvaluationAbortedReason.DATASET_NOT_FOUND
             )
 
         if dataset_size == 0:
@@ -161,10 +147,7 @@
                 f"Dataset {dataset_size_req.dataset_id} is empty in given time interval. Evaluation cannot be started."
             )
             return EvaluateModelResponse(
-                evaluation_started=False, not_start_reason=EvaluationNotStartReason.EMPTY_DATASET
-=======
-                evaluation_started=False, aborted_reason=EvaluationAbortedReason.DATASET_NOT_FOUND
->>>>>>> c32def5b
+                evaluation_started=False, aborted_reason=EvaluationAbortedReason.EMPTY_DATASET
             )
 
         with self._lock:
@@ -183,11 +166,7 @@
         if not trained_model_path:
             logger.error("Trained model could not be downloaded. Evaluation cannot be started.")
             return EvaluateModelResponse(
-<<<<<<< HEAD
-                evaluation_started=False, not_start_reason=EvaluationNotStartReason.DOWNLOAD_MODEL_FAILURE
-=======
                 evaluation_started=False, aborted_reason=EvaluationAbortedReason.DOWNLOAD_MODEL_FAILURE
->>>>>>> c32def5b
             )
 
         metrics = self._setup_metrics(request.metrics)
