--- conflicted
+++ resolved
@@ -1,6 +1,5 @@
 """Evaluator GRPC servicer."""
 
-from collections import defaultdict
 import gc
 import logging
 import multiprocessing as mp
@@ -9,7 +8,6 @@
 import threading
 from collections import defaultdict
 from threading import Lock
-import threading
 from typing import Optional
 
 import grpc
@@ -72,11 +70,7 @@
         self._evaluation_dict: dict[int, EvaluationInfo] = {}
         self._evaluation_process_dict: dict[int, EvaluationProcessInfo] = {}
         # Note: This only works because the evaluator currently only uses threads, not processes!
-<<<<<<< HEAD
-        self._evaluation_data_dict: defaultdict[int, defaultdict[int, list[SingleMetricResult]]] = defaultdict(lambda: defaultdict(list))
-=======
         self._evaluation_data_dict: dict[int, defaultdict[int, list[SingleMetricResult]]] = {}
->>>>>>> d2c6d5ac
         self._evaluation_data_dict_locks: dict[int, threading.Lock] = {}
         self._storage_address = f"{config['storage']['hostname']}:{config['storage']['port']}"
         self._storage_stub = EvaluatorGRPCServicer.connect_to_storage(self._storage_address)
@@ -217,10 +211,7 @@
 
         self._evaluation_dict[evaluation_id] = evaluation_info
         self._evaluation_data_dict_locks[evaluation_id] = threading.Lock()
-<<<<<<< HEAD
-=======
         self._evaluation_data_dict[evaluation_id] = defaultdict(list)
->>>>>>> d2c6d5ac
         self._run_evaluation(evaluation_id)
 
         logger.info(f"Started evaluation {evaluation_id}.")
@@ -257,8 +248,6 @@
         if evaluation_id not in self._evaluation_dict:
             logger.error(f"Evaluation with id {evaluation_id} has not been registered")
             return EvaluationStatusResponse(valid=False)
-        
-        self._drain_result_queue(evaluation_id)
 
         self._drain_result_queue(evaluation_id)
 
@@ -295,13 +284,9 @@
                 except queue.Empty:
                     break
                 metric_result = [SingleMetricResult(metric=name, result=result) for name, result in metric_result]
-<<<<<<< HEAD
-                logger.info(f"Got {len(metric_result)} new results for evaluation {evaluation_id} (interval {interval_idx})")
-=======
                 logger.info(
                     f"Got {len(metric_result)} new results for evaluation {evaluation_id} (interval {interval_idx})"
                 )
->>>>>>> d2c6d5ac
                 self._evaluation_data_dict[evaluation_id][interval_idx].extend(metric_result)
 
         logger.info(f"Drained results queue for evaluation {evaluation_id}")
@@ -315,8 +300,6 @@
         if evaluation_id not in self._evaluation_dict:
             logger.error(f"Evaluation with id {evaluation_id} has not been registered.")
             return EvaluationResultResponse(valid=False)
-        
-        self._drain_result_queue(evaluation_id) # Should already be drained, but just make sure
 
         self._drain_result_queue(evaluation_id)  # Should already be drained, but just make sure
 
@@ -325,11 +308,7 @@
             return EvaluationResultResponse(valid=False)
 
         logger.info("Returning results of all metrics.")
-<<<<<<< HEAD
-        self._drain_result_queue(evaluation_id) # Should not do anything, but let's make sure
-=======
         self._drain_result_queue(evaluation_id)  # Should not do anything, but let's make sure
->>>>>>> d2c6d5ac
 
         evaluation_data: list[EvaluationIntervalData] = []
 
@@ -368,8 +347,6 @@
                     process_handler.kill()
 
             self._evaluation_process_dict.pop(evaluation_id)
-            self._evaluation_data_dict.pop(evaluation_id)
-            self._evaluation_data_dict_locks.pop(evaluation_id)
 
         for e_id in evaluation_ids:
             self._evaluation_dict.pop(e_id)
