--- conflicted
+++ resolved
@@ -38,11 +38,7 @@
         tokenizer: str | None = None,
         start_timestamp: int | None = None,
         end_timestamp: int | None = None,
-<<<<<<< HEAD
-        sequence_length: int = 256,
-=======
         max_token_length: int = 256,
->>>>>>> 837841a9
     ):
         self._evaluation_id = evaluation_id
         self._dataset_id = dataset_id
@@ -70,11 +66,7 @@
         self._tokenizer_name = tokenizer
 
         if tokenizer is not None:
-<<<<<<< HEAD
-            self._tokenizer = instantiate_class("modyn.models.tokenizers", tokenizer, max_token_length=sequence_length)
-=======
             self._tokenizer = instantiate_class("modyn.models.tokenizers", tokenizer, max_token_length=max_token_length)
->>>>>>> 837841a9
 
         logger.debug("Initialized EvaluationDataset.")
 
