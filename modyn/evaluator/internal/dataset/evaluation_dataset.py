import logging
import time
from typing import Callable, Generator, Iterable, Optional

import grpc
from modyn.storage.internal.grpc.generated.storage_pb2 import (  # pylint: disable=no-name-in-module
    GetDataPerWorkerRequest,
    GetDataPerWorkerResponse,
    GetRequest,
    GetResponse,
)
from modyn.storage.internal.grpc.generated.storage_pb2_grpc import StorageStub
from modyn.utils.utils import (
    BYTES_PARSER_FUNC_NAME,
    MAX_MESSAGE_SIZE,
    deserialize_function,
    grpc_connection_established,
    instantiate_class,
)
<<<<<<< HEAD
from tenacity import after_log, before_log, retry, stop_after_attempt, wait_random_exponential
=======
from tenacity import Retrying, after_log, before_log, retry, stop_after_attempt, wait_random_exponential
>>>>>>> 0a511bb9
from torch.utils.data import IterableDataset, get_worker_info
from torchvision import transforms

logger = logging.getLogger(__name__)


# TODO(#275): inherit common abstraction of dataset
class EvaluationDataset(IterableDataset):
    # pylint: disable=too-many-instance-attributes, abstract-method

    def __init__(
        self,
        dataset_id: str,
        bytes_parser: str,
        serialized_transforms: list[str],
        storage_address: str,
        evaluation_id: int,
        tokenizer: Optional[str] = None,
        start_timestamp: Optional[int] = None,
        end_timestamp: Optional[int] = None,
    ):
        self._evaluation_id = evaluation_id
        self._dataset_id = dataset_id
        self._first_call = True

        self._bytes_parser = bytes_parser
        self._serialized_transforms = serialized_transforms
        self._storage_address = storage_address
        self._transform_list: list[Callable] = []
        self._transform: Optional[Callable] = None
        self._storagestub: StorageStub = None
        self._bytes_parser_function: Optional[Callable] = None
        self._start_timestamp = start_timestamp
        self._end_timestamp = end_timestamp

        # tokenizer for NLP tasks
        self._tokenizer = None
        self._tokenizer_name = tokenizer
        if tokenizer is not None:
            self._tokenizer = instantiate_class("modyn.models.tokenizers", tokenizer)

        logger.debug("Initialized EvaluationDataset.")

    def _init_transforms(self) -> None:
        self._bytes_parser_function = deserialize_function(self._bytes_parser, BYTES_PARSER_FUNC_NAME)
        self._transform = self._bytes_parser_function
        self._setup_composed_transform()

    def _setup_composed_transform(self) -> None:
        assert self._bytes_parser_function is not None

        self._transform_list = [self._bytes_parser_function]
        for transform in self._serialized_transforms:
            function = eval(transform)  # pylint: disable=eval-used
            self._transform_list.append(function)

        if self._tokenizer is not None:
            self._transform_list.append(self._tokenizer)

        if len(self._transform_list) > 0:
            self._transform = transforms.Compose(self._transform_list)

    @retry(
        stop=stop_after_attempt(5),
        wait=wait_random_exponential(multiplier=1, min=2, max=60),
        before=before_log(logger, logging.ERROR),
        after=after_log(logger, logging.ERROR),
        reraise=True,
    )
    def _init_grpc(self) -> None:
        storage_channel = grpc.insecure_channel(
            self._storage_address,
            options=[
                ("grpc.max_receive_message_length", MAX_MESSAGE_SIZE),
                ("grpc.max_send_message_length", MAX_MESSAGE_SIZE),
            ],
        )
        if not grpc_connection_established(storage_channel):
            raise ConnectionError(f"Could not establish gRPC connection to storage at address {self._storage_address}.")
        self._storagestub = StorageStub(storage_channel)

    def _info(self, msg: str, worker_id: Optional[int]) -> None:  # pragma: no cover
        logger.info(f"[Evaluation {self._evaluation_id}][Worker {worker_id}] {msg}")

    def _debug(self, msg: str, worker_id: Optional[int]) -> None:  # pragma: no cover
        logger.debug(f"[Evaluation {self._evaluation_id}][Worker {worker_id}] {msg}")

    @staticmethod
    def _silence_pil() -> None:  # pragma: no cover
        pil_logger = logging.getLogger("PIL")
        pil_logger.setLevel(logging.INFO)  # by default, PIL on DEBUG spams the console

    def _get_keys_from_storage(self, worker_id: int, total_workers: int) -> Iterable[list[int]]:
        self._info("Getting keys from storage", worker_id)
<<<<<<< HEAD
        # We don't use tenacity here due to the last_processed_index logic which would be cumbersome to redo in tenacity
        max_retries = 5
        retries = 0
        last_processed_index = -1
        backoff = 2
        while retries < max_retries:
            try:
                req_keys = GetDataPerWorkerRequest(
                    dataset_id=self._dataset_id,
                    worker_id=worker_id,
                    total_workers=total_workers,
                    start_timestamp=self._start_timestamp,
                    end_timestamp=self._end_timestamp,
                )
                resp_keys: GetDataPerWorkerResponse
                for index, resp_keys in enumerate(self._storagestub.GetDataPerWorker(req_keys)):
                    if index <= last_processed_index:
                        continue  # Skip already processed responses
                    yield resp_keys.keys
                    last_processed_index = index

                # If the loop completes without errors, break out of the retry loop
                break

            except grpc.RpcError as e:
                self._info(
                    f"Attempt {retries + 1}: gRPC error occurred, last index = {last_processed_index}: {e.code()} - {e.details()}",
                    worker_id,
                )
                self._info(f"Stringified exception: {str(e)}", worker_id)
                self._info(f"Error occured while asking {self._dataset_id} for worker data:\n{worker_id}", worker_id)
                self._init_grpc(worker_id=worker_id)
                retries += 1
                if retries >= max_retries:
                    raise RuntimeError(f"Failed to get data after {max_retries} attempts.") from e
                else:
                    time.sleep(backoff)
                    backoff *= 2
=======
        last_processed_index = -1
        for attempt in Retrying(
            stop=stop_after_attempt(5), wait=wait_random_exponential(multiplier=1, min=2, max=60), reraise=True
        ):
            with attempt:
                try:
                    req_keys = GetDataPerWorkerRequest(
                        dataset_id=self._dataset_id,
                        worker_id=worker_id,
                        total_workers=total_workers,
                        start_timestamp=self._start_timestamp,
                        end_timestamp=self._end_timestamp,
                    )
                    resp_keys: GetDataPerWorkerResponse
                    for index, resp_keys in enumerate(self._storagestub.GetDataPerWorker(req_keys)):
                        if index <= last_processed_index:
                            continue  # Skip already processed responses
                        yield resp_keys.keys
                        last_processed_index = index

                except grpc.RpcError as e:
                    self._info(
                        "gRPC error occurred, last index = " + f"{last_processed_index}: {e.code()} - {e.details()}",
                        worker_id,
                    )
                    self._info(f"Stringified exception: {str(e)}", worker_id)
                    self._info(
                        f"Error occured while asking {self._dataset_id} for worker data:\n{worker_id}", worker_id
                    )
                    self._init_grpc()
                    raise e
>>>>>>> 0a511bb9

    def _get_data_from_storage(
        self, keys: list[int], worker_id: Optional[int] = None
    ) -> Iterable[list[tuple[int, bytes, int]]]:
<<<<<<< HEAD
        max_retries = 5
        retries = 0
        last_processed_index = -1
        backoff = 2
        while retries < max_retries:
            try:
                request = GetRequest(dataset_id=self._dataset_id, keys=keys)
                response: GetResponse
                for index, response in enumerate(self._storagestub.Get(request)):
                    if index <= last_processed_index:
                        continue  # Skip already processed responses
                    yield list(zip(response.keys, response.samples, response.labels))
                    last_processed_index = index

                # If the loop completes without errors, break out of the retry loop
                break

            except grpc.RpcError as e:
                self._info(
                    f"Attempt {retries + 1}: gRPC error occurred, last index = {last_processed_index}: {e.code()} - {e.details()}",
                    worker_id,
                )
                self._info(f"Stringified exception: {str(e)}", worker_id)
                self._info(f"Error occured while asking {self._dataset_id} for keys:\n{keys}", worker_id)
                self._init_grpc(worker_id=worker_id)
                retries += 1
                if retries >= max_retries:
                    raise RuntimeError(f"Failed to get data after {max_retries} attempts.") from e
                else:
                    time.sleep(backoff)
                    backoff *= 2
=======
        last_processed_index = -1
        for attempt in Retrying(
            stop=stop_after_attempt(5), wait=wait_random_exponential(multiplier=1, min=2, max=60), reraise=True
        ):
            with attempt:
                try:
                    request = GetRequest(dataset_id=self._dataset_id, keys=keys)
                    response: GetResponse
                    for index, response in enumerate(self._storagestub.Get(request)):
                        if index <= last_processed_index:
                            continue  # Skip already processed responses
                        yield list(zip(response.keys, response.samples, response.labels))
                        last_processed_index = index

                except grpc.RpcError as e:  # We catch and reraise to log and reconnect
                    self._info(
                        f"gRPC error occurred, last index = {last_processed_index}: {e.code()} - {e.details()}",
                        worker_id,
                    )
                    self._info(f"Stringified exception: {str(e)}", worker_id)
                    self._info(f"Error occured while asking {self._dataset_id} for keys:\n{keys}", worker_id)
                    self._init_grpc()
                    raise e
>>>>>>> 0a511bb9

    def __iter__(self) -> Generator:
        worker_info = get_worker_info()
        if worker_info is None:
            # Non-multi-threaded data loading. We use worker_id 0.
            worker_id = 0
            total_workers = 1
        else:
            worker_id = worker_info.id
            total_workers = worker_info.num_workers

        if self._first_call:
            self._first_call = False
            self._debug("This is the first run of iter, making gRPC connections.", worker_id)
            # We have to initialize transformations and gRPC connections here to do it per dataloader worker,
            # otherwise the transformations/gRPC connections cannot be pickled for the new processes.
            self._init_transforms()
            self._init_grpc()
            EvaluationDataset._silence_pil()
            self._debug("gRPC initialized.", worker_id)

        assert self._transform is not None

        # TODO(#175): we might want to do/accelerate prefetching here.
        for keys in self._get_keys_from_storage(worker_id, total_workers):
            for data in self._get_data_from_storage(keys, worker_id):
                for key, sample, label in data:
                    yield key, self._transform(sample), label<|MERGE_RESOLUTION|>--- conflicted
+++ resolved
@@ -17,11 +17,7 @@
     grpc_connection_established,
     instantiate_class,
 )
-<<<<<<< HEAD
-from tenacity import after_log, before_log, retry, stop_after_attempt, wait_random_exponential
-=======
 from tenacity import Retrying, after_log, before_log, retry, stop_after_attempt, wait_random_exponential
->>>>>>> 0a511bb9
 from torch.utils.data import IterableDataset, get_worker_info
 from torchvision import transforms
 
@@ -116,46 +112,6 @@
 
     def _get_keys_from_storage(self, worker_id: int, total_workers: int) -> Iterable[list[int]]:
         self._info("Getting keys from storage", worker_id)
-<<<<<<< HEAD
-        # We don't use tenacity here due to the last_processed_index logic which would be cumbersome to redo in tenacity
-        max_retries = 5
-        retries = 0
-        last_processed_index = -1
-        backoff = 2
-        while retries < max_retries:
-            try:
-                req_keys = GetDataPerWorkerRequest(
-                    dataset_id=self._dataset_id,
-                    worker_id=worker_id,
-                    total_workers=total_workers,
-                    start_timestamp=self._start_timestamp,
-                    end_timestamp=self._end_timestamp,
-                )
-                resp_keys: GetDataPerWorkerResponse
-                for index, resp_keys in enumerate(self._storagestub.GetDataPerWorker(req_keys)):
-                    if index <= last_processed_index:
-                        continue  # Skip already processed responses
-                    yield resp_keys.keys
-                    last_processed_index = index
-
-                # If the loop completes without errors, break out of the retry loop
-                break
-
-            except grpc.RpcError as e:
-                self._info(
-                    f"Attempt {retries + 1}: gRPC error occurred, last index = {last_processed_index}: {e.code()} - {e.details()}",
-                    worker_id,
-                )
-                self._info(f"Stringified exception: {str(e)}", worker_id)
-                self._info(f"Error occured while asking {self._dataset_id} for worker data:\n{worker_id}", worker_id)
-                self._init_grpc(worker_id=worker_id)
-                retries += 1
-                if retries >= max_retries:
-                    raise RuntimeError(f"Failed to get data after {max_retries} attempts.") from e
-                else:
-                    time.sleep(backoff)
-                    backoff *= 2
-=======
         last_processed_index = -1
         for attempt in Retrying(
             stop=stop_after_attempt(5), wait=wait_random_exponential(multiplier=1, min=2, max=60), reraise=True
@@ -187,44 +143,10 @@
                     )
                     self._init_grpc()
                     raise e
->>>>>>> 0a511bb9
 
     def _get_data_from_storage(
         self, keys: list[int], worker_id: Optional[int] = None
     ) -> Iterable[list[tuple[int, bytes, int]]]:
-<<<<<<< HEAD
-        max_retries = 5
-        retries = 0
-        last_processed_index = -1
-        backoff = 2
-        while retries < max_retries:
-            try:
-                request = GetRequest(dataset_id=self._dataset_id, keys=keys)
-                response: GetResponse
-                for index, response in enumerate(self._storagestub.Get(request)):
-                    if index <= last_processed_index:
-                        continue  # Skip already processed responses
-                    yield list(zip(response.keys, response.samples, response.labels))
-                    last_processed_index = index
-
-                # If the loop completes without errors, break out of the retry loop
-                break
-
-            except grpc.RpcError as e:
-                self._info(
-                    f"Attempt {retries + 1}: gRPC error occurred, last index = {last_processed_index}: {e.code()} - {e.details()}",
-                    worker_id,
-                )
-                self._info(f"Stringified exception: {str(e)}", worker_id)
-                self._info(f"Error occured while asking {self._dataset_id} for keys:\n{keys}", worker_id)
-                self._init_grpc(worker_id=worker_id)
-                retries += 1
-                if retries >= max_retries:
-                    raise RuntimeError(f"Failed to get data after {max_retries} attempts.") from e
-                else:
-                    time.sleep(backoff)
-                    backoff *= 2
-=======
         last_processed_index = -1
         for attempt in Retrying(
             stop=stop_after_attempt(5), wait=wait_random_exponential(multiplier=1, min=2, max=60), reraise=True
@@ -248,7 +170,6 @@
                     self._info(f"Error occured while asking {self._dataset_id} for keys:\n{keys}", worker_id)
                     self._init_grpc()
                     raise e
->>>>>>> 0a511bb9
 
     def __iter__(self) -> Generator:
         worker_info = get_worker_info()
