--- conflicted
+++ resolved
@@ -8,11 +8,8 @@
 from .pipelines import Pipeline  # noqa: F401
 from .sample_training_metadata import SampleTrainingMetadata  # noqa: F401
 from .selector_state_metadata import SelectorStateMetadata  # noqa: F401
-<<<<<<< HEAD
 from .trained_models import TrainedModel  # noqa: F401
-=======
 from .trigger_partitions import TriggerPartition  # noqa: F401
->>>>>>> e92f19db
 from .trigger_training_metadata import TriggerTrainingMetadata  # noqa: F401
 from .triggers import Trigger  # noqa: F401
 
