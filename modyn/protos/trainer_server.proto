--- conflicted
+++ resolved
@@ -35,7 +35,6 @@
   int32 pipeline_id = 1;
   int32 trigger_id = 2;
   string device = 3;
-<<<<<<< HEAD
   bool use_pretrained_model = 4;
   bool load_optimizer_state = 5;
   int32 pretrained_model_id = 6;
@@ -52,28 +51,7 @@
   JsonString grad_scaler_configuration = 17;
   int32 epochs_per_trigger = 18;
   optional int32 seed = 19;
-=======
-  bool amp = 4;
-  string model_id = 5;
-  JsonString model_configuration = 6;
-  bool use_pretrained_model = 7;
-  bool load_optimizer_state = 8;
-  int32 pretrained_model_id = 9;
-  int32 batch_size = 10;
-  JsonString torch_optimizers_configuration = 11;
-  string torch_criterion = 12;
-  JsonString criterion_parameters = 13;
-  Data data_info = 14;
-  CheckpointInfo checkpoint_info = 15;
-  PythonString bytes_parser = 16;
-  repeated string transform_list = 17;
-  JsonString lr_scheduler = 18;
-  PythonString label_transformer = 19;
-  JsonString grad_scaler_configuration = 20;
-  int32 epochs_per_trigger = 21;
-  optional int32 seed = 22;
-  optional PythonString tokenizer = 23;
->>>>>>> 93c3b554
+  optional PythonString tokenizer = 20;
 }
 
 message StartTrainingResponse {
