--- conflicted
+++ resolved
@@ -12,10 +12,7 @@
       returns (NumberOfSamplesResponse) {}
   rpc get_number_of_partitions(GetNumberOfPartitionsRequest)
       returns (NumberOfPartitionsResponse) {}
-<<<<<<< HEAD
   rpc get_selection_strategy(GetSelectionStrategyRequest) returns (SelectionStrategyResponse) {}
-=======
->>>>>>> eb1b3fa7
 }
 
 message Empty {}
@@ -62,7 +59,6 @@
   int32 trigger_id = 2;
 }
 
-<<<<<<< HEAD
 message NumberOfPartitionsResponse { int32 num_partitions = 1; }
 
 message GetSelectionStrategyRequest {
@@ -73,7 +69,4 @@
     bool downsampling_enabled = 1;
     string strategy_name = 2;
     JsonString params = 3;
-}
-=======
-message NumberOfPartitionsResponse { int32 num_partitions = 1; }
->>>>>>> eb1b3fa7
+}