syntax = "proto3";

package modyn.evaluator;

service Evaluator {
  rpc evaluate_model(EvaluateModelRequest) returns (EvaluateModelResponse) {}
  rpc get_evaluation_status(EvaluationStatusRequest) returns (EvaluationStatusResponse) {}
  rpc get_evaluation_result(EvaluationResultRequest) returns (EvaluationResultResponse) {}
  rpc cleanup_evaluations(EvaluationCleanupRequest) returns (EvaluationCleanupResponse) {}
}

message EvaluationInterval {
  optional int64 start_timestamp = 1;
  optional int64 end_timestamp = 2;
}

message DatasetInfo {
  string dataset_id = 1;
  int32 num_dataloaders = 2;
  repeated EvaluationInterval evaluation_intervals = 3;
}

enum EvaluationAbortedReason {
  NOT_ABORTED = 0;
  MODEL_NOT_EXIST_IN_METADATA = 1;
  MODEL_IMPORT_FAILURE = 2;
  MODEL_NOT_EXIST_IN_STORAGE = 3;
  DATASET_NOT_FOUND = 4;
  EMPTY_DATASET = 5;
  DOWNLOAD_MODEL_FAILURE = 6;
}

message PythonString { string value = 1; }

message JsonString { string value = 1; }

message EvaluateModelRequest {
  int32 model_id  = 1;
  DatasetInfo dataset_info = 2;
  string device = 3;
  int32 batch_size = 4;
  repeated JsonString metrics = 5;
  repeated string transform_list = 6;
  PythonString bytes_parser = 7;
  PythonString label_transformer = 8;
  optional PythonString tokenizer = 9;
<<<<<<< HEAD
  bool generative = 10;
  bool light_tuning = 11;
  int32 sequence_length =12;
  optional JsonString tuning_config = 13;
  optional PythonString bytes_parser_target =14;
  optional string transform_list_target = 15;
  repeated string model_wrappers = 16;
  JsonString model_wrapper_args = 17;

=======
  bool generative = 11;
  optional int32 max_token_length =12;
  optional PythonString bytes_parser_target =13;
  optional string transform_list_target = 14;
>>>>>>> 837841a9
}

message EvaluateModelIntervalResponse {
  // this value is only meaningful when eval_aborted_reason is NOT_ABORTED
  int64 dataset_size = 1;
  EvaluationAbortedReason eval_aborted_reason = 2;
}

message EvaluateModelResponse {
  // only when all interval evaluations failed, this field will be set to false
  // it is a field of convenience for the client to decide whether to wait for the evaluation completion.
  // the client can always check the interval_responses
  bool evaluation_started = 1;
  int32 evaluation_id = 2;
  // always has the same size as the number of intervals
  repeated EvaluateModelIntervalResponse interval_responses = 3;
}

message EvaluationStatusRequest { int32 evaluation_id = 1; }

message EvaluationStatusResponse {
  bool valid = 1;
  bool is_running = 2;
  optional string exception = 3;
}

message SingleMetricResult {
  string metric = 1;
  float result = 2;
}

message EvaluationIntervalData {
  // Since not every interval evaluation from EvaluateModelRequest may be successful,
  // the EvaluationIntervalData contained in the EvaluationResultResponse must explicitly specify what interval this
  // evaluation data corresponds to. The interval_index is the index of the interval in the list
  // Datainfo.evaluation_intervals in the EvaluateModelRequest.
  // For example if Datainfo.evaluation_intervals have 3 intervals, [interval1, interval2, interval3],
  // and interval2 fails. Then the EvaluationResultResponse will have 2 EvaluationIntervalData, one with interval_index
  // 0 (which corresponds to interval1) and the other with interval_index 2 (which corresponds to interval3).
  int32 interval_index = 1;
  repeated SingleMetricResult evaluation_data = 2;
}

message EvaluationResultRequest { int32 evaluation_id = 1; }

message EvaluationCleanupRequest { repeated int32 evaluation_ids = 1; }

message EvaluationResultResponse {
  bool valid = 1;
  // each element in the list corresponds to the evaluation results on a single interval
  repeated EvaluationIntervalData evaluation_results = 2;
}

message EvaluationCleanupResponse { repeated int32 succeeded = 1; }<|MERGE_RESOLUTION|>--- conflicted
+++ resolved
@@ -44,22 +44,17 @@
   PythonString bytes_parser = 7;
   PythonString label_transformer = 8;
   optional PythonString tokenizer = 9;
-<<<<<<< HEAD
   bool generative = 10;
-  bool light_tuning = 11;
-  int32 sequence_length =12;
-  optional JsonString tuning_config = 13;
+ 
+
   optional PythonString bytes_parser_target =14;
   optional string transform_list_target = 15;
   repeated string model_wrappers = 16;
   JsonString model_wrapper_args = 17;
 
-=======
-  bool generative = 11;
+
   optional int32 max_token_length =12;
-  optional PythonString bytes_parser_target =13;
-  optional string transform_list_target = 14;
->>>>>>> 837841a9
+
 }
 
 message EvaluateModelIntervalResponse {
