[MAIN]

# Analyse import fallback blocks. This can be used to support both Python 2 and
# 3 compatible code, which means that the block might have code that exists
# only in one or another interpreter, leading to false positives when analysed.
analyse-fallback-blocks=no

# Load and enable all available extensions. Use --list-extensions to see a list
# all available extensions.
#enable-all-extensions=

# In error mode, messages with a category besides ERROR or FATAL are
# suppressed, and no reports are done by default. Error mode is compatible with
# disabling specific errors.
#errors-only=

# Always return a 0 (non-error) status code, even if lint errors are found.
# This is primarily useful in continuous integration scripts.
#exit-zero=

# A comma-separated list of package or module names from where C extensions may
# be loaded. Extensions are loading into the active Python interpreter and may
# run arbitrary code.
extension-pkg-allow-list=

# A comma-separated list of package or module names from where C extensions may
# be loaded. Extensions are loading into the active Python interpreter and may
# run arbitrary code. (This is an alternative name to extension-pkg-allow-list
# for backward compatibility.)
extension-pkg-whitelist=

# Return non-zero exit code if any of these messages/categories are detected,
# even if score is above --fail-under value. Syntax same as enable. Messages
# specified are enabled, while categories only check already-enabled messages.
fail-on=

# Specify a score threshold to be exceeded before program exits with error.
fail-under=10

# Interpret the stdin as a python script, whose filename needs to be passed as
# the module_or_package argument.
#from-stdin=

# Files or directories to be skipped. They should be base names, not paths.
ignore=CVS

# Add files or directories matching the regex patterns to the ignore-list. The
# regex matches against paths and can be in Posix or Windows format.
ignore-paths=^modyn/frontend/.*$,
<<<<<<< HEAD
             ^modyn/backend/odm/.*$,
             ^modyn/backend/metadata_processor/internal/grpc/generated/.*$,
             ^modyn/backend/selector/.*$,
=======
             ^modyn/backend/ptmp/.*$,
             ^modyn/backend/selector/internal/grpc/generated.*$,
             ^modyn/backend/metadata_database/internal/grpc/generated.*$,
>>>>>>> 65f92261
             ^modyn/storage/internal/grpc/generated/.*$
             
# Files or directories matching the regex patterns are skipped. The regex
# matches against base names, not paths. The default value ignores Emacs file
# locks
ignore-patterns=^\.#

# List of module names for which member attributes should not be checked
# (useful for modules/projects where namespaces are manipulated during runtime
# and thus existing member attributes cannot be deduced by static analysis). It
# supports qualified module names, as well as Unix pattern matching.
ignored-modules=

# Python code to execute, usually for sys.path manipulation such as
# pygtk.require().
#init-hook=

# Use multiple processes to speed up Pylint. Specifying 0 will auto-detect the
# number of processors available to use, and will cap the count on Windows to
# avoid hangs.
jobs=0

# Control the amount of potential inferred values when inferring a single
# object. This can help the performance when dealing with large functions or
# complex, nested conditions.
limit-inference-results=100

# List of plugins (as comma separated values of python module names) to load,
# usually to register additional checkers.
load-plugins=

# Pickle collected data for later comparisons.
persistent=yes

# Minimum Python version to use for version dependent checks. Will default to
# the version used to run pylint.
py-version=3.10

# Discover python modules and packages in the file system subtree.
recursive=no

# When enabled, pylint would attempt to guess common misconfiguration and emit
# user-friendly hints instead of false-positive error messages.
suggestion-mode=yes

# Allow loading of arbitrary C extensions. Extensions are imported into the
# active Python interpreter and may run arbitrary code.
unsafe-load-any-extension=no

# In verbose mode, extra non-checker-related info will be displayed.
#verbose=


[REPORTS]

# Python expression which should return a score less than or equal to 10. You
# have access to the variables 'fatal', 'error', 'warning', 'refactor',
# 'convention', and 'info' which contain the number of messages in each
# category, as well as 'statement' which is the total number of statements
# analyzed. This score is used by the global evaluation report (RP0004).
evaluation=max(0, 0 if fatal else 10.0 - ((float(5 * error + warning + refactor + convention) / statement) * 10))

# Template used to display messages. This is a python new-style format string
# used to format the message information. See doc for all details.
msg-template=

# Set the output format. Available formats are text, parseable, colorized, json
# and msvs (visual studio). You can also give a reporter class, e.g.
# mypackage.mymodule.MyReporterClass.
#output-format=

# Tells whether to display a full report or only the messages.
reports=no

# Activate the evaluation score.
score=yes


[MESSAGES CONTROL]

# Only show warnings with the listed confidence levels. Leave empty to show
# all. Valid levels: HIGH, CONTROL_FLOW, INFERENCE, INFERENCE_FAILURE,
# UNDEFINED.
confidence=HIGH,
           CONTROL_FLOW,
           INFERENCE,
           INFERENCE_FAILURE,
           UNDEFINED

# Disable the message, report, category or checker with the given id(s). You
# can either give multiple identifiers separated by comma (,) or put this
# option multiple times (only on the command line, not in the configuration
# file where it should appear only once). You can also use "--disable=all" to
# disable everything first and then re-enable specific checks. For example, if
# you want to run only the similarities checker, you can use "--disable=all
# --enable=similarities". If you want to run only the classes checker, but have
# no Warning level messages displayed, use "--disable=all --enable=classes
# --disable=W".
disable=raw-checker-failed,
        bad-inline-option,
        locally-disabled,
        file-ignored,
        suppressed-message,
        useless-suppression,
        deprecated-pragma,
        use-symbolic-message-instead,
        locally-disabled,               # we allow locally disabling some checks if we think it makes sense to do that.
        suppressed-message,
        line-too-long,                  # black does code formatting for us
        ungrouped-imports,              # isort
        wrong-import-order,             # isort
        too-many-public-methods,        # reported for some models, that won't change
        too-few-public-methods,         # noisy, e.g. exception classes, mixins etc
        no-member,                      # false positives, deals badly with django classes
        logging-format-interpolation,   # decided against the proposed change in favor of .format()
        logging-fstring-interpolation,  # https://stackoverflow.com/questions/34619790/pylint-message-logging-format-interpolation
        too-many-ancestors,             # noisy, reported for all test classes
        missing-docstring,              # yeah... we don't have those
        protected-access,               # for us that means be careful, not don't do it
        too-many-lines,                 # we don't currently think that splitting up views.py or test_views.py creates any value
        too-many-arguments,             # we can't determine a good limit here. reviews should spot bad cases of this.
        duplicate-code,                 # Mostly imports and test setup.
        cyclic-import                  # We use these inside methods that require models from multiple apps. Tests will catch actual errors.


# Enable the message, report, category or checker with the given id(s). You can
# either give multiple identifier separated by comma (,) or put this option
# multiple time (only on the command line, not in the configuration file where
# it should appear only once). See also the "--disable" option for examples.
enable=c-extension-no-member


[LOGGING]

# The type of string formatting that logging methods do. `old` means using %
# formatting, `new` is for `{}` formatting.
logging-format-style=new

# Logging modules to check that the string format arguments are in logging
# function parameter format.
logging-modules=logging


[SPELLING]

# Limits count of emitted suggestions for spelling mistakes.
max-spelling-suggestions=4

# Spelling dictionary name. Available dictionaries: none. To make it work,
# install the 'python-enchant' package.
spelling-dict=

# List of comma separated words that should be considered directives if they
# appear at the beginning of a comment and should not be checked.
spelling-ignore-comment-directives=fmt: on,fmt: off,noqa:,noqa,nosec,isort:skip,mypy:

# List of comma separated words that should not be checked.
spelling-ignore-words=

# A path to a file that contains the private dictionary; one word per line.
spelling-private-dict-file=

# Tells whether to store unknown words to the private dictionary (see the
# --spelling-private-dict-file option) instead of raising a message.
spelling-store-unknown-words=no


[MISCELLANEOUS]

# List of note tags to take in consideration, separated by a comma.
notes=FIXME,
      XXX,
      TODO

# Regular expression of note tags to take in consideration.
notes-rgx=


[TYPECHECK]

# List of decorators that produce context managers, such as
# contextlib.contextmanager. Add to this list to register other decorators that
# produce valid context managers.
contextmanager-decorators=contextlib.contextmanager

# List of members which are set dynamically and missed by pylint inference
# system, and so shouldn't trigger E1101 when accessed. Python regular
# expressions are accepted.
generated-members=

# Tells whether to warn about missing members when the owner of the attribute
# is inferred to be None.
ignore-none=yes

# This flag controls whether pylint should warn about no-member and similar
# checks whenever an opaque object is returned when inferring. The inference
# can return multiple potential results while evaluating a Python object, but
# some branches might not be evaluated, which results in partial inference. In
# that case, it might be useful to still emit no-member and other checks for
# the rest of the inferred objects.
ignore-on-opaque-inference=yes

# List of symbolic message names to ignore for Mixin members.
ignored-checks-for-mixins=no-member,
                          not-async-context-manager,
                          not-context-manager,
                          attribute-defined-outside-init

# List of class names for which member attributes should not be checked (useful
# for classes with dynamically set attributes). This supports the use of
# qualified names.
ignored-classes=optparse.Values,thread._local,_thread._local,argparse.Namespace

# Show a hint with possible names when a member name was not found. The aspect
# of finding the hint is based on edit distance.
missing-member-hint=yes

# The minimum edit distance a name should have in order to be considered a
# similar match for a missing member name.
missing-member-hint-distance=1

# The total number of similar names that should be taken in consideration when
# showing a hint for a missing member.
missing-member-max-choices=1

# Regex pattern to define which classes are considered mixins.
mixin-class-rgx=.*[Mm]ixin

# List of decorators that change the signature of a decorated function.
signature-mutators=


[CLASSES]

# Warn about protected attribute access inside special methods
check-protected-access-in-special-methods=no

# List of method names used to declare (i.e. assign) instance attributes.
defining-attr-methods=__init__,
                      __new__,
                      setUp,
                      __post_init__

# List of member names, which should be excluded from the protected access
# warning.
exclude-protected=_asdict,
                  _fields,
                  _replace,
                  _source,
                  _make

# List of valid names for the first argument in a class method.
valid-classmethod-first-arg=cls

# List of valid names for the first argument in a metaclass class method.
valid-metaclass-classmethod-first-arg=cls


[VARIABLES]

# List of additional names supposed to be defined in builtins. Remember that
# you should avoid defining new builtins when possible.
additional-builtins=

# Tells whether unused global variables should be treated as a violation.
allow-global-unused-variables=yes

# List of names allowed to shadow builtins
allowed-redefined-builtins=

# List of strings which can identify a callback function by name. A callback
# name must start or end with one of those strings.
callbacks=cb_,
          _cb

# A regular expression matching the name of dummy variables (i.e. expected to
# not be used).
dummy-variables-rgx=_+$|(_[a-zA-Z0-9_]*[a-zA-Z0-9]+?$)|dummy|^ignored_|^unused_

# Argument names that match this expression will be ignored. Default to name
# with leading underscore.
ignored-argument-names=_.*|^ignored_|^unused_

# Tells whether we should check for unused import in __init__ files.
init-import=no

# List of qualified module names which can have objects that can redefine
# builtins.
redefining-builtins-modules=six.moves,past.builtins,future.builtins,builtins,io


[FORMAT]

# Expected format of line ending, e.g. empty (any line ending), LF or CRLF.
expected-line-ending-format=

# Regexp for a line that is allowed to be longer than the limit.
ignore-long-lines=^\s*(# )?<?https?://\S+>?$

# Number of spaces of indent required inside a hanging or continued line.
indent-after-paren=4

# String used as indentation unit. This is usually "    " (4 spaces) or "\t" (1
# tab).
indent-string='    '

# Maximum number of characters on a single line.
max-line-length=120

# Maximum number of lines in a module.
max-module-lines=1000

# Allow the body of a class to be on the same line as the declaration if body
# contains single statement.
single-line-class-stmt=no

# Allow the body of an if to be on the same line as the test if there is no
# else.
single-line-if-stmt=no


[IMPORTS]

# List of modules that can be imported at any level, not just the top level
# one.
allow-any-import-level=

# Allow wildcard imports from modules that define __all__.
allow-wildcard-with-all=no

# Deprecated modules which should not be used, separated by a comma.
deprecated-modules=

# Output a graph (.gv or any supported image format) of external dependencies
# to the given file (report RP0402 must not be disabled).
ext-import-graph=

# Output a graph (.gv or any supported image format) of all (i.e. internal and
# external) dependencies to the given file (report RP0402 must not be
# disabled).
import-graph=

# Output a graph (.gv or any supported image format) of internal dependencies
# to the given file (report RP0402 must not be disabled).
int-import-graph=

# Force import order to recognize a module as part of the standard
# compatibility libraries.
known-standard-library=

# Force import order to recognize a module as part of a third party library.
known-third-party=enchant

# Couples of modules and preferred modules, separated by a comma.
preferred-modules=


[EXCEPTIONS]

# Exceptions that will emit a warning when caught.
overgeneral-exceptions=BaseException,
                       Exception


[REFACTORING]

# Maximum number of nested blocks for function / method body
max-nested-blocks=5

# Complete name of functions that never returns. When checking for
# inconsistent-return-statements if a never returning function is called then
# it will be considered as an explicit return statement and no message will be
# printed.
never-returning-functions=sys.exit,argparse.parse_error


[SIMILARITIES]

# Comments are removed from the similarity computation
ignore-comments=yes

# Docstrings are removed from the similarity computation
ignore-docstrings=yes

# Imports are removed from the similarity computation
ignore-imports=yes

# Signatures are removed from the similarity computation
ignore-signatures=yes

# Minimum lines number of a similarity.
min-similarity-lines=4


[DESIGN]

# List of regular expressions of class ancestor names to ignore when counting
# public methods (see R0903)
exclude-too-few-public-methods=

# List of qualified class names to ignore when counting class parents (see
# R0901)
ignored-parents=

# Maximum number of arguments for function / method.
max-args=5

# Maximum number of attributes for a class (see R0902).
max-attributes=7

# Maximum number of boolean expressions in an if statement (see R0916).
max-bool-expr=5

# Maximum number of branch for function / method body.
max-branches=12

# Maximum number of locals for function / method body.
max-locals=15

# Maximum number of parents for a class (see R0901).
max-parents=7

# Maximum number of public methods for a class (see R0904).
max-public-methods=20

# Maximum number of return / yield for function / method body.
max-returns=6

# Maximum number of statements in function / method body.
max-statements=50

# Minimum number of public methods for a class (see R0903).
min-public-methods=2


[STRING]

# This flag controls whether inconsistent-quotes generates a warning when the
# character used as a quote delimiter is used inconsistently within a module.
check-quote-consistency=no

# This flag controls whether the implicit-str-concat should generate a warning
# on implicit string concatenation in sequences defined over several lines.
check-str-concat-over-line-jumps=no


[BASIC]

# Naming style matching correct argument names.
argument-naming-style=snake_case

# Regular expression matching correct argument names. Overrides argument-
# naming-style. If left empty, argument names will be checked with the set
# naming style.
#argument-rgx=

# Naming style matching correct attribute names.
attr-naming-style=snake_case

# Regular expression matching correct attribute names. Overrides attr-naming-
# style. If left empty, attribute names will be checked with the set naming
# style.
#attr-rgx=

# Bad variable names which should always be refused, separated by a comma.
bad-names=foo,
          bar,
          baz,
          toto,
          tutu,
          tata

# Bad variable names regexes, separated by a comma. If names match any regex,
# they will always be refused
bad-names-rgxs=

# Naming style matching correct class attribute names.
class-attribute-naming-style=any

# Regular expression matching correct class attribute names. Overrides class-
# attribute-naming-style. If left empty, class attribute names will be checked
# with the set naming style.
#class-attribute-rgx=

# Naming style matching correct class constant names.
class-const-naming-style=UPPER_CASE

# Regular expression matching correct class constant names. Overrides class-
# const-naming-style. If left empty, class constant names will be checked with
# the set naming style.
#class-const-rgx=

# Naming style matching correct class names.
class-naming-style=PascalCase

# Regular expression matching correct class names. Overrides class-naming-
# style. If left empty, class names will be checked with the set naming style.
#class-rgx=

# Naming style matching correct constant names.
const-naming-style=UPPER_CASE

# Regular expression matching correct constant names. Overrides const-naming-
# style. If left empty, constant names will be checked with the set naming
# style.
#const-rgx=

# Minimum line length for functions/classes that require docstrings, shorter
# ones are exempt.
docstring-min-length=-1

# Naming style matching correct function names.
function-naming-style=snake_case

# Regular expression matching correct function names. Overrides function-
# naming-style. If left empty, function names will be checked with the set
# naming style.
#function-rgx=

# Good variable names which should always be accepted, separated by a comma.
good-names=i,
           j,
           k,
           ex,
           Run,
           _

# Good variable names regexes, separated by a comma. If names match any regex,
# they will always be accepted
good-names-rgxs=

# Include a hint for the correct naming format with invalid-name.
include-naming-hint=no

# Naming style matching correct inline iteration names.
inlinevar-naming-style=any

# Regular expression matching correct inline iteration names. Overrides
# inlinevar-naming-style. If left empty, inline iteration names will be checked
# with the set naming style.
#inlinevar-rgx=

# Naming style matching correct method names.
method-naming-style=snake_case

# Regular expression matching correct method names. Overrides method-naming-
# style. If left empty, method names will be checked with the set naming style.
#method-rgx=

# Naming style matching correct module names.
module-naming-style=snake_case

# Regular expression matching correct module names. Overrides module-naming-
# style. If left empty, module names will be checked with the set naming style.
#module-rgx=

# Colon-delimited sets of names that determine each other's naming style when
# the name regexes allow several styles.
name-group=

# Regular expression which should only match function or class names that do
# not require a docstring.
no-docstring-rgx=^_

# List of decorators that produce properties, such as abc.abstractproperty. Add
# to this list to register other decorators that produce valid properties.
# These decorators are taken in consideration only for invalid-name.
property-classes=abc.abstractproperty

# Regular expression matching correct type variable names. If left empty, type
# variable names will be checked with the set naming style.
#typevar-rgx=

# Naming style matching correct variable names.
variable-naming-style=snake_case

# Regular expression matching correct variable names. Overrides variable-
# naming-style. If left empty, variable names will be checked with the set
# naming style.
#variable-rgx=<|MERGE_RESOLUTION|>--- conflicted
+++ resolved
@@ -47,15 +47,9 @@
 # Add files or directories matching the regex patterns to the ignore-list. The
 # regex matches against paths and can be in Posix or Windows format.
 ignore-paths=^modyn/frontend/.*$,
-<<<<<<< HEAD
-             ^modyn/backend/odm/.*$,
              ^modyn/backend/metadata_processor/internal/grpc/generated/.*$,
-             ^modyn/backend/selector/.*$,
-=======
-             ^modyn/backend/ptmp/.*$,
              ^modyn/backend/selector/internal/grpc/generated.*$,
              ^modyn/backend/metadata_database/internal/grpc/generated.*$,
->>>>>>> 65f92261
              ^modyn/storage/internal/grpc/generated/.*$
              
 # Files or directories matching the regex patterns are skipped. The regex
