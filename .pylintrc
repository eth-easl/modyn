--- conflicted
+++ resolved
@@ -48,17 +48,13 @@
 # regex matches against paths and can be in Posix or Windows format.
 ignore-paths=^modyn/frontend/.*$,
              ^modyn/backend/ptmp/.*$,
-<<<<<<< HEAD
-             ^modyn/backend/selector/.*$,
              ^modyn/trainer_server/internal/grpc/generated/.*$,
              ^modyn/trainer_server/internal/mocks/.*$,
              ^modyn/trainer_server/internal/local_testing/.*$,
-=======
              ^modyn/backend/selector/internal/grpc/generated.*$,
              ^modyn/backend/metadata_database/internal/grpc/generated.*$,
->>>>>>> 65f92261
              ^modyn/storage/internal/grpc/generated/.*$
-             
+
 # Files or directories matching the regex patterns are skipped. The regex
 # matches against base names, not paths. The default value ignores Emacs file
 # locks
