--- conflicted
+++ resolved
@@ -15,7 +15,7 @@
 
       - name: Setup Conda
         uses: ./.github/actions/conda
-      
+
       - name: Flake8
         run: |
           conda run -n modyn flake8 --version
@@ -40,23 +40,6 @@
     runs-on: ubuntu-latest
 
     steps:
-<<<<<<< HEAD
-    - uses: actions/checkout@v1
-    - name: Set up Python
-      uses: actions/setup-python@v1
-      with:
-        python-version: '3.10'
-    - name: pip
-      run: |
-        pip install -r dev-requirements.txt
-        pip install -r modyn/backend/requirements.txt
-        pip install -r modyn/trainer_server/requirements.txt
-        pip install -e .
-    - name: pylint
-      run: |
-        pylint --version
-        pylint modyn
-=======
       - name: Check out code
         uses: actions/checkout@v3
 
@@ -97,31 +80,11 @@
         run: |
           conda run -n modyn black --version
           conda run -n modyn black --check modyn --verbose --config black.toml
->>>>>>> e3aba678
 
   unittests:
     runs-on: ubuntu-latest
 
     steps:
-<<<<<<< HEAD
-    - uses: actions/checkout@v1
-    - name: Set up Python
-      uses: actions/setup-python@v1
-      with:
-        python-version: '3.10'
-    - name: Pytest
-      run: |
-        pip install -r dev-requirements.txt
-        pip install -r modyn/backend/requirements.txt
-        pip install -r modyn/trainer_server/requirements.txt
-        pip install -e .
-        pytest
-        pytest > pytest-coverage.txt
-    - name: Comment coverage
-      uses: coroo/pytest-coverage-commentator@v1.0.2
-
-# TODO(create issue): For every new module we want to fail below 90% coverage. Because I restrict this PR to supervisor, I do a custom
-=======
       - name: Check out code
         uses: actions/checkout@v3
 
@@ -137,29 +100,13 @@
         uses: coroo/pytest-coverage-commentator@v1.0.2
 
 # TODO(#51): For every new module we want to fail below 90% coverage. Because I restrict this PR to supervisor, I do a custom
->>>>>>> e3aba678
 # Pytest call here. When everything has high coverage, we want to merge this action with the regular pytest action.
   coverage-newarchitecture:
     runs-on: ubuntu-latest
 
     steps:
-<<<<<<< HEAD
-    - uses: actions/checkout@v1
-    - name: Set up Python
-      uses: actions/setup-python@v1
-      with:
-        python-version: '3.10'
-    - name: Pytest
-      run: |
-        pip install -r dev-requirements.txt
-        pip install -r modyn/backend/requirements.txt
-        pip install -r modyn/trainer_server/requirements.txt
-        pip install -e .
-        pytest modyn --cov-reset --cache-clear --cov=modyn/backend/supervisor --cov=modyn/trainer_server --cov=modyn/models --cov-fail-under=90
-=======
       - name: Check out code
         uses: actions/checkout@v3
->>>>>>> e3aba678
 
       - name: Setup Conda
         uses: ./.github/actions/conda
@@ -174,9 +121,6 @@
 # Checks whether the base container works correctly.
   dockerized-unittests:
       runs-on: ubuntu-latest
-<<<<<<< HEAD
-
-=======
       needs:
         - flake8
         - mypy-typechecking
@@ -185,8 +129,7 @@
         - isort
         - black
         - coverage-newarchitecture
-      
->>>>>>> e3aba678
+
       steps:
       - name: Check out code
         uses: actions/checkout@v3
@@ -217,7 +160,7 @@
         uses: actions/checkout@v3
 
       - name: Disable buildkit. Reevaluate this in some days, I get some permissions errors without this currently.
-        run: echo "DOCKER_BUILDKIT=0" >> $GITHUB_ENV 
+        run: echo "DOCKER_BUILDKIT=0" >> $GITHUB_ENV
         shell: bash
 
       - name: Start docker compose and exit when tests run through
