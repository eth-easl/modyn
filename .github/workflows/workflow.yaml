--- conflicted
+++ resolved
@@ -105,10 +105,7 @@
 
       - name: Pytest
         run: |
-<<<<<<< HEAD
-=======
           set -o pipefail
->>>>>>> 89e03922
           micromamba run -n modyn pytest modyn --cache-clear --cov-report term --cov-fail-under=90 | tee pytest-coverage.txt
 
       - name: Comment coverage
