name: linting-and-tests
on: [pull_request]

defaults:
  run:
    shell: bash

jobs:
  flake8:
    runs-on: ubuntu-latest

    steps:
      - name: Check out code
        uses: actions/checkout@v3

      - name: Setup Conda
        uses: ./.github/actions/conda
      
      - name: Flake8
        run: |
          conda run -n modyn flake8 --version
          conda run -n modyn flake8 --statistics

  mypy-typechecking:
    runs-on: ubuntu-latest

    steps:
      - name: Check out code
        uses: actions/checkout@v3

      - name: Setup Conda
        uses: ./.github/actions/conda

      - name: Mypy
        run: |
          conda run -n modyn mypy --version
          conda run -n modyn mypy modyn

  pylint:
    runs-on: ubuntu-latest

    steps:
      - name: Check out code
        uses: actions/checkout@v3

      - name: Setup Conda
        uses: ./.github/actions/conda

      - name: Pylint
        run: |
          conda run -n modyn pylint --version
          conda run -n modyn pylint modyn

  isort:
    runs-on: ubuntu-latest

    steps:
      - name: Check out code
        uses: actions/checkout@v3

      - name: Setup Conda
        uses: ./.github/actions/conda

      - name: Isort
        run: |
          conda run -n modyn isort --version
          conda run -n modyn isort . --check --diff

  black:
    runs-on: ubuntu-latest

    steps:
      - name: Check out code
        uses: actions/checkout@v3

      - name: Setup Conda
        uses: ./.github/actions/conda

      - name: Black
        run: |
          conda run -n modyn black --version
          conda run -n modyn black --check modyn --verbose --config black.toml

  unittests:
    runs-on: ubuntu-latest

    steps:
      - name: Check out code
        uses: actions/checkout@v3

      - name: Setup Conda
        uses: ./.github/actions/conda

      - name: Pytest
        run: |
          conda run -n modyn pytest
          conda run -n modyn pytest > pytest-coverage.txt

      - name: Comment coverage
        uses: coroo/pytest-coverage-commentator@v1.0.2

# TODO(#51): For every new module we want to fail below 90% coverage. Because I restrict this PR to supervisor, I do a custom
# Pytest call here. When everything has high coverage, we want to merge this action with the regular pytest action.
  coverage-newarchitecture:
    runs-on: ubuntu-latest

    steps:
<<<<<<< HEAD
    - uses: actions/checkout@v1
    - name: Set up Python
      uses: actions/setup-python@v1
      with:
        python-version: '3.10'
    - name: Pytest
      run: |
        pip install -r dev-requirements.txt
        pip install -r modyn/backend/requirements.txt
        pip install -e .
        pytest modyn --cov-reset --cache-clear --cov=modyn/backend/supervisor --cov=modyn/backend/metadata --cov=modyn/backend/selector  --cov=modyn/storage --cov-fail-under=90
        
  integrationtests:
=======
      - name: Check out code
        uses: actions/checkout@v3

      - name: Setup Conda
        uses: ./.github/actions/conda

      - name: Pytest
        run: conda run -n modyn pytest modyn --cov-reset --cache-clear --cov=modyn/backend/supervisor --cov=modyn/storage --cov-fail-under=90


### Integration Tests ###
# We have them in the same workflow because it's impossible to have a simple "if workflow A runs through completely, then workflow B should run" pipeline on Github currently

# Checks whether the base container works correctly.
  dockerized-unittests:
>>>>>>> e3aba678
      runs-on: ubuntu-latest
      needs:
        - flake8
        - mypy-typechecking
        - pylint
        - unittests
        - isort
        - black
        - coverage-newarchitecture
      
      steps:
      - name: Check out code
        uses: actions/checkout@v3

      - name: Setup base container
        uses: ./.github/actions/base

      - name: Setup dev-requirements and run pytest within container
        run: docker run modyn conda run -n modyn bash -c "pip install -r dev-requirements.txt && echo Running pytest && pytest"


# Tests whether docker-compose up starts all components successfully and integration tests run through
# Only one job to reduce Github CI usage
  integrationtests:
    runs-on: ubuntu-latest
    needs:
      - flake8
      - mypy-typechecking
      - pylint
      - unittests
      - isort
      - black
      - coverage-newarchitecture
      - dockerized-unittests

    steps:
      - name: Check out code
        uses: actions/checkout@v3

      - name: Disable buildkit. Reevaluate this in some days, I get some permissions errors without this currently.
        run: echo "DOCKER_BUILDKIT=0" >> $GITHUB_ENV 
        shell: bash

      - name: Start docker compose and exit when tests run through
        run: docker compose up --build --abort-on-container-exit --exit-code-from tests<|MERGE_RESOLUTION|>--- conflicted
+++ resolved
@@ -105,21 +105,6 @@
     runs-on: ubuntu-latest
 
     steps:
-<<<<<<< HEAD
-    - uses: actions/checkout@v1
-    - name: Set up Python
-      uses: actions/setup-python@v1
-      with:
-        python-version: '3.10'
-    - name: Pytest
-      run: |
-        pip install -r dev-requirements.txt
-        pip install -r modyn/backend/requirements.txt
-        pip install -e .
-        pytest modyn --cov-reset --cache-clear --cov=modyn/backend/supervisor --cov=modyn/backend/metadata --cov=modyn/backend/selector  --cov=modyn/storage --cov-fail-under=90
-        
-  integrationtests:
-=======
       - name: Check out code
         uses: actions/checkout@v3
 
@@ -135,7 +120,6 @@
 
 # Checks whether the base container works correctly.
   dockerized-unittests:
->>>>>>> e3aba678
       runs-on: ubuntu-latest
       needs:
         - flake8
