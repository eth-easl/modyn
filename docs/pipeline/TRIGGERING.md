--- conflicted
+++ resolved
@@ -51,17 +51,10 @@
     Trigger <|-- EnsembleTrigger
 
     Trigger <|-- TimeTrigger
-<<<<<<< HEAD
     Trigger <|-- DataAmountTrigger
-    
+
     _BatchedTrigger <|-- DataDriftTrigger
     _BatchedTrigger <|-- CostBasedTrigger
-=======
-    Trigger <|-- DataAmount
-
-    _BatchedTrigger <|-- DataDrift
-    _BatchedTrigger <|-- CostBased
->>>>>>> fad4ea05
 
     EnsembleTrigger *-- "n" Trigger
 ```