version: '3.8'

services:
  modynbase:
    image: modynbase
    build:
      context: .
      dockerfile: docker/Base/Dockerfile
    container_name: modynbase
  metadata-db:
    image: postgres:14.1-alpine
    restart: always
    environment:
      POSTGRES_USER: postgres
      POSTGRES_PASSWORD: postgres
      POSTGRES_DB: postgres
      POSTGRES_HOST_AUTH_METHOD: md5
    volumes:
      - ./metadata-postgres-data:/var/lib/postgresql/data
  storage-db:
    image: postgres:14.1-alpine
    restart: always
    environment:
      POSTGRES_USER: postgres
      POSTGRES_PASSWORD: postgres
      POSTGRES_DB: postgres
      POSTGRES_HOST_AUTH_METHOD: md5
    volumes:
      - ./storage-postgres-data:/var/lib/postgresql/data
  storage:
    restart: on-failure
    depends_on:
      - modynbase
      - storage-db
    build:
      context: .
      dockerfile: docker/Storage/Dockerfile
<<<<<<< HEAD
  metadata_processor:
    restart: on-failure
    depends_on:
      - modynbase
      - metadata-db
    build:
      context: .
      dockerfile: docker/MetadataProcessor/Dockerfile
=======
    volumes:
      - storage-data:/app/storage
>>>>>>> c2baee0a
  trainer_server:
    restart: on-failure
    depends_on:
      - storage
      - selector
    build:
      context: .
      dockerfile: docker/Trainer_Server/Dockerfile
  selector:
    restart: on-failure
    depends_on: 
      - metadata-db
    build:
      context: .
      dockerfile: docker/Selector/Dockerfile
  tests:
    depends_on:
      - modynbase
      - storage
      - metadata-db
      - storage-db
      - selector
    build:
      context: .
      dockerfile: docker/Tests/Dockerfile
    user: root
    volumes:
      - storage-data:/app/storage
volumes:
  storage-data:<|MERGE_RESOLUTION|>--- conflicted
+++ resolved
@@ -35,7 +35,8 @@
     build:
       context: .
       dockerfile: docker/Storage/Dockerfile
-<<<<<<< HEAD
+    volumes:
+      - storage-data:/app/storage
   metadata_processor:
     restart: on-failure
     depends_on:
@@ -44,10 +45,6 @@
     build:
       context: .
       dockerfile: docker/MetadataProcessor/Dockerfile
-=======
-    volumes:
-      - storage-data:/app/storage
->>>>>>> c2baee0a
   trainer_server:
     restart: on-failure
     depends_on:
