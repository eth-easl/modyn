<<<<<<< HEAD
version: '3.8'

services:
  modynbase:
    image: modynbase
    build:
      context: .
      dockerfile: docker/Base/Dockerfile
  metadata-db:
    image: postgres:14.1-alpine
    restart: always
    environment:
      POSTGRES_USER: postgres
      POSTGRES_PASSWORD: postgres
      POSTGRES_DB: default_database
    volumes:
      - ./metadata-postgres-data:/var/lib/postgresql/data
  storage-db:
    image: postgres:14.1-alpine
    restart: always
    environment:
      POSTGRES_USER: postgres
      POSTGRES_PASSWORD: postgres
      POSTGRES_DB: default_database
    volumes:
      - ./storage-postgres-data:/var/lib/postgresql/data
  storage:
    restart: on-failure
    depends_on:
      - modynbase
      - storage-db
    build:
      context: .
      dockerfile: docker/Storage/Dockerfile
  tests:
    depends_on:
      - modynbase
      - storage
      - metadata-db
      - storage-db
    build:
      context: .
=======
version: '3.8'

services:
  modynbase:
    image: modynbase
    build:
      context: .
      dockerfile: docker/Base/Dockerfile
  db:
    image: postgres:14.1-alpine
    restart: always
    environment:
      POSTGRES_USER: postgres
      POSTGRES_PASSWORD: postgres
      POSTGRES_DB: default_database
    volumes:
      - ./postgres-data:/var/lib/postgresql/data
  storage-db:
    image: postgres:14.1-alpine
    restart: always
    environment:
      POSTGRES_USER: postgres
      POSTGRES_PASSWORD: postgres
      POSTGRES_DB: default_database
    volumes:
      - ./storage-postgres-data:/var/lib/postgresql/data
  storage:
    restart: on-failure
    depends_on:
      - modynbase
      - storage-db
    build:
      context: .
      dockerfile: docker/Storage/Dockerfile
  trainer_server:
    restart: on-failure
    depends_on:
      - storage
    build:
      context: .
      dockerfile: docker/Trainer_Server/Dockerfile
  tests:
    depends_on:
      - modynbase
      - storage
      - db
      - storage-db
    build:
      context: .
>>>>>>> 1f027d99
      dockerfile: docker/Tests/Dockerfile<|MERGE_RESOLUTION|>--- conflicted
+++ resolved
@@ -1,4 +1,3 @@
-<<<<<<< HEAD
 version: '3.8'
 
 services:
@@ -8,49 +7,6 @@
       context: .
       dockerfile: docker/Base/Dockerfile
   metadata-db:
-    image: postgres:14.1-alpine
-    restart: always
-    environment:
-      POSTGRES_USER: postgres
-      POSTGRES_PASSWORD: postgres
-      POSTGRES_DB: default_database
-    volumes:
-      - ./metadata-postgres-data:/var/lib/postgresql/data
-  storage-db:
-    image: postgres:14.1-alpine
-    restart: always
-    environment:
-      POSTGRES_USER: postgres
-      POSTGRES_PASSWORD: postgres
-      POSTGRES_DB: default_database
-    volumes:
-      - ./storage-postgres-data:/var/lib/postgresql/data
-  storage:
-    restart: on-failure
-    depends_on:
-      - modynbase
-      - storage-db
-    build:
-      context: .
-      dockerfile: docker/Storage/Dockerfile
-  tests:
-    depends_on:
-      - modynbase
-      - storage
-      - metadata-db
-      - storage-db
-    build:
-      context: .
-=======
-version: '3.8'
-
-services:
-  modynbase:
-    image: modynbase
-    build:
-      context: .
-      dockerfile: docker/Base/Dockerfile
-  db:
     image: postgres:14.1-alpine
     restart: always
     environment:
@@ -91,5 +47,4 @@
       - storage-db
     build:
       context: .
->>>>>>> 1f027d99
       dockerfile: docker/Tests/Dockerfile