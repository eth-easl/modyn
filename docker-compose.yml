<<<<<<< HEAD
version: '3.8'

services:
  modynbase:
    image: modynbase
    build:
      context: .
      dockerfile: docker/Base/Dockerfile
  db:
    image: postgres:14.1-alpine
    restart: always
    environment:
      POSTGRES_USER: postgres
      POSTGRES_PASSWORD: postgres
      POSTGRES_DB: default_database
    volumes:
      - ./postgres-data:/var/lib/postgresql/data
  storage-db:
    image: postgres:14.1-alpine
    restart: always
    environment:
      POSTGRES_USER: postgres
      POSTGRES_PASSWORD: postgres
      POSTGRES_DB: default_database
    volumes:
      - ./storage-postgres-data:/var/lib/postgresql/data
  storage:
    restart: on-failure
    depends_on:
      - modynbase
      - storage-db
    build:
      context: .
      dockerfile: docker/Storage/Dockerfile
  metadata_processor:
    restart: on-failure
    build:
      context: .
      dockerfile: docker/MetadataProcessor/Dockerfile
  tests:
    depends_on:
      - modynbase
      - storage
      - db
      - storage-db
    build:
      context: .
=======
version: '3.8'

services:
  modynbase:
    image: modynbase
    build:
      context: .
      dockerfile: docker/Base/Dockerfile
  metadata-db:
    image: postgres:14.1-alpine
    restart: always
    environment:
      POSTGRES_USER: postgres
      POSTGRES_PASSWORD: postgres
      POSTGRES_DB: default_database
    volumes:
      - ./postgres-data:/var/lib/postgresql/data
  storage-db:
    image: postgres:14.1-alpine
    restart: always
    environment:
      POSTGRES_USER: postgres
      POSTGRES_PASSWORD: postgres
      POSTGRES_DB: default_database
    volumes:
      - ./storage-postgres-data:/var/lib/postgresql/data
  storage:
    restart: on-failure
    depends_on:
      - modynbase
      - storage-db
    build:
      context: .
      dockerfile: docker/Storage/Dockerfile
  trainer_server:
    restart: on-failure
    depends_on:
      - storage
    build:
      context: .
      dockerfile: docker/Trainer_Server/Dockerfile
  tests:
    depends_on:
      - modynbase
      - storage
      - metadata-db
      - storage-db
    build:
      context: .
>>>>>>> de6ad487
      dockerfile: docker/Tests/Dockerfile<|MERGE_RESOLUTION|>--- conflicted
+++ resolved
@@ -1,52 +1,3 @@
-<<<<<<< HEAD
-version: '3.8'
-
-services:
-  modynbase:
-    image: modynbase
-    build:
-      context: .
-      dockerfile: docker/Base/Dockerfile
-  db:
-    image: postgres:14.1-alpine
-    restart: always
-    environment:
-      POSTGRES_USER: postgres
-      POSTGRES_PASSWORD: postgres
-      POSTGRES_DB: default_database
-    volumes:
-      - ./postgres-data:/var/lib/postgresql/data
-  storage-db:
-    image: postgres:14.1-alpine
-    restart: always
-    environment:
-      POSTGRES_USER: postgres
-      POSTGRES_PASSWORD: postgres
-      POSTGRES_DB: default_database
-    volumes:
-      - ./storage-postgres-data:/var/lib/postgresql/data
-  storage:
-    restart: on-failure
-    depends_on:
-      - modynbase
-      - storage-db
-    build:
-      context: .
-      dockerfile: docker/Storage/Dockerfile
-  metadata_processor:
-    restart: on-failure
-    build:
-      context: .
-      dockerfile: docker/MetadataProcessor/Dockerfile
-  tests:
-    depends_on:
-      - modynbase
-      - storage
-      - db
-      - storage-db
-    build:
-      context: .
-=======
 version: '3.8'
 
 services:
@@ -81,6 +32,14 @@
     build:
       context: .
       dockerfile: docker/Storage/Dockerfile
+  metadata_processor:
+    restart: on-failure
+    depends_on:
+      - modynbase
+      - metadata-db
+    build:
+      context: .
+      dockerfile: docker/MetadataProcessor/Dockerfile
   trainer_server:
     restart: on-failure
     depends_on:
@@ -96,5 +55,4 @@
       - storage-db
     build:
       context: .
->>>>>>> de6ad487
       dockerfile: docker/Tests/Dockerfile