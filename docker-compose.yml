version: '3.8'

# By default, we disable mountain the current directory under /modyn_host. However, this might be helpful for local development.
# For the trainer server, you additionally might want to enable the runtime and deployment option to enable the GPU in the container.
# For the storage, you probably want to mount some volume containing the datasets.

services:
  modynbase:
    image: modynbase
    build:
      context: .
      dockerfile: docker/Base/Dockerfile
#    volumes:
#      - .:/modyn_host
    container_name: modynbase
  metadata-db:
    image: postgres:14.1-alpine
    restart: always
    environment:
      POSTGRES_USER: postgres
      POSTGRES_PASSWORD: postgres
      POSTGRES_DB: postgres
      POSTGRES_HOST_AUTH_METHOD: md5
    volumes:
      - ./metadata-postgres-data:/var/lib/postgresql/data
  storage-db:
    image: postgres:14.1-alpine
    restart: always
    environment:
      POSTGRES_USER: postgres
      POSTGRES_PASSWORD: postgres
      POSTGRES_DB: postgres
      POSTGRES_HOST_AUTH_METHOD: md5
    volumes:
      - ./storage-postgres-data:/var/lib/postgresql/data
  storage:
    restart: on-failure
    depends_on:
      - modynbase
      - storage-db
    build:
      context: .
      dockerfile: docker/Storage/Dockerfile
    volumes:
      - storage-data:/app/storage
<<<<<<< HEAD
  metadata_processor:
    restart: on-failure
    depends_on:
      - modynbase
      - metadata-db
    build:
      context: .
      dockerfile: docker/MetadataProcessor/Dockerfile
=======
#      - /mnt/datasets:/datasets
#      - .:/modyn_host
>>>>>>> 60cb49e1
  trainer_server:
    restart: on-failure
    depends_on:
      - storage
      - selector
    build:
      context: .
      dockerfile: docker/Trainer_Server/Dockerfile
#    volumes:
#      - .:/modyn_host
#    runtime: nvidia
#    deploy:
#      resources:
#        reservations:
#          devices:
#            - driver: nvidia
#              count: 1
#              capabilities: [gpu, utility, compute]
  selector:
    restart: on-failure
    depends_on: 
      - metadata-db
    build:
      context: .
      dockerfile: docker/Selector/Dockerfile
#    volumes:
#      - .:/modyn_host
  tests:
    depends_on:
      - modynbase
      - storage
      - metadata-db
      - storage-db
      - selector
    build:
      context: .
      dockerfile: docker/Tests/Dockerfile
    user: root
    volumes:
      - storage-data:/app/storage
volumes:
  storage-data:<|MERGE_RESOLUTION|>--- conflicted
+++ resolved
@@ -43,7 +43,8 @@
       dockerfile: docker/Storage/Dockerfile
     volumes:
       - storage-data:/app/storage
-<<<<<<< HEAD
+#      - /mnt/datasets:/datasets
+#      - .:/modyn_host
   metadata_processor:
     restart: on-failure
     depends_on:
@@ -52,10 +53,6 @@
     build:
       context: .
       dockerfile: docker/MetadataProcessor/Dockerfile
-=======
-#      - /mnt/datasets:/datasets
-#      - .:/modyn_host
->>>>>>> 60cb49e1
   trainer_server:
     restart: on-failure
     depends_on:
