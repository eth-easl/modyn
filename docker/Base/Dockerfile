FROM python:3.10-slim

# Turns off buffering for easier container logging
ENV PYTHONUNBUFFERED=1

# Setup basic system
<<<<<<< HEAD
RUN apt-get update -qy \
  && apt-get upgrade -qy \
=======
RUN apt-get update -yq \
  && apt-get upgrade -yq \
>>>>>>> 93ea295f
  && apt-get install --no-install-recommends -qy \
    build-essential \
    gcc \
    g++ \
    git \
    inetutils-ping \
    wget \
    nano \
    vim \
    htop \
    procps \
    libjpeg-dev \
  && rm -rf /var/lib/apt/lists/*

# Creates a non-root user with an explicit UID and adds permission to access the /app folder
# For more info, please refer to https://aka.ms/vscode-docker-python-configure-containers
RUN adduser -u 5678 --disabled-password --gecos "" appuser
ENV PATH="${PATH}:/home/appuser/.local/bin"

# Install miniconda
ENV CONDA_DIR /opt/conda
RUN if [ "$(dpkg --print-architecture)" = "arm64" ]; then ARCHITECTURE=aarch64; else ARCHITECTURE=x86_64; fi \
    && wget --quiet "https://repo.anaconda.com/miniconda/Miniconda3-latest-Linux-${ARCHITECTURE}.sh" -O ~/miniconda.sh && \
    /bin/bash ~/miniconda.sh -b -p /opt/conda
ENV PATH=$CONDA_DIR/bin:$PATH
RUN conda update -n base -c defaults conda && conda update --all && conda init bash

RUN git clone https://github.com/NVIDIA/apex /apex

# Mount modyn directory to container, make it working directory
ADD . /src
WORKDIR /src
RUN chown -R appuser /src

# Create modyn environment (delete old if exists)
RUN conda env remove -n modyn
RUN conda env create -f ./environment.yml
ENV CONDA_DEFAULT_ENV modyn

# Initialize again for user shell
USER appuser
RUN /bin/bash -c "conda init"
RUN echo "conda activate modyn" >> /home/appuser/.bashrc

# The base container is just used as a base image for docker-compose and doesn't require anything else.
# We cannot quit here, as our test setup would break if the base container exits.
CMD tail -f /dev/null<|MERGE_RESOLUTION|>--- conflicted
+++ resolved
@@ -4,13 +4,8 @@
 ENV PYTHONUNBUFFERED=1
 
 # Setup basic system
-<<<<<<< HEAD
-RUN apt-get update -qy \
-  && apt-get upgrade -qy \
-=======
 RUN apt-get update -yq \
   && apt-get upgrade -yq \
->>>>>>> 93ea295f
   && apt-get install --no-install-recommends -qy \
     build-essential \
     gcc \
