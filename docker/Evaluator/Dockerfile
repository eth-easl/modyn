--- conflicted
+++ resolved
@@ -1,25 +1,8 @@
-<<<<<<< HEAD
-FROM modyndependencies:latest as apex-image
-# We rely on modyndependencies so we only need to re-install apex when the dependencies change, not when the source code of Modyn changes
-# Uncomment the following lines to install apex
-
-# TODO(#104): Make this easily configurable here
-# RUN mamba run -n modyn pip install packaging ninja
-# RUN git clone https://github.com/NVIDIA/apex ./apex
-# RUN mamba run -v -n modyn pip install -v --no-build-isolation --no-cache-dir --config-settings "--build-option=--cpp_ext" --config-settings "--build-option=--cuda_ext" ./apex
-
-
-FROM modynbase:latest AS evaluatorimage 
-
-# TODO(MaxiBoether): Refactor apex to have one dockerfile and use that when activated in model stoage, trainer server, and evaluator
-COPY --from=apex-image /opt/mamba/envs/modyn /opt/mamba/envs/modyn
-=======
 # FROM modynapex:latest as apex-image
 
 FROM modynbase:latest AS evaluatorimage 
 
 # COPY --from=apex-image /opt/mamba/envs/modyn /opt/mamba/envs/modyn
->>>>>>> a89a5d94
 
 RUN chmod a+x /src/modyn/evaluator/modyn-evaluator
 
