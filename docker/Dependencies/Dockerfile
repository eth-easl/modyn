--- conflicted
+++ resolved
@@ -18,13 +18,10 @@
     htop \
     procps \
     libjpeg-dev \
-<<<<<<< HEAD
     libpq-dev \
-=======
     gdb \
     libdw-dev \
     libelf-dev \
->>>>>>> e813c23f
   && rm -rf /var/lib/apt/lists/*
 
 # Creates a non-root user with an explicit UID and adds permission to access the /app folder
