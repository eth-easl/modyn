--- conflicted
+++ resolved
@@ -173,17 +173,9 @@
             return False
         else:
             filename = f"client_error_{current_time_millis()}.log"
-<<<<<<< HEAD
-            logger.error(f"unknown pipeline status. writing to file as well. {json.dumps(res, sort_keys=True, indent=2)}")
-            with open(filename, 'w', encoding='utf-8') as f:
-                json.dump(res, sort_keys=True, indent=2)
-
-            return False
-=======
             logger.error(f"Unknown pipeline status: {json.dumps(res, sort_keys=True, indent=2)}\n\nAlso persisted to {filename}.")
             with open(filename, 'w', encoding='utf-8') as f:
                 json.dump(res, f, sort_keys=True, indent=2)
 
             return False
-        
->>>>>>> 0a511bb9
+        