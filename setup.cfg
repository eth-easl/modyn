--- conflicted
+++ resolved
@@ -13,11 +13,8 @@
 max-line-length = 120
 exclude = *_grpc.py,
           *_pb2.py,
-<<<<<<< HEAD
-          venv
-=======
           benchmark/**/*
->>>>>>> ffa0fe37
+
 extend-ignore = E203 
 # E203 is not pep8-compliant
 
