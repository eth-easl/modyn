import os

import pandas as pd

from experiments.arxiv.compare_trigger_policies.pipeline_config import gen_pipeline_config
from experiments.models import Experiment
from experiments.utils.experiment_runner import run_multiple_pipelines
from modyn.config.schema.pipeline import (
    DataAmountTriggerConfig,
    EvalHandlerConfig,
    ModynPipelineConfig,
    TimeTriggerConfig,
)
from modyn.config.schema.pipeline.evaluation.strategy.between_two_triggers import BetweenTwoTriggersEvalStrategyConfig
from modyn.config.schema.pipeline.evaluation.strategy.periodic import PeriodicEvalStrategyConfig
from modyn.config.schema.pipeline.evaluation.strategy.slicing import SlicingEvalStrategyConfig
from modyn.config.schema.pipeline.trigger import DataDriftTriggerConfig
from modyn.config.schema.pipeline.trigger.drift.aggregation import MajorityVoteDriftAggregationStrategy
from modynclient.config.schema.client_config import ModynClientConfig, Supervisor

_FIRST_TIMESTAMP = int(pd.to_datetime("1989-10-26").timestamp())
_LAST_TIMESTAMP = int(pd.to_datetime("2024-06-06").timestamp())  # last: dummy


def construct_slicing_eval_handler(slice: str, first_timestamp: int) -> EvalHandlerConfig:
    return EvalHandlerConfig(
        name=f"slice-matrix-{slice}",
        execution_time="after_pipeline",
        models="matrix",
        strategy=SlicingEvalStrategyConfig(
            eval_every=f"{slice}", eval_start_from=first_timestamp, eval_end_at=_LAST_TIMESTAMP
        ),
        datasets=["arxiv_kaggle_test"],
    )


def construct_periodic_eval_handlers(intervals: list[tuple[str, str]], first_timestamp: int) -> list[EvalHandlerConfig]:
    """
    Args:
        intervals: List of (handler_name_suffix, interval string expression)
    """
    return [
        EvalHandlerConfig(
            name=f"scheduled-{interval}",
            execution_time="after_pipeline",
            models="matrix",
            strategy=PeriodicEvalStrategyConfig(
                every="1d",  # every year
                interval=f"[-{fake_interval}; +{fake_interval}]",
                start_timestamp=first_timestamp,
                end_timestamp=_LAST_TIMESTAMP,
            ),
            datasets=["arxiv_kaggle_test"],
        )
        for (interval, fake_interval) in intervals
    ]


def construct_between_trigger_eval_handler() -> EvalHandlerConfig:
    return EvalHandlerConfig(
        name="full",
        execution_time="after_pipeline",
        models="active",
        strategy=BetweenTwoTriggersEvalStrategyConfig(),
        datasets=["arxiv_kaggle_all"],  # train and test
    )


def construct_pipelines(experiment: Experiment) -> list[ModynPipelineConfig]:
    pipeline_configs: list[ModynPipelineConfig] = []

    for time in experiment.time_trigger_schedules:
        pipeline_configs.append(
            gen_pipeline_config(
                name=f"timetrigger_{time}",
                trigger_config=TimeTriggerConfig(
                    every=f"{time}",
                    start_timestamp=experiment.warmup_until or _FIRST_TIMESTAMP,
                ),
                eval_handlers=experiment.eval_handlers,
            )
        )

    for count in experiment.data_amount_triggers:
        pipeline_configs.append(
            gen_pipeline_config(
                name=f"dataamounttrigger_{count}",
                trigger_config=DataAmountTriggerConfig(num_samples=count),
                eval_handlers=experiment.eval_handlers,
            )
        )

    for interval in experiment.drift_detection_intervals:
        pipeline_configs.append(
            gen_pipeline_config(
                name=f"datadrifttrigger_{interval}",
<<<<<<< HEAD
                trigger_config=DataDriftTriggerConfig(
                    detection_interval_data_points=interval,
=======
                trigger=DataDriftTriggerConfig(
                    evaluation_interval_data_points=interval,
>>>>>>> 00492f2b
                    metrics=experiment.drift_trigger_metrics,
                    aggregation_strategy=MajorityVoteDriftAggregationStrategy(),
                ),
                eval_handlers=experiment.eval_handlers,
            )
        )

    return pipeline_configs


_EXPERIMENT_REFS = {
    # done
    0: Experiment(
        # to verify online composite model determination logic
        name="arxiv-timetrigger-cold-start",
        eval_handlers=[
            construct_slicing_eval_handler("90d", _FIRST_TIMESTAMP),
            # construct_between_trigger_eval_handler()  # TODO: reenable for arxiv_kaggle_all
        ],
        time_trigger_schedules=["90d"],
        data_amount_triggers=[],
        drift_detection_intervals=[],
        drift_trigger_metrics=[],
        gpu_device="cuda:1",
        warmup_until=_FIRST_TIMESTAMP,
    ),
    # cold training startup vs warmup phase
    1: Experiment(
        # to verify online composite model determination logic
        name="arxiv-timetrigger-warm-start",
        eval_handlers=[
            construct_slicing_eval_handler("90d", int(pd.to_datetime("2000-01-01").timestamp())),
            # construct_between_trigger_eval_handler()  # TODO: reenable for arxiv_kaggle_all
        ],
        time_trigger_schedules=["90d"],
        data_amount_triggers=[],
        drift_detection_intervals=[],
        drift_trigger_metrics=[],
        gpu_device="cuda:2",
        warmup_until=int(pd.to_datetime("2000-01-01").timestamp()),
    ),
    2: Experiment(
        name="arxiv-numsamples-training-time",
        eval_handlers=[construct_between_trigger_eval_handler()],
        time_trigger_schedules=[],
        data_amount_triggers=[100_000, 50_000, 25_000, 10_000, 5_000, 2_000, 1_000, 500],
        drift_detection_intervals=[],
        drift_trigger_metrics=[],
        gpu_device="cuda:1",
    ),
    # tbd. arxiv-timetrigger1y-periodic-eval-intervals
    # tbd. arxiv-drift
}


def run_experiment() -> None:
    host = os.getenv("MODYN_SUPERVISOR_HOST")
    port = int(os.getenv("MODYN_SUPERVISOR_PORT", "0"))
    if not host:
        host = input("Enter the supervisors host address: ") or "localhost"
    if not port:
        port = int(input("Enter the supervisors port: ") or "50063")

    experiment_id = int(input("Enter the id of the experiment you want to run: "))

    run_multiple_pipelines(
        client_config=ModynClientConfig(supervisor=Supervisor(ip=host, port=port)),
        pipeline_configs=construct_pipelines(_EXPERIMENT_REFS[experiment_id]),
        start_replay_at=_FIRST_TIMESTAMP,
        stop_replay_at=None,
        maximum_triggers=None,
    )


if __name__ == "__main__":
    run_experiment()<|MERGE_RESOLUTION|>--- conflicted
+++ resolved
@@ -94,13 +94,8 @@
         pipeline_configs.append(
             gen_pipeline_config(
                 name=f"datadrifttrigger_{interval}",
-<<<<<<< HEAD
-                trigger_config=DataDriftTriggerConfig(
-                    detection_interval_data_points=interval,
-=======
                 trigger=DataDriftTriggerConfig(
                     evaluation_interval_data_points=interval,
->>>>>>> 00492f2b
                     metrics=experiment.drift_trigger_metrics,
                     aggregation_strategy=MajorityVoteDriftAggregationStrategy(),
                 ),
