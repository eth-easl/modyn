--- conflicted
+++ resolved
@@ -30,10 +30,6 @@
     AlibiDetectMmdDriftMetric,
 )
 from modyn.config.schema.pipeline.trigger.drift.criterion import (
-<<<<<<< HEAD
-=======
-    DynamicQuantileThresholdCriterion,
->>>>>>> c33c384a
     DynamicRollingAverageThresholdCriterion,
 )
 from modyn.config.schema.pipeline.trigger.drift.detection_window.time_ import (
@@ -44,7 +40,7 @@
     EnsembleTriggerConfig,
 )
 from modyn.config.schema.pipeline.trigger.performance.criterion import (
-    DynamicPercentilePerformanceThresholdCriterion,
+    DynamicQuantilePerformanceThresholdCriterion,
     StaticNumberAvoidableMisclassificationCriterion,
     StaticPerformanceThresholdCriterion,
 )
@@ -314,25 +310,10 @@
                 # }
                 # |
                 {
-<<<<<<< HEAD
                     f"mmd-rollavg-{deviation}-{decision_window_size}": DynamicRollingAverageThresholdCriterion(
                         window_size=decision_window_size, deviation=deviation, absolute=False
                     )
                     for deviation in [0.05, 0.2, 0.5, 1.0, 2.0]
-=======
-                    f"mmd-perc-{quantile}-{window_size}": DynamicQuantileThresholdCriterion(
-                        window_size=window_size, quantile=quantile
-                    )
-                    for quantile in [0.05, 0.1, 0.2, 0.3]
-                    for window_size in [15]  # TODO [10, 20, 30]
-                }
-                | {
-                    f"mmd-rollavg-{deviation}-{window_size}": DynamicRollingAverageThresholdCriterion(
-                        window_size=window_size, deviation=deviation, absolute=False
-                    )  # TODO: avg / quantile
-                    for deviation in [0.025, 0.05, 0.1, 0.2, 0.3]
-                    for window_size in [15]  # TODO [10, 20, 30]
->>>>>>> c33c384a
                 }
             ).items()
         },
@@ -379,7 +360,7 @@
                     for perf_threshold in [0.7, 0.75, 0.8, 0.85, 0.9, 0.95]
                 }
                 | {
-                    f"dynamic-{deviation}": DynamicPercentilePerformanceThresholdCriterion(  # TODO: check if bug is fixed
+                    f"dynamic-{deviation}": DynamicQuantilePerformanceThresholdCriterion(  # TODO: check if bug is fixed
                         metric="Accuracy",
                         deviation=deviation,
                         absolute=False,
@@ -392,11 +373,7 @@
                         expected_accuracy=0.95,  # TODO: variable
                         allow_reduction=allow_reduction,
                         avoidable_misclassification_threshold=num_misclassifications,
-<<<<<<< HEAD
-                    )
-=======
                     )  # TODO: avg / quantile
->>>>>>> c33c384a
                     for num_misclassifications in [100, 200, 500, 1000, 2000, 5000]
                     for allow_reduction in [True, False]
                 }
