DIR="$( cd "$( dirname "${BASH_SOURCE[0]}" )" >/dev/null 2>&1 && pwd )"
PARENT_DIR=$(realpath ${DIR}/../)

/bin/bash "${DIR}/initial_setup.sh"
pushd $PARENT_DIR

docker compose down

BUILDTYPE=${1:-Release}
echo "Using build type ${BUILDTYPE} for integrationtests."
if [[ "$BUILDTYPE" == "Release" ]]; then
    DEPBUILDTYPE="Release"
else
    # Since Asan/Tsan are not necessarily targets of dependencies, we switch to debug mode in all other cases.
    DEPBUILDTYPE="Debug"
fi

echo "Inferred dependency buildtype ${DEPBUILDTYPE}."

# When on Github CI, we use the default postgres config to not go OOM
if [[ ! -z "$CI" ]]; then
    mv conf/metadata_postgresql.conf conf/metadata_postgresql.conf.bak
    mv conf/storage_postgresql.conf conf/storage_postgresql.conf.bak
    cp conf/default_postgresql.conf conf/metadata_postgresql.conf
    cp conf/default_postgresql.conf conf/storage_postgresql.conf
fi

<<<<<<< HEAD
docker build -t modyndependencies -f docker/Dependencies/Dockerfile --build-arg MODYN_BUILDTYPE=$BUILDTYPE --build-arg MODYN_DEP_BUILDTYPE=$DEPBUILDTYPE .
docker build -t modynbase -f docker/Base/Dockerfile .
=======
docker build -t modyndependencies -f docker/Dependencies/Dockerfile .
docker build -t modynbase -f docker/Base/Dockerfile --build-arg MODYN_BUILDTYPE=$BUILDTYPE .
# APEX docker build -t modynapex -f docker/Apex/Dockerfile .
>>>>>>> a89a5d94
docker compose up --build tests --abort-on-container-exit --exit-code-from tests

exitcode=$?

echo "LOGS START"
echo "METADATADB"
docker logs $(docker compose ps -q metadata-db)
echo "STORAGEDB"
docker logs $(docker compose ps -q storage-db)
echo "STORAGE"
docker logs $(docker compose ps -q storage)
echo "SELECTOR"
docker logs $(docker compose ps -q selector)
echo "TRAINERSERVER"
docker logs $(docker compose ps -q trainer_server)
echo "LOGS END"

# Cleanup
docker compose down
if [[ ! -z "$CI" ]]; then
    rm conf/storage_postgresql.conf conf/metadata_postgresql.conf
    mv conf/metadata_postgresql.conf.bak conf/metadata_postgresql.conf
    mv conf/storage_postgresql.conf.bak conf/storage_postgresql.conf
fi

popd

exit $exitcode<|MERGE_RESOLUTION|>--- conflicted
+++ resolved
@@ -25,14 +25,9 @@
     cp conf/default_postgresql.conf conf/storage_postgresql.conf
 fi
 
-<<<<<<< HEAD
 docker build -t modyndependencies -f docker/Dependencies/Dockerfile --build-arg MODYN_BUILDTYPE=$BUILDTYPE --build-arg MODYN_DEP_BUILDTYPE=$DEPBUILDTYPE .
 docker build -t modynbase -f docker/Base/Dockerfile .
-=======
-docker build -t modyndependencies -f docker/Dependencies/Dockerfile .
-docker build -t modynbase -f docker/Base/Dockerfile --build-arg MODYN_BUILDTYPE=$BUILDTYPE .
 # APEX docker build -t modynapex -f docker/Apex/Dockerfile .
->>>>>>> a89a5d94
 docker compose up --build tests --abort-on-container-exit --exit-code-from tests
 
 exitcode=$?
