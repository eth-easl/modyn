--- conflicted
+++ resolved
@@ -6,10 +6,7 @@
 from modyn.supervisor.internal.grpc.enums import PipelineStage
 from modyn.supervisor.internal.pipeline_executor.models import PipelineLogs, SingleEvaluationInfo
 from modyn.supervisor.internal.utils.time_tools import generate_real_training_end_timestamp
-<<<<<<< HEAD
-=======
 from modyn.utils.utils import SECONDS_PER_UNIT
->>>>>>> 7d1545bc
 
 AGGREGATION_FUNCTION = Literal["mean", "median", "max", "min", "sum", "std"]
 EVAL_AGGREGATION_FUNCTION = Literal["time_weighted_avg", "mean", "median", "max", "min", "sum", "std"]
@@ -243,10 +240,6 @@
     Returns:
         DataFrame with patched yearbook time.
     """
-<<<<<<< HEAD
-    delta = df[column] - datetime.datetime(1970, 1, 1)
-    df[column] = pd.to_datetime(delta.apply(lambda x: f"{1930 + x.days}-{x.seconds // (2 * 3600)  + 1}-{1}"))
-=======
     if df.shape[0] == 0:
         df[column] = pd.to_datetime([])
         return df
@@ -254,7 +247,6 @@
     partial_years = delta.dt.seconds / SECONDS_PER_UNIT["d"]
     partial_years_delta = partial_years.apply(lambda x: datetime.timedelta(seconds=x * SECONDS_PER_UNIT["y"]))
     df[column] = pd.to_datetime(delta.apply(lambda x: f"{1930 + x.days}-01-01")) + partial_years_delta
->>>>>>> 7d1545bc
     return df
 
 
