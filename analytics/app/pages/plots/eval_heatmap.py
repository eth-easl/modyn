--- conflicted
+++ resolved
@@ -62,22 +62,14 @@
     if patch_yearbook:
         for column in ["interval_start", "interval_center", "interval_end"]:
             patch_yearbook_time(df_adjusted, column)
-<<<<<<< HEAD
-        for column in ["train_start", "train_end", "usage_start", "usage_end"]:
-=======
         for column in ["train_start", "train_end", "real_train_end", "usage_start", "usage_end"]:
->>>>>>> 7d1545bc
             patch_yearbook_time(df_logs_models, column)
 
     df_adjusted = df_adjusted.sort_values(by=["interval_center"])
 
     if multi_pipeline_mode:
         # we only want the pipeline performance (composed of the models active periods stitched together)
-<<<<<<< HEAD
-        df_adjusted = df_adjusted[df_adjusted["currently_active_model"]]
-=======
         df_adjusted = df_adjusted[df_adjusted[composite_model_variant]]
->>>>>>> 7d1545bc
 
         # in model dataframe convert pipeline_ref to pipeline_id as we need int for the heatmap
         df_adjusted["pipeline_id"] = df_adjusted["pipeline_ref"].str.split("-").str[0].astype(int)
@@ -87,11 +79,7 @@
         assert df_adjusted["pipeline_ref"].nunique() == 1
         # add the pipeline time series which is the performance of different models stitched together dep.
         # w.r.t which model was active
-<<<<<<< HEAD
-        pipeline_composite_model = df_adjusted[df_adjusted["currently_active_model"]]
-=======
         pipeline_composite_model = df_adjusted[df_adjusted[composite_model_variant]]
->>>>>>> 7d1545bc
         pipeline_composite_model["model_idx"] = "0-pipeline-composite-model"
 
     # build heatmap matrix dataframe:
@@ -131,11 +119,7 @@
                 line=dict(color="Green", width=5),
             )
             for active_ in df_adjusted[
-<<<<<<< HEAD
-                df_adjusted["currently_active_model"]
-=======
                 df_adjusted[composite_model_variant]
->>>>>>> 7d1545bc
             ].iterrows()  # if "pipeline-composite-model" not in active_[1]["id_model"]
         ]
         # diagonal 2
@@ -149,11 +133,7 @@
                 line=dict(color="Green", width=5),
             )
             for active_ in df_adjusted[
-<<<<<<< HEAD
-                df_adjusted["currently_active_model"]
-=======
                 df_adjusted[composite_model_variant]
->>>>>>> 7d1545bc
             ].iterrows()  # if "pipeline-composite-model" not in active_[1]["id_model"]
         ]
 
