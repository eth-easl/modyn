--- conflicted
+++ resolved
@@ -66,20 +66,12 @@
 
     if multi_pipeline_mode:
         # we only want the pipeline performance (composed of the models active periods stitched together)
-<<<<<<< HEAD
-        df_adjusted = df_adjusted[df_adjusted["currently_active_model"]]
-=======
         df_adjusted = df_adjusted[df_adjusted[composite_model_variant]]
->>>>>>> 7d1545bc
     else:
         assert df_adjusted["pipeline_ref"].nunique() == 1
         # add the pipeline time series which is the performance of different models stitched together dep.
         # w.r.t which model was active
-<<<<<<< HEAD
-        pipeline_composite_model = df_adjusted[df_adjusted["currently_active_model"]]
-=======
         pipeline_composite_model = df_adjusted[df_adjusted[composite_model_variant]]
->>>>>>> 7d1545bc
         pipeline_composite_model["model_idx"] = "00-pipeline-composite-model"
         number_digits = len(str(df_adjusted["model_idx"].max()))
         df_adjusted["model_idx"] = df_adjusted["model_idx"].astype(str).str.zfill(number_digits)
