--- conflicted
+++ resolved
@@ -183,17 +183,11 @@
     "    max_timestamp = df_logs[\"sample_time\"].max()\n",
     "    df_models, eval_requests, evals_metrics = dfs_models_and_evals(logs, max_timestamp)\n",
     "\n",
-<<<<<<< HEAD
-    "    idx_to_delete = []\n",
-    "    for stage_run_idx, eval_log in enumerate(logs.supervisor_logs.stage_runs):\n",
-    "        if eval_log.id == PipelineStage.EVALUATE_SINGLE.name:\n",
-=======
     "    for eval_log in logs.supervisor_logs.stage_runs:\n",
     "        if eval_log.id == PipelineStage.EVALUATE_MULTI.name:\n",
     "            # Let's throw away all information about the most recent model, let's rebuild it\n",
     "            eval_log.info.eval_request.currently_active_model = False\n",
     "\n",
->>>>>>> 9ad8281d
     "            # For a fixed interval the evaluation request of a certain model is the most recent, if the model training\n",
     "            # interval center lies within the evaluation interval.\n",
     "            # Note: this is not a generic solution, but works for the slicing case with fixed evaluation and trigger\n",
@@ -347,11 +341,7 @@
    "name": "python",
    "nbconvert_exporter": "python",
    "pygments_lexer": "ipython3",
-<<<<<<< HEAD
-   "version": "3.11.8"
-=======
    "version": "3.12.3"
->>>>>>> 9ad8281d
   }
  },
  "nbformat": 4,
