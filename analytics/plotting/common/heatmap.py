--- conflicted
+++ resolved
@@ -1,8 +1,4 @@
-<<<<<<< HEAD
-from typing import Any, Literal
-=======
 from typing import Any, Literal, cast
->>>>>>> 1a40fafe
 
 import matplotlib.patches as patches
 import pandas as pd
@@ -18,11 +14,7 @@
 from analytics.plotting.common.font import setup_font
 
 
-<<<<<<< HEAD
-def get_fractional_index(dates: pd.Series, query_date: pd.Timestamp, fractional: bool = True) -> float:
-=======
 def get_fractional_index(dates: pd.Index, query_date: pd.Timestamp, fractional: bool = True) -> float:
->>>>>>> 1a40fafe
     """Given a list of Period objects (dates) and a query_date as a Period,
     return the interpolated fractional index between two period indices if the
     query_date lies between them."""
@@ -73,11 +65,7 @@
     disable_horizontal_grid: bool = False,
     df_logs_models: pd.DataFrame | None = None,
     triggers: dict[int, pd.DataFrame] = {},
-<<<<<<< HEAD
-    x_axis: Literal["int", "period"] = "year",
-=======
     x_axis: Literal["year", "other"] = "year",
->>>>>>> 1a40fafe
 ) -> Figure | Axes:
     init_plot()
     setup_font(small_label=True, small_title=True)
@@ -163,11 +151,7 @@
 
     if y_ticks is not None:
         ax.set_yticks(
-<<<<<<< HEAD
-            ticks=[y + 0.5 - 1930 for y in y_ticks],
-=======
             ticks=[int(y) + 0.5 - 1930 for y in y_ticks],
->>>>>>> 1a40fafe
             labels=[y for y in y_ticks],
             rotation=0,
         )
@@ -227,19 +211,6 @@
         for type_, dashed in [("train", False), ("usage", False), ("train", True)]:
             for active_ in df_logs_models.iterrows():
                 if x_axis == "year":
-<<<<<<< HEAD
-                    x_start = active_[1][f"{type_}_start"].year - 1930
-                    x_end = active_[1][f"{type_}_end"].year - 1930
-                else:
-                    x_start = get_fractional_index(
-                        heatmap_data.columns,
-                        active_[1][f"{type_}_start"],
-                        fractional=False,
-                    )
-                    x_end = get_fractional_index(
-                        heatmap_data.columns,
-                        active_[1][f"{type_}_end"],
-=======
                     eval_x_start = active_[1][f"{type_}_start"].year - 1930
                     eval_x_end = active_[1][f"{type_}_end"].year - 1930
                 else:
@@ -251,24 +222,16 @@
                     eval_x_end = get_fractional_index(
                         heatmap_data.columns,
                         cast(pd.Index, active_[1][f"{type_}_end"]),
->>>>>>> 1a40fafe
                         fractional=False,
                     )
 
                 y = active_[1]["model_idx"]
                 rect = plt.Rectangle(
                     (
-<<<<<<< HEAD
-                        x_start,
-                        y - 1,
-                    ),  # y: 0 based index, model_idx: 1 based index
-                    x_end - x_start,
-=======
                         eval_x_start,
                         y - 1,
                     ),  # y: 0 based index, model_idx: 1 based index
                     eval_x_end - eval_x_start,
->>>>>>> 1a40fafe
                     1,
                     edgecolor="White" if type_ == "train" else "Black",
                     facecolor="none",
@@ -285,21 +248,12 @@
             for row in triggers_df.iterrows():
                 type_ = "usage"
                 # for y, x_list in triggers.items():
-<<<<<<< HEAD
-                x_start = row[1][f"{type_}_start"].year - 1930
-                x_end = row[1][f"{type_}_end"].year - 1930
-                # for x in x_list:
-                rect = plt.Rectangle(
-                    (x_start, y),  # y: 0 based index, model_idx: 1 based index
-                    x_end - x_start,
-=======
                 eval_x_start = row[1][f"{type_}_start"].year - 1930
                 eval_x_end = row[1][f"{type_}_end"].year - 1930
                 # for x in x_list:
                 rect = plt.Rectangle(
                     (eval_x_start, y),  # y: 0 based index, model_idx: 1 based index
                     eval_x_end - eval_x_start,
->>>>>>> 1a40fafe
                     1,
                     edgecolor="black",
                     facecolor="none",
